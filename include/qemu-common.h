--- conflicted
+++ resolved
@@ -18,94 +18,7 @@
 
 #include "qemu/option.h"
 
-<<<<<<< HEAD
-#ifdef _WIN32
-#include "sysemu/os-win32.h"
-#endif
-
-#ifdef CONFIG_POSIX
-#include "sysemu/os-posix.h"
-#endif
-
-#ifndef O_LARGEFILE
-#define O_LARGEFILE 0
-#endif
-#ifndef O_BINARY
-#define O_BINARY 0
-#endif
-#ifndef MAP_ANONYMOUS
-#define MAP_ANONYMOUS MAP_ANON
-#endif
-#ifndef ENOMEDIUM
-#define ENOMEDIUM ENODEV
-#endif
-#if !defined(ENOTSUP)
-#define ENOTSUP 4096
-#endif
-#if !defined(ECANCELED)
-#define ECANCELED 4097
-#endif
-#if !defined(EMEDIUMTYPE)
-#define EMEDIUMTYPE 4098
-#endif
-#ifndef TIME_MAX
-#define TIME_MAX LONG_MAX
-#endif
-
-/* HOST_LONG_BITS is the size of a native pointer in bits. */
-#if UINTPTR_MAX == UINT32_MAX
-# define HOST_LONG_BITS 32
-#elif UINTPTR_MAX == UINT64_MAX
-# define HOST_LONG_BITS 64
-#else
-# error Unknown pointer size
-#endif
-
-typedef int (*fprintf_function)(FILE *f, const char *fmt, ...)
-    GCC_FMT_ATTR(2, 3);
-
-#ifdef _WIN32
-#define fsync _commit
-#if !defined(lseek)
-# define lseek _lseeki64
-#endif
-int qemu_ftruncate64(int, int64_t);
-#if !defined(ftruncate)
-# define ftruncate qemu_ftruncate64
-#endif
-
-#ifdef CONFIG_ANDROID
-char *realpath_with_length(const char *path, char *resolved_path, int length);
-static inline char *realpath(const char *path, char *resolved_path)
-{
-    realpath_with_length(path, resolved_path, _MAX_PATH);
-    return resolved_path;
-}
-#else  // !CONFIG_ANDROID
-static inline char *realpath(const char *path, char *resolved_path)
-{
-    _fullpath(resolved_path, path, _MAX_PATH);
-    return resolved_path;
-}
-#endif  // CONFIG_ANDROID
-#endif
-
-void cpu_ticks_init(void);
-
-/* icount */
-void configure_icount(QemuOpts *opts, Error **errp);
-extern int use_icount;
-extern int icount_align_option;
-/* drift information for info jit command */
-extern int64_t max_delay;
-extern int64_t max_advance;
-void dump_drift_info(FILE *f, fprintf_function cpu_fprintf);
-
-#include "qemu/osdep.h"
-#include "qemu/bswap.h"
-=======
 #include <stdbool.h>
->>>>>>> b01ff82c
 
 /* Copyright string for -version arguments, About dialogs, etc */
 #define QEMU_COPYRIGHT "Copyright (c) 2003-2016 " \
@@ -165,41 +78,6 @@
     sendto(sockfd, buf, len, flags, destaddr, addrlen)
 #endif
 
-<<<<<<< HEAD
-/* Error handling.  */
-
-void QEMU_NORETURN hw_error(const char *fmt, ...) GCC_FMT_ATTR(1, 2);
-
-struct ParallelIOArg {
-    void *buffer;
-    int count;
-};
-
-typedef int (*DMA_transfer_handler) (void *opaque, int nchan, int pos, int size);
-
-typedef uint64_t pcibus_t;
-
-typedef struct PCIHostDeviceAddress {
-    unsigned int domain;
-    unsigned int bus;
-    unsigned int slot;
-    unsigned int function;
-} PCIHostDeviceAddress;
-
-void tcg_exec_init(unsigned long tb_size);
-
-extern bool g_tcg_enabled;
-static inline bool tcg_enabled(void) {
-    return g_tcg_enabled;
-}
-
-void cpu_exec_init_all(void);
-
-/* CPU save/load.  */
-#ifdef CPU_SAVE_VERSION
-void cpu_save(QEMUFile *f, void *opaque);
-int cpu_load(QEMUFile *f, void *opaque, int version_id);
-=======
 /* ANDROID_BEGIN */
 #ifdef _WIN32
 /* For the Android emulator, filepath are UTF-8 encoded, which the default
@@ -210,7 +88,6 @@
 #else
 #define qemu_stat stat
 #define qemu_lstat lstat
->>>>>>> b01ff82c
 #endif
 /* ANDROID_END */
 
