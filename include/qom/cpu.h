/*
 * QEMU CPU model
 *
 * Copyright (c) 2012 SUSE LINUX Products GmbH
 *
 * This program is free software; you can redistribute it and/or
 * modify it under the terms of the GNU General Public License
 * as published by the Free Software Foundation; either version 2
 * of the License, or (at your option) any later version.
 *
 * This program is distributed in the hope that it will be useful,
 * but WITHOUT ANY WARRANTY; without even the implied warranty of
 * MERCHANTABILITY or FITNESS FOR A PARTICULAR PURPOSE.  See the
 * GNU General Public License for more details.
 *
 * You should have received a copy of the GNU General Public License
 * along with this program; if not, see
 * <http://www.gnu.org/licenses/gpl-2.0.html>
 */
#ifndef QEMU_CPU_H
#define QEMU_CPU_H

#include "hw/qdev-core.h"
#include "disas/bfd.h"
#include "exec/hwaddr.h"
#include "exec/memattrs.h"
#include "qemu/bitmap.h"
#include "qemu/queue.h"
#include "qemu/thread.h"
#include "trace/generated-events.h"

typedef int (*WriteCoreDumpFunction)(const void *buf, size_t size,
                                     void *opaque);

/**
 * vaddr:
 * Type wide enough to contain any #target_ulong virtual address.
 */
typedef uint64_t vaddr;
#define VADDR_PRId PRId64
#define VADDR_PRIu PRIu64
#define VADDR_PRIo PRIo64
#define VADDR_PRIx PRIx64
#define VADDR_PRIX PRIX64
#define VADDR_MAX UINT64_MAX

/**
 * SECTION:cpu
 * @section_id: QEMU-cpu
 * @title: CPU Class
 * @short_description: Base class for all CPUs
 */

#define TYPE_CPU "cpu"

/* Since this macro is used a lot in hot code paths and in conjunction with
 * FooCPU *foo_env_get_cpu(), we deviate from usual QOM practice by using
 * an unchecked cast.
 */
#define CPU(obj) ((CPUState *)(obj))

#define CPU_CLASS(class) OBJECT_CLASS_CHECK(CPUClass, (class), TYPE_CPU)
#define CPU_GET_CLASS(obj) OBJECT_GET_CLASS(CPUClass, (obj), TYPE_CPU)

typedef enum MMUAccessType {
    MMU_DATA_LOAD  = 0,
    MMU_DATA_STORE = 1,
    MMU_INST_FETCH = 2
} MMUAccessType;

typedef struct CPUWatchpoint CPUWatchpoint;

typedef void (*CPUUnassignedAccess)(CPUState *cpu, hwaddr addr,
                                    bool is_write, bool is_exec, int opaque,
                                    unsigned size);

struct TranslationBlock;

/**
 * CPUClass:
 * @class_by_name: Callback to map -cpu command line model name to an
 * instantiatable CPU type.
 * @parse_features: Callback to parse command line arguments.
 * @reset: Callback to reset the #CPUState to its initial state.
 * @reset_dump_flags: #CPUDumpFlags to use for reset logging.
 * @has_work: Callback for checking if there is work to do.
 * @do_interrupt: Callback for interrupt handling.
 * @do_unassigned_access: Callback for unassigned access handling.
 * @do_unaligned_access: Callback for unaligned access handling, if
 * the target defines #ALIGNED_ONLY.
 * @virtio_is_big_endian: Callback to return %true if a CPU which supports
 * runtime configurable endianness is currently big-endian. Non-configurable
 * CPUs can use the default implementation of this method. This method should
 * not be used by any callers other than the pre-1.0 virtio devices.
 * @memory_rw_debug: Callback for GDB memory access.
 * @dump_state: Callback for dumping state.
 * @dump_statistics: Callback for dumping statistics.
 * @get_arch_id: Callback for getting architecture-dependent CPU ID.
 * @get_paging_enabled: Callback for inquiring whether paging is enabled.
 * @get_memory_mapping: Callback for obtaining the memory mappings.
 * @set_pc: Callback for setting the Program Counter register.
 * @synchronize_from_tb: Callback for synchronizing state from a TCG
 * #TranslationBlock.
 * @handle_mmu_fault: Callback for handling an MMU fault.
 * @get_phys_page_debug: Callback for obtaining a physical address.
 * @get_phys_page_attrs_debug: Callback for obtaining a physical address and the
 *       associated memory transaction attributes to use for the access.
 *       CPUs which use memory transaction attributes should implement this
 *       instead of get_phys_page_debug.
 * @asidx_from_attrs: Callback to return the CPU AddressSpace to use for
 *       a memory access with the specified memory transaction attributes.
 * @gdb_read_register: Callback for letting GDB read a register.
 * @gdb_write_register: Callback for letting GDB write a register.
 * @debug_check_watchpoint: Callback: return true if the architectural
 *       watchpoint whose address has matched should really fire.
 * @debug_excp_handler: Callback for handling debug exceptions.
 * @write_elf64_note: Callback for writing a CPU-specific ELF note to a
 * 64-bit VM coredump.
 * @write_elf32_qemunote: Callback for writing a CPU- and QEMU-specific ELF
 * note to a 32-bit VM coredump.
 * @write_elf32_note: Callback for writing a CPU-specific ELF note to a
 * 32-bit VM coredump.
 * @write_elf32_qemunote: Callback for writing a CPU- and QEMU-specific ELF
 * note to a 32-bit VM coredump.
 * @vmsd: State description for migration.
 * @gdb_num_core_regs: Number of core registers accessible to GDB.
 * @gdb_core_xml_file: File name for core registers GDB XML description.
 * @gdb_stop_before_watchpoint: Indicates whether GDB expects the CPU to stop
 *           before the insn which triggers a watchpoint rather than after it.
 * @gdb_arch_name: Optional callback that returns the architecture name known
 * to GDB. The caller must free the returned string with g_free.
 * @cpu_exec_enter: Callback for cpu_exec preparation.
 * @cpu_exec_exit: Callback for cpu_exec cleanup.
 * @cpu_exec_interrupt: Callback for processing interrupts in cpu_exec.
 * @disas_set_info: Setup architecture specific components of disassembly info
 *
 * Represents a CPU family or model.
 */
typedef struct CPUClass {
    /*< private >*/
    DeviceClass parent_class;
    /*< public >*/

    ObjectClass *(*class_by_name)(const char *cpu_model);
    void (*parse_features)(const char *typename, char *str, Error **errp);

    void (*reset)(CPUState *cpu);
    int reset_dump_flags;
    bool (*has_work)(CPUState *cpu);
    void (*do_interrupt)(CPUState *cpu);
    CPUUnassignedAccess do_unassigned_access;
    void (*do_unaligned_access)(CPUState *cpu, vaddr addr,
                                MMUAccessType access_type,
                                int mmu_idx, uintptr_t retaddr,
                                unsigned size);
    bool (*virtio_is_big_endian)(CPUState *cpu);
    int (*memory_rw_debug)(CPUState *cpu, vaddr addr,
                           uint8_t *buf, int len, bool is_write);
    void (*dump_state)(CPUState *cpu, FILE *f, fprintf_function cpu_fprintf,
                       int flags);
    void (*dump_statistics)(CPUState *cpu, FILE *f,
                            fprintf_function cpu_fprintf, int flags);
    int64_t (*get_arch_id)(CPUState *cpu);
    bool (*get_paging_enabled)(const CPUState *cpu);
    void (*get_memory_mapping)(CPUState *cpu, MemoryMappingList *list,
                               Error **errp);
    void (*set_pc)(CPUState *cpu, vaddr value);
    void (*synchronize_from_tb)(CPUState *cpu, struct TranslationBlock *tb);
    int (*handle_mmu_fault)(CPUState *cpu, vaddr address, int rw,
                            int mmu_index);
    hwaddr (*get_phys_page_debug)(CPUState *cpu, vaddr addr);
    hwaddr (*get_phys_page_attrs_debug)(CPUState *cpu, vaddr addr,
                                        MemTxAttrs *attrs);
    int (*asidx_from_attrs)(CPUState *cpu, MemTxAttrs attrs);
    int (*gdb_read_register)(CPUState *cpu, uint8_t *buf, int reg);
    int (*gdb_write_register)(CPUState *cpu, uint8_t *buf, int reg);
    bool (*debug_check_watchpoint)(CPUState *cpu, CPUWatchpoint *wp);
    void (*debug_excp_handler)(CPUState *cpu);

    int (*write_elf64_note)(WriteCoreDumpFunction f, CPUState *cpu,
                            int cpuid, void *opaque);
    int (*write_elf64_qemunote)(WriteCoreDumpFunction f, CPUState *cpu,
                                void *opaque);
    int (*write_elf32_note)(WriteCoreDumpFunction f, CPUState *cpu,
                            int cpuid, void *opaque);
    int (*write_elf32_qemunote)(WriteCoreDumpFunction f, CPUState *cpu,
                                void *opaque);

    const struct VMStateDescription *vmsd;
    int gdb_num_core_regs;
    const char *gdb_core_xml_file;
    gchar * (*gdb_arch_name)(CPUState *cpu);
    bool gdb_stop_before_watchpoint;

    void (*cpu_exec_enter)(CPUState *cpu);
    void (*cpu_exec_exit)(CPUState *cpu);
    bool (*cpu_exec_interrupt)(CPUState *cpu, int interrupt_request);

    void (*disas_set_info)(CPUState *cpu, disassemble_info *info);
} CPUClass;

#ifdef HOST_WORDS_BIGENDIAN
typedef struct icount_decr_u16 {
    uint16_t high;
    uint16_t low;
} icount_decr_u16;
#else
typedef struct icount_decr_u16 {
    uint16_t low;
    uint16_t high;
} icount_decr_u16;
#endif

typedef struct CPUBreakpoint {
    vaddr pc;
    int flags; /* BP_* */
    QTAILQ_ENTRY(CPUBreakpoint) entry;
} CPUBreakpoint;

struct CPUWatchpoint {
    vaddr vaddr;
    vaddr len;
    vaddr hitaddr;
    MemTxAttrs hitattrs;
    int flags; /* BP_* */
    QTAILQ_ENTRY(CPUWatchpoint) entry;
};

struct KVMState;
struct kvm_run;

#ifdef CONFIG_HAX
struct hax_vcpu_state;
#endif

#define TB_JMP_CACHE_BITS 12
#define TB_JMP_CACHE_SIZE (1 << TB_JMP_CACHE_BITS)

/* work queue */
struct qemu_work_item {
    struct qemu_work_item *next;
    void (*func)(void *data);
    void *data;
    int done;
    bool free;
};

/**
 * CPUState:
 * @cpu_index: CPU index (informative).
 * @nr_cores: Number of cores within this CPU package.
 * @nr_threads: Number of threads within this CPU.
 * @numa_node: NUMA node this CPU is belonging to.
 * @host_tid: Host thread ID.
 * @running: #true if CPU is currently running (usermode).
 * @created: Indicates whether the CPU thread has been successfully created.
 * @interrupt_request: Indicates a pending interrupt request.
 * @halted: Nonzero if the CPU is in suspended state.
 * @stop: Indicates a pending stop request.
 * @stopped: Indicates the CPU has been artificially stopped.
 * @unplug: Indicates a pending CPU unplug request.
 * @crash_occurred: Indicates the OS reported a crash (panic) for this CPU
 * @tcg_exit_req: Set to force TCG to stop executing linked TBs for this
 *           CPU and return to its top level loop.
 * @tb_flushed: Indicates the translation buffer has been flushed.
 * @singlestep_enabled: Flags for single-stepping.
 * @icount_extra: Instructions until next timer event.
 * @icount_decr: Number of cycles left, with interrupt flag in high bit.
 * This allows a single read-compare-cbranch-write sequence to test
 * for both decrementer underflow and exceptions.
 * @can_do_io: Nonzero if memory-mapped IO is safe. Deterministic execution
 * requires that IO only be performed on the last instruction of a TB
 * so that interrupts take effect immediately.
 * @cpu_ases: Pointer to array of CPUAddressSpaces (which define the
 *            AddressSpaces this CPU has)
 * @num_ases: number of CPUAddressSpaces in @cpu_ases
 * @as: Pointer to the first AddressSpace, for the convenience of targets which
 *      only have a single AddressSpace
 * @env_ptr: Pointer to subclass-specific CPUArchState field.
 * @gdb_regs: Additional GDB registers.
 * @gdb_num_regs: Number of total registers accessible to GDB.
 * @gdb_num_g_regs: Number of registers in GDB 'g' packets.
 * @next_cpu: Next CPU sharing TB cache.
 * @opaque: User data.
 * @mem_io_pc: Host Program Counter at which the memory was accessed.
 * @mem_io_vaddr: Target virtual address at which the memory was accessed.
 * @kvm_fd: vCPU file descriptor for KVM.
 * @work_mutex: Lock to prevent multiple access to queued_work_*.
 * @queued_work_first: First asynchronous work pending.
 * @trace_dstate: Dynamic tracing state of events for this vCPU (bitmask).
 *
 * State of one CPU core or thread.
 */
struct CPUState {
    /*< private >*/
    DeviceState parent_obj;
    /*< public >*/

    int nr_cores;
    int nr_threads;
    int numa_node;

    struct QemuThread *thread;
#ifdef _WIN32
    HANDLE hThread;
#endif
    int thread_id;
    uint32_t host_tid;
    bool running;
    struct QemuCond *halt_cond;
    bool thread_kicked;
    bool created;
    bool stop;
    bool stopped;
    bool unplug;
    bool crash_occurred;
    bool exit_request;
    bool tb_flushed;
    uint32_t interrupt_request;
    int singlestep_enabled;
    int64_t icount_extra;
    sigjmp_buf jmp_env;

    QemuMutex work_mutex;
    struct qemu_work_item *queued_work_first, *queued_work_last;

    CPUAddressSpace *cpu_ases;
    int num_ases;
    AddressSpace *as;
    MemoryRegion *memory;

    void *env_ptr; /* CPUArchState */
    struct TranslationBlock *tb_jmp_cache[TB_JMP_CACHE_SIZE];
    struct GDBRegisterState *gdb_regs;
    int gdb_num_regs;
    int gdb_num_g_regs;
    QTAILQ_ENTRY(CPUState) node;

    /* ice debug support */
    QTAILQ_HEAD(breakpoints_head, CPUBreakpoint) breakpoints;

    QTAILQ_HEAD(watchpoints_head, CPUWatchpoint) watchpoints;
    CPUWatchpoint *watchpoint_hit;

    void *opaque;

    /* In order to avoid passing too many arguments to the MMIO helpers,
     * we store some rarely used information in the CPU context.
     */
    uintptr_t mem_io_pc;
    vaddr mem_io_vaddr;

    int kvm_fd;
    bool kvm_vcpu_dirty;
    struct KVMState *kvm_state;
    struct kvm_run *kvm_run;

    /* Used for events with 'vcpu' and *without* the 'disabled' properties */
    DECLARE_BITMAP(trace_dstate, TRACE_VCPU_EVENT_COUNT);

    /* TODO Move common fields from CPUArchState here. */
    int cpu_index; /* used by alpha TCG */
    uint32_t halted; /* used by alpha, cris, ppc TCG */
    union {
        uint32_t u32;
        icount_decr_u16 u16;
    } icount_decr;
    uint32_t can_do_io;
    int32_t exception_index; /* used by m68k TCG */

    /* Used to keep track of an outstanding cpu throttle thread for migration
     * autoconverge
     */
    bool throttle_thread_scheduled;

    /* Note that this is accessed at the start of every TB via a negative
       offset from AREG0.  Leave this field at the end so as to make the
       (absolute value) offset as small as possible.  This reduces code
       size, especially for hosts without large memory offsets.  */
<<<<<<< HEAD
    volatile sig_atomic_t tcg_exit_req;

=======
    uint32_t tcg_exit_req;
    
>>>>>>> b01ff82c
#ifdef CONFIG_HAX
    bool hax_vcpu_dirty;
    struct hax_vcpu_state *hax_vcpu;
#endif
};

QTAILQ_HEAD(CPUTailQ, CPUState);
extern struct CPUTailQ cpus;
#define CPU_NEXT(cpu) QTAILQ_NEXT(cpu, node)
#define CPU_FOREACH(cpu) QTAILQ_FOREACH(cpu, &cpus, node)
#define CPU_FOREACH_SAFE(cpu, next_cpu) \
    QTAILQ_FOREACH_SAFE(cpu, &cpus, node, next_cpu)
#define CPU_FOREACH_REVERSE(cpu) \
    QTAILQ_FOREACH_REVERSE(cpu, &cpus, CPUTailQ, node)
#define first_cpu QTAILQ_FIRST(&cpus)

extern __thread CPUState *current_cpu;

/**
 * cpu_paging_enabled:
 * @cpu: The CPU whose state is to be inspected.
 *
 * Returns: %true if paging is enabled, %false otherwise.
 */
bool cpu_paging_enabled(const CPUState *cpu);

/**
 * cpu_get_memory_mapping:
 * @cpu: The CPU whose memory mappings are to be obtained.
 * @list: Where to write the memory mappings to.
 * @errp: Pointer for reporting an #Error.
 */
void cpu_get_memory_mapping(CPUState *cpu, MemoryMappingList *list,
                            Error **errp);

/**
 * cpu_write_elf64_note:
 * @f: pointer to a function that writes memory to a file
 * @cpu: The CPU whose memory is to be dumped
 * @cpuid: ID number of the CPU
 * @opaque: pointer to the CPUState struct
 */
int cpu_write_elf64_note(WriteCoreDumpFunction f, CPUState *cpu,
                         int cpuid, void *opaque);

/**
 * cpu_write_elf64_qemunote:
 * @f: pointer to a function that writes memory to a file
 * @cpu: The CPU whose memory is to be dumped
 * @cpuid: ID number of the CPU
 * @opaque: pointer to the CPUState struct
 */
int cpu_write_elf64_qemunote(WriteCoreDumpFunction f, CPUState *cpu,
                             void *opaque);

/**
 * cpu_write_elf32_note:
 * @f: pointer to a function that writes memory to a file
 * @cpu: The CPU whose memory is to be dumped
 * @cpuid: ID number of the CPU
 * @opaque: pointer to the CPUState struct
 */
int cpu_write_elf32_note(WriteCoreDumpFunction f, CPUState *cpu,
                         int cpuid, void *opaque);

/**
 * cpu_write_elf32_qemunote:
 * @f: pointer to a function that writes memory to a file
 * @cpu: The CPU whose memory is to be dumped
 * @cpuid: ID number of the CPU
 * @opaque: pointer to the CPUState struct
 */
int cpu_write_elf32_qemunote(WriteCoreDumpFunction f, CPUState *cpu,
                             void *opaque);

/**
 * CPUDumpFlags:
 * @CPU_DUMP_CODE:
 * @CPU_DUMP_FPU: dump FPU register state, not just integer
 * @CPU_DUMP_CCOP: dump info about TCG QEMU's condition code optimization state
 */
enum CPUDumpFlags {
    CPU_DUMP_CODE = 0x00010000,
    CPU_DUMP_FPU  = 0x00020000,
    CPU_DUMP_CCOP = 0x00040000,
};

/**
 * cpu_dump_state:
 * @cpu: The CPU whose state is to be dumped.
 * @f: File to dump to.
 * @cpu_fprintf: Function to dump with.
 * @flags: Flags what to dump.
 *
 * Dumps CPU state.
 */
void cpu_dump_state(CPUState *cpu, FILE *f, fprintf_function cpu_fprintf,
                    int flags);

/**
 * cpu_dump_statistics:
 * @cpu: The CPU whose state is to be dumped.
 * @f: File to dump to.
 * @cpu_fprintf: Function to dump with.
 * @flags: Flags what to dump.
 *
 * Dumps CPU statistics.
 */
void cpu_dump_statistics(CPUState *cpu, FILE *f, fprintf_function cpu_fprintf,
                         int flags);

#ifndef CONFIG_USER_ONLY
/**
 * cpu_get_phys_page_attrs_debug:
 * @cpu: The CPU to obtain the physical page address for.
 * @addr: The virtual address.
 * @attrs: Updated on return with the memory transaction attributes to use
 *         for this access.
 *
 * Obtains the physical page corresponding to a virtual one, together
 * with the corresponding memory transaction attributes to use for the access.
 * Use it only for debugging because no protection checks are done.
 *
 * Returns: Corresponding physical page address or -1 if no page found.
 */
static inline hwaddr cpu_get_phys_page_attrs_debug(CPUState *cpu, vaddr addr,
                                                   MemTxAttrs *attrs)
{
    CPUClass *cc = CPU_GET_CLASS(cpu);

    if (cc->get_phys_page_attrs_debug) {
        return cc->get_phys_page_attrs_debug(cpu, addr, attrs);
    }
    /* Fallback for CPUs which don't implement the _attrs_ hook */
    *attrs = MEMTXATTRS_UNSPECIFIED;
    return cc->get_phys_page_debug(cpu, addr);
}

/**
 * cpu_get_phys_page_debug:
 * @cpu: The CPU to obtain the physical page address for.
 * @addr: The virtual address.
 *
 * Obtains the physical page corresponding to a virtual one.
 * Use it only for debugging because no protection checks are done.
 *
 * Returns: Corresponding physical page address or -1 if no page found.
 */
static inline hwaddr cpu_get_phys_page_debug(CPUState *cpu, vaddr addr)
{
    MemTxAttrs attrs = {};

    return cpu_get_phys_page_attrs_debug(cpu, addr, &attrs);
}

/** cpu_asidx_from_attrs:
 * @cpu: CPU
 * @attrs: memory transaction attributes
 *
 * Returns the address space index specifying the CPU AddressSpace
 * to use for a memory access with the given transaction attributes.
 */
static inline int cpu_asidx_from_attrs(CPUState *cpu, MemTxAttrs attrs)
{
    CPUClass *cc = CPU_GET_CLASS(cpu);

    if (cc->asidx_from_attrs) {
        return cc->asidx_from_attrs(cpu, attrs);
    }
    return 0;
}
#endif

/**
 * cpu_reset:
 * @cpu: The CPU whose state is to be reset.
 */
void cpu_reset(CPUState *cpu);

/**
 * cpu_class_by_name:
 * @typename: The CPU base type.
 * @cpu_model: The model string without any parameters.
 *
 * Looks up a CPU #ObjectClass matching name @cpu_model.
 *
 * Returns: A #CPUClass or %NULL if not matching class is found.
 */
ObjectClass *cpu_class_by_name(const char *typename, const char *cpu_model);

/**
 * cpu_generic_init:
 * @typename: The CPU base type.
 * @cpu_model: The model string including optional parameters.
 *
 * Instantiates a CPU, processes optional parameters and realizes the CPU.
 *
 * Returns: A #CPUState or %NULL if an error occurred.
 */
CPUState *cpu_generic_init(const char *typename, const char *cpu_model);

/**
 * cpu_has_work:
 * @cpu: The vCPU to check.
 *
 * Checks whether the CPU has work to do.
 *
 * Returns: %true if the CPU has work, %false otherwise.
 */
static inline bool cpu_has_work(CPUState *cpu)
{
    CPUClass *cc = CPU_GET_CLASS(cpu);

    g_assert(cc->has_work);
    return cc->has_work(cpu);
}

/**
 * qemu_cpu_is_self:
 * @cpu: The vCPU to check against.
 *
 * Checks whether the caller is executing on the vCPU thread.
 *
 * Returns: %true if called from @cpu's thread, %false otherwise.
 */
bool qemu_cpu_is_self(CPUState *cpu);

/**
 * qemu_cpu_kick:
 * @cpu: The vCPU to kick.
 *
 * Kicks @cpu's thread.
 */
void qemu_cpu_kick(CPUState *cpu);

/**
 * cpu_is_stopped:
 * @cpu: The CPU to check.
 *
 * Checks whether the CPU is stopped.
 *
 * Returns: %true if run state is not running or if artificially stopped;
 * %false otherwise.
 */
bool cpu_is_stopped(CPUState *cpu);

/**
 * run_on_cpu:
 * @cpu: The vCPU to run on.
 * @func: The function to be executed.
 * @data: Data to pass to the function.
 *
 * Schedules the function @func for execution on the vCPU @cpu.
 */
void run_on_cpu(CPUState *cpu, void (*func)(void *data), void *data);

/**
 * async_run_on_cpu:
 * @cpu: The vCPU to run on.
 * @func: The function to be executed.
 * @data: Data to pass to the function.
 *
 * Schedules the function @func for execution on the vCPU @cpu asynchronously.
 */
void async_run_on_cpu(CPUState *cpu, void (*func)(void *data), void *data);

/**
 * qemu_get_cpu:
 * @index: The CPUState@cpu_index value of the CPU to obtain.
 *
 * Gets a CPU matching @index.
 *
 * Returns: The CPU or %NULL if there is no matching CPU.
 */
CPUState *qemu_get_cpu(int index);

/**
 * cpu_exists:
 * @id: Guest-exposed CPU ID to lookup.
 *
 * Search for CPU with specified ID.
 *
 * Returns: %true - CPU is found, %false - CPU isn't found.
 */
bool cpu_exists(int64_t id);

/**
 * cpu_throttle_set:
 * @new_throttle_pct: Percent of sleep time. Valid range is 1 to 99.
 *
 * Throttles all vcpus by forcing them to sleep for the given percentage of
 * time. A throttle_percentage of 25 corresponds to a 75% duty cycle roughly.
 * (example: 10ms sleep for every 30ms awake).
 *
 * cpu_throttle_set can be called as needed to adjust new_throttle_pct.
 * Once the throttling starts, it will remain in effect until cpu_throttle_stop
 * is called.
 */
void cpu_throttle_set(int new_throttle_pct);

/**
 * cpu_throttle_stop:
 *
 * Stops the vcpu throttling started by cpu_throttle_set.
 */
void cpu_throttle_stop(void);

/**
 * cpu_throttle_active:
 *
 * Returns: %true if the vcpus are currently being throttled, %false otherwise.
 */
bool cpu_throttle_active(void);

/**
 * cpu_throttle_get_percentage:
 *
 * Returns the vcpu throttle percentage. See cpu_throttle_set for details.
 *
 * Returns: The throttle percentage in range 1 to 99.
 */
int cpu_throttle_get_percentage(void);

#ifndef CONFIG_USER_ONLY

typedef void (*CPUInterruptHandler)(CPUState *, int);

extern CPUInterruptHandler cpu_interrupt_handler;

/**
 * cpu_interrupt:
 * @cpu: The CPU to set an interrupt on.
 * @mask: The interupts to set.
 *
 * Invokes the interrupt handler.
 */
static inline void cpu_interrupt(CPUState *cpu, int mask)
{
    cpu_interrupt_handler(cpu, mask);
}

#else /* USER_ONLY */

void cpu_interrupt(CPUState *cpu, int mask);

#endif /* USER_ONLY */

#ifdef CONFIG_SOFTMMU
static inline void cpu_unassigned_access(CPUState *cpu, hwaddr addr,
                                         bool is_write, bool is_exec,
                                         int opaque, unsigned size)
{
    CPUClass *cc = CPU_GET_CLASS(cpu);

    if (cc->do_unassigned_access) {
        cc->do_unassigned_access(cpu, addr, is_write, is_exec, opaque, size);
    }
}

static inline void cpu_unaligned_access(CPUState *cpu, vaddr addr,
                                        MMUAccessType access_type,
                                        int mmu_idx, uintptr_t retaddr,
                                        unsigned size)
{
    CPUClass *cc = CPU_GET_CLASS(cpu);

    cc->do_unaligned_access(cpu, addr, access_type, mmu_idx, retaddr, size);
}
#endif

/**
 * cpu_set_pc:
 * @cpu: The CPU to set the program counter for.
 * @addr: Program counter value.
 *
 * Sets the program counter for a CPU.
 */
static inline void cpu_set_pc(CPUState *cpu, vaddr addr)
{
    CPUClass *cc = CPU_GET_CLASS(cpu);

    cc->set_pc(cpu, addr);
}

/**
 * cpu_reset_interrupt:
 * @cpu: The CPU to clear the interrupt on.
 * @mask: The interrupt mask to clear.
 *
 * Resets interrupts on the vCPU @cpu.
 */
void cpu_reset_interrupt(CPUState *cpu, int mask);

/**
 * cpu_exit:
 * @cpu: The CPU to exit.
 *
 * Requests the CPU @cpu to exit execution.
 */
void cpu_exit(CPUState *cpu);

/**
 * cpu_resume:
 * @cpu: The CPU to resume.
 *
 * Resumes CPU, i.e. puts CPU into runnable state.
 */
void cpu_resume(CPUState *cpu);

/**
 * cpu_remove:
 * @cpu: The CPU to remove.
 *
 * Requests the CPU to be removed.
 */
void cpu_remove(CPUState *cpu);

 /**
 * cpu_remove_sync:
 * @cpu: The CPU to remove.
 *
 * Requests the CPU to be removed and waits till it is removed.
 */
void cpu_remove_sync(CPUState *cpu);

/**
 * qemu_init_vcpu:
 * @cpu: The vCPU to initialize.
 *
 * Initializes a vCPU.
 */
void qemu_init_vcpu(CPUState *cpu);

#define SSTEP_ENABLE  0x1  /* Enable simulated HW single stepping */
#define SSTEP_NOIRQ   0x2  /* Do not use IRQ while single stepping */
#define SSTEP_NOTIMER 0x4  /* Do not Timers while single stepping */

/**
 * cpu_single_step:
 * @cpu: CPU to the flags for.
 * @enabled: Flags to enable.
 *
 * Enables or disables single-stepping for @cpu.
 */
void cpu_single_step(CPUState *cpu, int enabled);

/* Breakpoint/watchpoint flags */
#define BP_MEM_READ           0x01
#define BP_MEM_WRITE          0x02
#define BP_MEM_ACCESS         (BP_MEM_READ | BP_MEM_WRITE)
#define BP_STOP_BEFORE_ACCESS 0x04
/* 0x08 currently unused */
#define BP_GDB                0x10
#define BP_CPU                0x20
#define BP_ANY                (BP_GDB | BP_CPU)
#define BP_WATCHPOINT_HIT_READ 0x40
#define BP_WATCHPOINT_HIT_WRITE 0x80
#define BP_WATCHPOINT_HIT (BP_WATCHPOINT_HIT_READ | BP_WATCHPOINT_HIT_WRITE)

int cpu_breakpoint_insert(CPUState *cpu, vaddr pc, int flags,
                          CPUBreakpoint **breakpoint);
int cpu_breakpoint_remove(CPUState *cpu, vaddr pc, int flags);
void cpu_breakpoint_remove_by_ref(CPUState *cpu, CPUBreakpoint *breakpoint);
void cpu_breakpoint_remove_all(CPUState *cpu, int mask);

/* Return true if PC matches an installed breakpoint.  */
static inline bool cpu_breakpoint_test(CPUState *cpu, vaddr pc, int mask)
{
    CPUBreakpoint *bp;

    if (unlikely(!QTAILQ_EMPTY(&cpu->breakpoints))) {
        QTAILQ_FOREACH(bp, &cpu->breakpoints, entry) {
            if (bp->pc == pc && (bp->flags & mask)) {
                return true;
            }
        }
    }
    return false;
}

int cpu_watchpoint_insert(CPUState *cpu, vaddr addr, vaddr len,
                          int flags, CPUWatchpoint **watchpoint);
int cpu_watchpoint_remove(CPUState *cpu, vaddr addr,
                          vaddr len, int flags);
void cpu_watchpoint_remove_by_ref(CPUState *cpu, CPUWatchpoint *watchpoint);
void cpu_watchpoint_remove_all(CPUState *cpu, int mask);

/**
 * cpu_get_address_space:
 * @cpu: CPU to get address space from
 * @asidx: index identifying which address space to get
 *
 * Return the requested address space of this CPU. @asidx
 * specifies which address space to read.
 */
AddressSpace *cpu_get_address_space(CPUState *cpu, int asidx);

void QEMU_NORETURN cpu_abort(CPUState *cpu, const char *fmt, ...)
    GCC_FMT_ATTR(2, 3);
void cpu_exec_exit(CPUState *cpu);

#ifdef CONFIG_SOFTMMU
extern const struct VMStateDescription vmstate_cpu_common;
#else
#define vmstate_cpu_common vmstate_dummy
#endif

#define VMSTATE_CPU() {                                                     \
    .name = "parent_obj",                                                   \
    .size = sizeof(CPUState),                                               \
    .vmsd = &vmstate_cpu_common,                                            \
    .flags = VMS_STRUCT,                                                    \
    .offset = 0,                                                            \
}

#define UNASSIGNED_CPU_INDEX -1

#endif<|MERGE_RESOLUTION|>--- conflicted
+++ resolved
@@ -377,13 +377,8 @@
        offset from AREG0.  Leave this field at the end so as to make the
        (absolute value) offset as small as possible.  This reduces code
        size, especially for hosts without large memory offsets.  */
-<<<<<<< HEAD
-    volatile sig_atomic_t tcg_exit_req;
-
-=======
     uint32_t tcg_exit_req;
     
->>>>>>> b01ff82c
 #ifdef CONFIG_HAX
     bool hax_vcpu_dirty;
     struct hax_vcpu_state *hax_vcpu;
