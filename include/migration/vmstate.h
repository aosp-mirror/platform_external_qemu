/*
 * QEMU migration/snapshot declarations
 *
 * Copyright (c) 2009-2011 Red Hat, Inc.
 *
 * Original author: Juan Quintela <quintela@redhat.com>
 *
 * Permission is hereby granted, free of charge, to any person obtaining a copy
 * of this software and associated documentation files (the "Software"), to deal
 * in the Software without restriction, including without limitation the rights
 * to use, copy, modify, merge, publish, distribute, sublicense, and/or sell
 * copies of the Software, and to permit persons to whom the Software is
 * furnished to do so, subject to the following conditions:
 *
 * The above copyright notice and this permission notice shall be included in
 * all copies or substantial portions of the Software.
 *
 * THE SOFTWARE IS PROVIDED "AS IS", WITHOUT WARRANTY OF ANY KIND, EXPRESS OR
 * IMPLIED, INCLUDING BUT NOT LIMITED TO THE WARRANTIES OF MERCHANTABILITY,
 * FITNESS FOR A PARTICULAR PURPOSE AND NONINFRINGEMENT. IN NO EVENT SHALL
 * THE AUTHORS OR COPYRIGHT HOLDERS BE LIABLE FOR ANY CLAIM, DAMAGES OR OTHER
 * LIABILITY, WHETHER IN AN ACTION OF CONTRACT, TORT OR OTHERWISE, ARISING FROM,
 * OUT OF OR IN CONNECTION WITH THE SOFTWARE OR THE USE OR OTHER DEALINGS IN
 * THE SOFTWARE.
 */

#ifndef QEMU_VMSTATE_H
#define QEMU_VMSTATE_H

#include "migration/qjson.h"

<<<<<<< HEAD
typedef void SaveStateHandler(QEMUFile *f, void *opaque);
typedef int LoadStateHandler(QEMUFile *f, void *opaque, int version_id);
typedef void PostLoadHandler(void*);

typedef struct SaveVMHandlers {
    /* This runs inside the iothread lock.  */
    void (*set_params)(const MigrationParams *params, void * opaque);
    SaveStateHandler *save_state;

    void (*cleanup)(void *opaque);
    int (*save_live_complete_postcopy)(QEMUFile *f, void *opaque);
    int (*save_live_complete_precopy)(QEMUFile *f, void *opaque);

    /* This runs both outside and inside the iothread lock.  */
    bool (*is_active)(void *opaque);

    /* This runs outside the iothread lock in the migration case, and
     * within the lock in the savevm case.  The callback had better only
     * use data that is local to the migration thread or protected
     * by other locks.
     */
    int (*save_live_iterate)(QEMUFile *f, void *opaque);

    /* This runs outside the iothread lock!  */
    int (*save_live_setup)(QEMUFile *f, void *opaque);
    void (*save_live_pending)(QEMUFile *f, void *opaque, uint64_t max_size,
                              uint64_t *non_postcopiable_pending,
                              uint64_t *postcopiable_pending);
    LoadStateHandler *load_state;
    PostLoadHandler *post_load;
} SaveVMHandlers;

int register_savevm(DeviceState *dev,
                    const char *idstr,
                    int instance_id,
                    int version_id,
                    SaveStateHandler *save_state,
                    LoadStateHandler *load_state,
                    void *opaque);

int register_savevm_with_post_load(DeviceState *dev,
                                   const char *idstr,
                                   int instance_id,
                                   int version_id,
                                   SaveStateHandler *save_state,
                                   LoadStateHandler *load_state,
                                   PostLoadHandler *post_load,
                                   void *opaque);


int register_savevm_live(DeviceState *dev,
                         const char *idstr,
                         int instance_id,
                         int version_id,
                         SaveVMHandlers *ops,
                         void *opaque);

void unregister_savevm(DeviceState *dev, const char *idstr, void *opaque);

=======
>>>>>>> 4743c235
typedef struct VMStateInfo VMStateInfo;
typedef struct VMStateDescription VMStateDescription;
typedef struct VMStateField VMStateField;

/* VMStateInfo allows customized migration of objects that don't fit in
 * any category in VMStateFlags. Additional information is always passed
 * into get and put in terms of field and vmdesc parameters. However
 * these two parameters should only be used in cases when customized
 * handling is needed, such as QTAILQ. For primitive data types such as
 * integer, field and vmdesc parameters should be ignored inside get/put.
 */
struct VMStateInfo {
    const char *name;
    int (*get)(QEMUFile *f, void *pv, size_t size, VMStateField *field);
    int (*put)(QEMUFile *f, void *pv, size_t size, VMStateField *field,
               QJSON *vmdesc);
};

enum VMStateFlags {
    /* Ignored */
    VMS_SINGLE           = 0x001,

    /* The struct member at opaque + VMStateField.offset is a pointer
     * to the actual field (e.g. struct a { uint8_t *b;
     * }). Dereference the pointer before using it as basis for
     * further pointer arithmetic (see e.g. VMS_ARRAY). Does not
     * affect the meaning of VMStateField.num_offset or
     * VMStateField.size_offset; see VMS_VARRAY* and VMS_VBUFFER for
     * those. */
    VMS_POINTER          = 0x002,

    /* The field is an array of fixed size. VMStateField.num contains
     * the number of entries in the array. The size of each entry is
     * given by VMStateField.size and / or opaque +
     * VMStateField.size_offset; see VMS_VBUFFER and
     * VMS_MULTIPLY. Each array entry will be processed individually
     * (VMStateField.info.get()/put() if VMS_STRUCT is not set,
     * recursion into VMStateField.vmsd if VMS_STRUCT is set). May not
     * be combined with VMS_VARRAY*. */
    VMS_ARRAY            = 0x004,

    /* The field is itself a struct, containing one or more
     * fields. Recurse into VMStateField.vmsd. Most useful in
     * combination with VMS_ARRAY / VMS_VARRAY*, recursing into each
     * array entry. */
    VMS_STRUCT           = 0x008,

    /* The field is an array of variable size. The int32_t at opaque +
     * VMStateField.num_offset contains the number of entries in the
     * array. See the VMS_ARRAY description regarding array handling
     * in general. May not be combined with VMS_ARRAY or any other
     * VMS_VARRAY*. */
    VMS_VARRAY_INT32     = 0x010,

    /* Ignored */
    VMS_BUFFER           = 0x020,

    /* The field is a (fixed-size or variable-size) array of pointers
     * (e.g. struct a { uint8_t *b[]; }). Dereference each array entry
     * before using it. Note: Does not imply any one of VMS_ARRAY /
     * VMS_VARRAY*; these need to be set explicitly. */
    VMS_ARRAY_OF_POINTER = 0x040,

    /* The field is an array of variable size. The uint16_t at opaque
     * + VMStateField.num_offset (subject to VMS_MULTIPLY_ELEMENTS)
     * contains the number of entries in the array. See the VMS_ARRAY
     * description regarding array handling in general. May not be
     * combined with VMS_ARRAY or any other VMS_VARRAY*. */
    VMS_VARRAY_UINT16    = 0x080,

    /* The size of the individual entries (a single array entry if
     * VMS_ARRAY or any of VMS_VARRAY* are set, or the field itself if
     * neither is set) is variable (i.e. not known at compile-time),
     * but the same for all entries. Use the int32_t at opaque +
     * VMStateField.size_offset (subject to VMS_MULTIPLY) to determine
     * the size of each (and every) entry. */
    VMS_VBUFFER          = 0x100,

    /* Multiply the entry size given by the int32_t at opaque +
     * VMStateField.size_offset (see VMS_VBUFFER description) with
     * VMStateField.size to determine the number of bytes to be
     * allocated. Only valid in combination with VMS_VBUFFER. */
    VMS_MULTIPLY         = 0x200,

    /* The field is an array of variable size. The uint8_t at opaque +
     * VMStateField.num_offset (subject to VMS_MULTIPLY_ELEMENTS)
     * contains the number of entries in the array. See the VMS_ARRAY
     * description regarding array handling in general. May not be
     * combined with VMS_ARRAY or any other VMS_VARRAY*. */
    VMS_VARRAY_UINT8     = 0x400,

    /* The field is an array of variable size. The uint32_t at opaque
     * + VMStateField.num_offset (subject to VMS_MULTIPLY_ELEMENTS)
     * contains the number of entries in the array. See the VMS_ARRAY
     * description regarding array handling in general. May not be
     * combined with VMS_ARRAY or any other VMS_VARRAY*. */
    VMS_VARRAY_UINT32    = 0x800,

    /* Fail loading the serialised VM state if this field is missing
     * from the input. */
    VMS_MUST_EXIST       = 0x1000,

    /* When loading serialised VM state, allocate memory for the
     * (entire) field. Only valid in combination with
     * VMS_POINTER. Note: Not all combinations with other flags are
     * currently supported, e.g. VMS_ALLOC|VMS_ARRAY_OF_POINTER won't
     * cause the individual entries to be allocated. */
    VMS_ALLOC            = 0x2000,

    /* Multiply the number of entries given by the integer at opaque +
     * VMStateField.num_offset (see VMS_VARRAY*) with VMStateField.num
     * to determine the number of entries in the array. Only valid in
     * combination with one of VMS_VARRAY*. */
    VMS_MULTIPLY_ELEMENTS = 0x4000,
};

typedef enum {
    MIG_PRI_DEFAULT = 0,
    MIG_PRI_IOMMU,              /* Must happen before PCI devices */
    MIG_PRI_PCI_BUS,            /* Must happen before IOMMU */
    MIG_PRI_GICV3_ITS,          /* Must happen before PCI devices */
    MIG_PRI_GICV3,              /* Must happen before the ITS */
    MIG_PRI_MAX,
} MigrationPriority;

struct VMStateField {
    const char *name;
    const char *err_hint;
    size_t offset;
    size_t size;
    size_t start;
    int num;
    size_t num_offset;
    size_t size_offset;
    const VMStateInfo *info;
    enum VMStateFlags flags;
    const VMStateDescription *vmsd;
    int version_id;
    bool (*field_exists)(void *opaque, int version_id);
};

struct VMStateDescription {
    const char *name;
    int unmigratable;
    int version_id;
    int minimum_version_id;
    int minimum_version_id_old;
    MigrationPriority priority;
    LoadStateHandler *load_state_old;
    int (*pre_load)(void *opaque);
    int (*post_load)(void *opaque, int version_id);
    int (*pre_save)(void *opaque);
    bool (*needed)(void *opaque);
    VMStateField *fields;
    const VMStateDescription **subsections;
};

extern const VMStateDescription vmstate_dummy;

extern const VMStateInfo vmstate_info_bool;

extern const VMStateInfo vmstate_info_int8;
extern const VMStateInfo vmstate_info_int16;
extern const VMStateInfo vmstate_info_int32;
extern const VMStateInfo vmstate_info_int64;

extern const VMStateInfo vmstate_info_uint8_equal;
extern const VMStateInfo vmstate_info_uint16_equal;
extern const VMStateInfo vmstate_info_int32_equal;
extern const VMStateInfo vmstate_info_uint32_equal;
extern const VMStateInfo vmstate_info_uint64_equal;
extern const VMStateInfo vmstate_info_int32_le;

extern const VMStateInfo vmstate_info_uint8;
extern const VMStateInfo vmstate_info_uint16;
extern const VMStateInfo vmstate_info_uint32;
extern const VMStateInfo vmstate_info_uint64;

/** Put this in the stream when migrating a null pointer.*/
#define VMS_NULLPTR_MARKER (0x30U) /* '0' */
extern const VMStateInfo vmstate_info_nullptr;

extern const VMStateInfo vmstate_info_float64;
extern const VMStateInfo vmstate_info_cpudouble;

extern const VMStateInfo vmstate_info_timer;
extern const VMStateInfo vmstate_info_buffer;
extern const VMStateInfo vmstate_info_unused_buffer;
extern const VMStateInfo vmstate_info_tmp;
extern const VMStateInfo vmstate_info_bitmap;
extern const VMStateInfo vmstate_info_qtailq;

#define type_check_2darray(t1,t2,n,m) ((t1(*)[n][m])0 - (t2*)0)
#define type_check_array(t1,t2,n) ((t1(*)[n])0 - (t2*)0)
#define type_check_pointer(t1,t2) ((t1**)0 - (t2*)0)

#define vmstate_offset_value(_state, _field, _type)                  \
    (offsetof(_state, _field) +                                      \
     type_check(_type, typeof_field(_state, _field)))

#define vmstate_offset_pointer(_state, _field, _type)                \
    (offsetof(_state, _field) +                                      \
     type_check_pointer(_type, typeof_field(_state, _field)))

#define vmstate_offset_array(_state, _field, _type, _num)            \
    (offsetof(_state, _field) +                                      \
     type_check_array(_type, typeof_field(_state, _field), _num))

#define vmstate_offset_2darray(_state, _field, _type, _n1, _n2)      \
    (offsetof(_state, _field) +                                      \
     type_check_2darray(_type, typeof_field(_state, _field), _n1, _n2))

#define vmstate_offset_sub_array(_state, _field, _type, _start)      \
    vmstate_offset_value(_state, _field[_start], _type)

#define vmstate_offset_buffer(_state, _field)                        \
    vmstate_offset_array(_state, _field, uint8_t,                    \
                         sizeof(typeof_field(_state, _field)))

#define VMSTATE_SINGLE_TEST(_field, _state, _test, _version, _info, _type) { \
    .name         = (stringify(_field)),                             \
    .version_id   = (_version),                                      \
    .field_exists = (_test),                                         \
    .size         = sizeof(_type),                                   \
    .info         = &(_info),                                        \
    .flags        = VMS_SINGLE,                                      \
    .offset       = vmstate_offset_value(_state, _field, _type),     \
}

#define VMSTATE_SINGLE_FULL(_field, _state, _test, _version, _info,  \
                            _type, _err_hint) {                      \
    .name         = (stringify(_field)),                             \
    .err_hint     = (_err_hint),                                     \
    .version_id   = (_version),                                      \
    .field_exists = (_test),                                         \
    .size         = sizeof(_type),                                   \
    .info         = &(_info),                                        \
    .flags        = VMS_SINGLE,                                      \
    .offset       = vmstate_offset_value(_state, _field, _type),     \
}

/* Validate state using a boolean predicate. */
#define VMSTATE_VALIDATE(_name, _test) { \
    .name         = (_name),                                         \
    .field_exists = (_test),                                         \
    .flags        = VMS_ARRAY | VMS_MUST_EXIST,                      \
    .num          = 0, /* 0 elements: no data, only run _test */     \
}

#define VMSTATE_POINTER(_field, _state, _version, _info, _type) {    \
    .name       = (stringify(_field)),                               \
    .version_id = (_version),                                        \
    .info       = &(_info),                                          \
    .size       = sizeof(_type),                                     \
    .flags      = VMS_SINGLE|VMS_POINTER,                            \
    .offset     = vmstate_offset_value(_state, _field, _type),       \
}

#define VMSTATE_POINTER_TEST(_field, _state, _test, _info, _type) {  \
    .name       = (stringify(_field)),                               \
    .info       = &(_info),                                          \
    .field_exists = (_test),                                         \
    .size       = sizeof(_type),                                     \
    .flags      = VMS_SINGLE|VMS_POINTER,                            \
    .offset     = vmstate_offset_value(_state, _field, _type),       \
}

#define VMSTATE_ARRAY(_field, _state, _num, _version, _info, _type) {\
    .name       = (stringify(_field)),                               \
    .version_id = (_version),                                        \
    .num        = (_num),                                            \
    .info       = &(_info),                                          \
    .size       = sizeof(_type),                                     \
    .flags      = VMS_ARRAY,                                         \
    .offset     = vmstate_offset_array(_state, _field, _type, _num), \
}

#define VMSTATE_2DARRAY(_field, _state, _n1, _n2, _version, _info, _type) { \
    .name       = (stringify(_field)),                                      \
    .version_id = (_version),                                               \
    .num        = (_n1) * (_n2),                                            \
    .info       = &(_info),                                                 \
    .size       = sizeof(_type),                                            \
    .flags      = VMS_ARRAY,                                                \
    .offset     = vmstate_offset_2darray(_state, _field, _type, _n1, _n2),  \
}

#define VMSTATE_VARRAY_MULTIPLY(_field, _state, _field_num, _multiply, _info, _type) { \
    .name       = (stringify(_field)),                               \
    .num_offset = vmstate_offset_value(_state, _field_num, uint32_t),\
    .num        = (_multiply),                                       \
    .info       = &(_info),                                          \
    .size       = sizeof(_type),                                     \
    .flags      = VMS_VARRAY_UINT32|VMS_MULTIPLY_ELEMENTS,           \
    .offset     = offsetof(_state, _field),                          \
}

#define VMSTATE_ARRAY_TEST(_field, _state, _num, _test, _info, _type) {\
    .name         = (stringify(_field)),                              \
    .field_exists = (_test),                                          \
    .num          = (_num),                                           \
    .info         = &(_info),                                         \
    .size         = sizeof(_type),                                    \
    .flags        = VMS_ARRAY,                                        \
    .offset       = vmstate_offset_array(_state, _field, _type, _num),\
}

#define VMSTATE_SUB_ARRAY(_field, _state, _start, _num, _version, _info, _type) { \
    .name       = (stringify(_field)),                               \
    .version_id = (_version),                                        \
    .num        = (_num),                                            \
    .info       = &(_info),                                          \
    .size       = sizeof(_type),                                     \
    .flags      = VMS_ARRAY,                                         \
    .offset     = vmstate_offset_sub_array(_state, _field, _type, _start), \
}

#define VMSTATE_ARRAY_INT32_UNSAFE(_field, _state, _field_num, _info, _type) {\
    .name       = (stringify(_field)),                               \
    .num_offset = vmstate_offset_value(_state, _field_num, int32_t), \
    .info       = &(_info),                                          \
    .size       = sizeof(_type),                                     \
    .flags      = VMS_VARRAY_INT32,                                  \
    .offset     = offsetof(_state, _field),                          \
}

#define VMSTATE_VARRAY_INT32(_field, _state, _field_num, _version, _info, _type) {\
    .name       = (stringify(_field)),                               \
    .version_id = (_version),                                        \
    .num_offset = vmstate_offset_value(_state, _field_num, int32_t), \
    .info       = &(_info),                                          \
    .size       = sizeof(_type),                                     \
    .flags      = VMS_VARRAY_INT32|VMS_POINTER,                      \
    .offset     = vmstate_offset_pointer(_state, _field, _type),     \
}

#define VMSTATE_VARRAY_UINT32(_field, _state, _field_num, _version, _info, _type) {\
    .name       = (stringify(_field)),                               \
    .version_id = (_version),                                        \
    .num_offset = vmstate_offset_value(_state, _field_num, uint32_t),\
    .info       = &(_info),                                          \
    .size       = sizeof(_type),                                     \
    .flags      = VMS_VARRAY_UINT32|VMS_POINTER,                     \
    .offset     = vmstate_offset_pointer(_state, _field, _type),     \
}

#define VMSTATE_VARRAY_UINT32_ALLOC(_field, _state, _field_num, _version, _info, _type) {\
    .name       = (stringify(_field)),                               \
    .version_id = (_version),                                        \
    .num_offset = vmstate_offset_value(_state, _field_num, uint32_t),\
    .info       = &(_info),                                          \
    .size       = sizeof(_type),                                     \
    .flags      = VMS_VARRAY_UINT32|VMS_POINTER|VMS_ALLOC,           \
    .offset     = vmstate_offset_pointer(_state, _field, _type),     \
}

#define VMSTATE_VARRAY_UINT16_UNSAFE(_field, _state, _field_num, _version, _info, _type) {\
    .name       = (stringify(_field)),                               \
    .version_id = (_version),                                        \
    .num_offset = vmstate_offset_value(_state, _field_num, uint16_t),\
    .info       = &(_info),                                          \
    .size       = sizeof(_type),                                     \
    .flags      = VMS_VARRAY_UINT16,                                 \
    .offset     = offsetof(_state, _field),                          \
}

#define VMSTATE_STRUCT_TEST(_field, _state, _test, _version, _vmsd, _type) { \
    .name         = (stringify(_field)),                             \
    .version_id   = (_version),                                      \
    .field_exists = (_test),                                         \
    .vmsd         = &(_vmsd),                                        \
    .size         = sizeof(_type),                                   \
    .flags        = VMS_STRUCT,                                      \
    .offset       = vmstate_offset_value(_state, _field, _type),     \
}

#define VMSTATE_STRUCT_POINTER_V(_field, _state, _version, _vmsd, _type) { \
    .name         = (stringify(_field)),                             \
    .version_id   = (_version),                                        \
    .vmsd         = &(_vmsd),                                        \
    .size         = sizeof(_type *),                                 \
    .flags        = VMS_STRUCT|VMS_POINTER,                          \
    .offset       = vmstate_offset_pointer(_state, _field, _type),   \
}

#define VMSTATE_STRUCT_POINTER_TEST_V(_field, _state, _test, _version, _vmsd, _type) { \
    .name         = (stringify(_field)),                             \
    .version_id   = (_version),                                        \
    .field_exists = (_test),                                         \
    .vmsd         = &(_vmsd),                                        \
    .size         = sizeof(_type *),                                 \
    .flags        = VMS_STRUCT|VMS_POINTER,                          \
    .offset       = vmstate_offset_pointer(_state, _field, _type),   \
}

#define VMSTATE_ARRAY_OF_POINTER(_field, _state, _num, _version, _info, _type) {\
    .name       = (stringify(_field)),                               \
    .version_id = (_version),                                        \
    .num        = (_num),                                            \
    .info       = &(_info),                                          \
    .size       = sizeof(_type),                                     \
    .flags      = VMS_ARRAY|VMS_ARRAY_OF_POINTER,                    \
    .offset     = vmstate_offset_array(_state, _field, _type, _num), \
}

#define VMSTATE_ARRAY_OF_POINTER_TO_STRUCT(_f, _s, _n, _v, _vmsd, _type) { \
    .name       = (stringify(_f)),                                   \
    .version_id = (_v),                                              \
    .num        = (_n),                                              \
    .vmsd       = &(_vmsd),                                          \
    .size       = sizeof(_type *),                                    \
    .flags      = VMS_ARRAY|VMS_STRUCT|VMS_ARRAY_OF_POINTER,         \
    .offset     = vmstate_offset_array(_s, _f, _type*, _n),          \
}

#define VMSTATE_STRUCT_SUB_ARRAY(_field, _state, _start, _num, _version, _vmsd, _type) { \
    .name       = (stringify(_field)),                                     \
    .version_id = (_version),                                              \
    .num        = (_num),                                                  \
    .vmsd       = &(_vmsd),                                                \
    .size       = sizeof(_type),                                           \
    .flags      = VMS_STRUCT|VMS_ARRAY,                                    \
    .offset     = vmstate_offset_sub_array(_state, _field, _type, _start), \
}

#define VMSTATE_STRUCT_ARRAY_TEST(_field, _state, _num, _test, _version, _vmsd, _type) { \
    .name         = (stringify(_field)),                             \
    .num          = (_num),                                          \
    .field_exists = (_test),                                         \
    .version_id   = (_version),                                      \
    .vmsd         = &(_vmsd),                                        \
    .size         = sizeof(_type),                                   \
    .flags        = VMS_STRUCT|VMS_ARRAY,                            \
    .offset       = vmstate_offset_array(_state, _field, _type, _num),\
}

#define VMSTATE_STRUCT_2DARRAY_TEST(_field, _state, _n1, _n2, _test, \
                                    _version, _vmsd, _type) {        \
    .name         = (stringify(_field)),                             \
    .num          = (_n1) * (_n2),                                   \
    .field_exists = (_test),                                         \
    .version_id   = (_version),                                      \
    .vmsd         = &(_vmsd),                                        \
    .size         = sizeof(_type),                                   \
    .flags        = VMS_STRUCT | VMS_ARRAY,                          \
    .offset       = vmstate_offset_2darray(_state, _field, _type,    \
                                           _n1, _n2),                \
}

#define VMSTATE_STRUCT_VARRAY_UINT8(_field, _state, _field_num, _version, _vmsd, _type) { \
    .name       = (stringify(_field)),                               \
    .num_offset = vmstate_offset_value(_state, _field_num, uint8_t), \
    .version_id = (_version),                                        \
    .vmsd       = &(_vmsd),                                          \
    .size       = sizeof(_type),                                     \
    .flags      = VMS_STRUCT|VMS_VARRAY_UINT8,                       \
    .offset     = offsetof(_state, _field),                          \
}

/* a variable length array (i.e. _type *_field) but we know the
 * length
 */
#define VMSTATE_STRUCT_VARRAY_POINTER_KNOWN(_field, _state, _num, _version, _vmsd, _type) { \
    .name       = (stringify(_field)),                               \
    .num          = (_num),                                          \
    .version_id = (_version),                                        \
    .vmsd       = &(_vmsd),                                          \
    .size       = sizeof(_type),                                     \
    .flags      = VMS_STRUCT|VMS_ARRAY|VMS_POINTER,                  \
    .offset     = offsetof(_state, _field),                          \
}

#define VMSTATE_STRUCT_VARRAY_POINTER_INT32(_field, _state, _field_num, _vmsd, _type) { \
    .name       = (stringify(_field)),                               \
    .version_id = 0,                                                 \
    .num_offset = vmstate_offset_value(_state, _field_num, int32_t), \
    .size       = sizeof(_type),                                     \
    .vmsd       = &(_vmsd),                                          \
    .flags      = VMS_POINTER | VMS_VARRAY_INT32 | VMS_STRUCT,       \
    .offset     = vmstate_offset_pointer(_state, _field, _type),     \
}

#define VMSTATE_STRUCT_VARRAY_POINTER_UINT32(_field, _state, _field_num, _vmsd, _type) { \
    .name       = (stringify(_field)),                               \
    .version_id = 0,                                                 \
    .num_offset = vmstate_offset_value(_state, _field_num, uint32_t),\
    .size       = sizeof(_type),                                     \
    .vmsd       = &(_vmsd),                                          \
    .flags      = VMS_POINTER | VMS_VARRAY_INT32 | VMS_STRUCT,       \
    .offset     = vmstate_offset_pointer(_state, _field, _type),     \
}

#define VMSTATE_STRUCT_VARRAY_POINTER_UINT16(_field, _state, _field_num, _vmsd, _type) { \
    .name       = (stringify(_field)),                               \
    .version_id = 0,                                                 \
    .num_offset = vmstate_offset_value(_state, _field_num, uint16_t),\
    .size       = sizeof(_type),                                     \
    .vmsd       = &(_vmsd),                                          \
    .flags      = VMS_POINTER | VMS_VARRAY_UINT16 | VMS_STRUCT,      \
    .offset     = vmstate_offset_pointer(_state, _field, _type),     \
}

#define VMSTATE_STRUCT_VARRAY_INT32(_field, _state, _field_num, _version, _vmsd, _type) { \
    .name       = (stringify(_field)),                               \
    .num_offset = vmstate_offset_value(_state, _field_num, int32_t), \
    .version_id = (_version),                                        \
    .vmsd       = &(_vmsd),                                          \
    .size       = sizeof(_type),                                     \
    .flags      = VMS_STRUCT|VMS_VARRAY_INT32,                       \
    .offset     = offsetof(_state, _field),                          \
}

#define VMSTATE_STRUCT_VARRAY_UINT32(_field, _state, _field_num, _version, _vmsd, _type) { \
    .name       = (stringify(_field)),                               \
    .num_offset = vmstate_offset_value(_state, _field_num, uint32_t), \
    .version_id = (_version),                                        \
    .vmsd       = &(_vmsd),                                          \
    .size       = sizeof(_type),                                     \
    .flags      = VMS_STRUCT|VMS_VARRAY_UINT32,                      \
    .offset     = offsetof(_state, _field),                          \
}

#define VMSTATE_STRUCT_VARRAY_ALLOC(_field, _state, _field_num, _version, _vmsd, _type) {\
    .name       = (stringify(_field)),                               \
    .version_id = (_version),                                        \
    .vmsd       = &(_vmsd),                                          \
    .num_offset = vmstate_offset_value(_state, _field_num, int32_t), \
    .size       = sizeof(_type),                                     \
    .flags      = VMS_STRUCT|VMS_VARRAY_INT32|VMS_ALLOC|VMS_POINTER, \
    .offset     = vmstate_offset_pointer(_state, _field, _type),     \
}

#define VMSTATE_STATIC_BUFFER(_field, _state, _version, _test, _start, _size) { \
    .name         = (stringify(_field)),                             \
    .version_id   = (_version),                                      \
    .field_exists = (_test),                                         \
    .size         = (_size - _start),                                \
    .info         = &vmstate_info_buffer,                            \
    .flags        = VMS_BUFFER,                                      \
    .offset       = vmstate_offset_buffer(_state, _field) + _start,  \
}

#define VMSTATE_VBUFFER_MULTIPLY(_field, _state, _version, _test,    \
                                 _field_size, _multiply) {           \
    .name         = (stringify(_field)),                             \
    .version_id   = (_version),                                      \
    .field_exists = (_test),                                         \
    .size_offset  = vmstate_offset_value(_state, _field_size, uint32_t),\
    .size         = (_multiply),                                      \
    .info         = &vmstate_info_buffer,                            \
    .flags        = VMS_VBUFFER|VMS_POINTER|VMS_MULTIPLY,            \
    .offset       = offsetof(_state, _field),                        \
}

#define VMSTATE_VBUFFER(_field, _state, _version, _test, _field_size) { \
    .name         = (stringify(_field)),                             \
    .version_id   = (_version),                                      \
    .field_exists = (_test),                                         \
    .size_offset  = vmstate_offset_value(_state, _field_size, int32_t),\
    .info         = &vmstate_info_buffer,                            \
    .flags        = VMS_VBUFFER|VMS_POINTER,                         \
    .offset       = offsetof(_state, _field),                        \
}

#define VMSTATE_VBUFFER_UINT32(_field, _state, _version, _test, _field_size) { \
    .name         = (stringify(_field)),                             \
    .version_id   = (_version),                                      \
    .field_exists = (_test),                                         \
    .size_offset  = vmstate_offset_value(_state, _field_size, uint32_t),\
    .info         = &vmstate_info_buffer,                            \
    .flags        = VMS_VBUFFER|VMS_POINTER,                         \
    .offset       = offsetof(_state, _field),                        \
}

#define VMSTATE_VBUFFER_ALLOC_UINT32(_field, _state, _version,       \
                                     _test, _field_size) {           \
    .name         = (stringify(_field)),                             \
    .version_id   = (_version),                                      \
    .field_exists = (_test),                                         \
    .size_offset  = vmstate_offset_value(_state, _field_size, uint32_t),\
    .info         = &vmstate_info_buffer,                            \
    .flags        = VMS_VBUFFER|VMS_POINTER|VMS_ALLOC,               \
    .offset       = offsetof(_state, _field),                        \
}

#define VMSTATE_BUFFER_UNSAFE_INFO_TEST(_field, _state, _test, _version, _info, _size) { \
    .name       = (stringify(_field)),                               \
    .version_id = (_version),                                        \
    .field_exists = (_test),                                         \
    .size       = (_size),                                           \
    .info       = &(_info),                                          \
    .flags      = VMS_BUFFER,                                        \
    .offset     = offsetof(_state, _field),                          \
}

#define VMSTATE_BUFFER_POINTER_UNSAFE(_field, _state, _version, _size) { \
    .name       = (stringify(_field)),                               \
    .version_id = (_version),                                        \
    .size       = (_size),                                           \
    .info       = &vmstate_info_buffer,                              \
    .flags      = VMS_BUFFER|VMS_POINTER,                            \
    .offset     = offsetof(_state, _field),                          \
}

/* Allocate a temporary of type 'tmp_type', set tmp->parent to _state
 * and execute the vmsd on the temporary.  Note that we're working with
 * the whole of _state here, not a field within it.
 * We compile time check that:
 *    That _tmp_type contains a 'parent' member that's a pointer to the
 *        '_state' type
 *    That the pointer is right at the start of _tmp_type.
 */
#define VMSTATE_WITH_TMP(_state, _tmp_type, _vmsd) {                 \
    .name         = "tmp",                                           \
    .size         = sizeof(_tmp_type) +                              \
                    QEMU_BUILD_BUG_ON_ZERO(offsetof(_tmp_type, parent) != 0) + \
                    type_check_pointer(_state,                       \
                        typeof_field(_tmp_type, parent)),            \
    .vmsd         = &(_vmsd),                                        \
    .info         = &vmstate_info_tmp,                               \
}

#define VMSTATE_UNUSED_BUFFER(_test, _version, _size) {              \
    .name         = "unused",                                        \
    .field_exists = (_test),                                         \
    .version_id   = (_version),                                      \
    .size         = (_size),                                         \
    .info         = &vmstate_info_unused_buffer,                     \
    .flags        = VMS_BUFFER,                                      \
}

/* Discard size * field_num bytes, where field_num is a uint32 member */
#define VMSTATE_UNUSED_VARRAY_UINT32(_state, _test, _version, _field_num, _size) {\
    .name         = "unused",                                        \
    .field_exists = (_test),                                         \
    .num_offset   = vmstate_offset_value(_state, _field_num, uint32_t),\
    .version_id   = (_version),                                      \
    .size         = (_size),                                         \
    .info         = &vmstate_info_unused_buffer,                     \
    .flags        = VMS_VARRAY_UINT32 | VMS_BUFFER,                  \
}

/* _field_size should be a int32_t field in the _state struct giving the
 * size of the bitmap _field in bits.
 */
#define VMSTATE_BITMAP(_field, _state, _version, _field_size) {      \
    .name         = (stringify(_field)),                             \
    .version_id   = (_version),                                      \
    .size_offset  = vmstate_offset_value(_state, _field_size, int32_t),\
    .info         = &vmstate_info_bitmap,                            \
    .flags        = VMS_VBUFFER|VMS_POINTER,                         \
    .offset       = offsetof(_state, _field),                        \
}

/* For migrating a QTAILQ.
 * Target QTAILQ needs be properly initialized.
 * _type: type of QTAILQ element
 * _next: name of QTAILQ entry field in QTAILQ element
 * _vmsd: VMSD for QTAILQ element
 * size: size of QTAILQ element
 * start: offset of QTAILQ entry in QTAILQ element
 */
#define VMSTATE_QTAILQ_V(_field, _state, _version, _vmsd, _type, _next)  \
{                                                                        \
    .name         = (stringify(_field)),                                 \
    .version_id   = (_version),                                          \
    .vmsd         = &(_vmsd),                                            \
    .size         = sizeof(_type),                                       \
    .info         = &vmstate_info_qtailq,                                \
    .offset       = offsetof(_state, _field),                            \
    .start        = offsetof(_type, _next),                              \
}

/* _f : field name
   _f_n : num of elements field_name
   _n : num of elements
   _s : struct state name
   _v : version
*/

#define VMSTATE_SINGLE(_field, _state, _version, _info, _type)        \
    VMSTATE_SINGLE_TEST(_field, _state, NULL, _version, _info, _type)

#define VMSTATE_STRUCT(_field, _state, _version, _vmsd, _type)        \
    VMSTATE_STRUCT_TEST(_field, _state, NULL, _version, _vmsd, _type)

#define VMSTATE_STRUCT_POINTER(_field, _state, _vmsd, _type)          \
    VMSTATE_STRUCT_POINTER_V(_field, _state, 0, _vmsd, _type)

#define VMSTATE_STRUCT_POINTER_TEST(_field, _state, _test, _vmsd, _type)     \
    VMSTATE_STRUCT_POINTER_TEST_V(_field, _state, _test, 0, _vmsd, _type)

#define VMSTATE_STRUCT_ARRAY(_field, _state, _num, _version, _vmsd, _type) \
    VMSTATE_STRUCT_ARRAY_TEST(_field, _state, _num, NULL, _version,   \
            _vmsd, _type)

#define VMSTATE_STRUCT_2DARRAY(_field, _state, _n1, _n2, _version,    \
            _vmsd, _type)                                             \
    VMSTATE_STRUCT_2DARRAY_TEST(_field, _state, _n1, _n2, NULL,       \
            _version, _vmsd, _type)

#define VMSTATE_BUFFER_UNSAFE_INFO(_field, _state, _version, _info, _size) \
    VMSTATE_BUFFER_UNSAFE_INFO_TEST(_field, _state, NULL, _version, _info, \
            _size)

#define VMSTATE_BOOL_V(_f, _s, _v)                                    \
    VMSTATE_SINGLE(_f, _s, _v, vmstate_info_bool, bool)

#define VMSTATE_INT8_V(_f, _s, _v)                                    \
    VMSTATE_SINGLE(_f, _s, _v, vmstate_info_int8, int8_t)
#define VMSTATE_INT16_V(_f, _s, _v)                                   \
    VMSTATE_SINGLE(_f, _s, _v, vmstate_info_int16, int16_t)
#define VMSTATE_INT32_V(_f, _s, _v)                                   \
    VMSTATE_SINGLE(_f, _s, _v, vmstate_info_int32, int32_t)
#define VMSTATE_INT64_V(_f, _s, _v)                                   \
    VMSTATE_SINGLE(_f, _s, _v, vmstate_info_int64, int64_t)

#define VMSTATE_UINT8_V(_f, _s, _v)                                   \
    VMSTATE_SINGLE(_f, _s, _v, vmstate_info_uint8, uint8_t)
#define VMSTATE_UINT16_V(_f, _s, _v)                                  \
    VMSTATE_SINGLE(_f, _s, _v, vmstate_info_uint16, uint16_t)
#define VMSTATE_UINT32_V(_f, _s, _v)                                  \
    VMSTATE_SINGLE(_f, _s, _v, vmstate_info_uint32, uint32_t)
#define VMSTATE_UINT64_V(_f, _s, _v)                                  \
    VMSTATE_SINGLE(_f, _s, _v, vmstate_info_uint64, uint64_t)

#define VMSTATE_BOOL(_f, _s)                                          \
    VMSTATE_BOOL_V(_f, _s, 0)

#define VMSTATE_INT8(_f, _s)                                          \
    VMSTATE_INT8_V(_f, _s, 0)
#define VMSTATE_INT16(_f, _s)                                         \
    VMSTATE_INT16_V(_f, _s, 0)
#define VMSTATE_INT32(_f, _s)                                         \
    VMSTATE_INT32_V(_f, _s, 0)
#define VMSTATE_INT64(_f, _s)                                         \
    VMSTATE_INT64_V(_f, _s, 0)

#define VMSTATE_UINT8(_f, _s)                                         \
    VMSTATE_UINT8_V(_f, _s, 0)
#define VMSTATE_UINT16(_f, _s)                                        \
    VMSTATE_UINT16_V(_f, _s, 0)
#define VMSTATE_UINT32(_f, _s)                                        \
    VMSTATE_UINT32_V(_f, _s, 0)
#define VMSTATE_UINT64(_f, _s)                                        \
    VMSTATE_UINT64_V(_f, _s, 0)

#define VMSTATE_UINT8_EQUAL(_f, _s, _err_hint)                        \
    VMSTATE_SINGLE_FULL(_f, _s, 0, 0,                                 \
                        vmstate_info_uint8_equal, uint8_t, _err_hint)

#define VMSTATE_UINT16_EQUAL(_f, _s, _err_hint)                       \
    VMSTATE_SINGLE_FULL(_f, _s, 0, 0,                                 \
                        vmstate_info_uint16_equal, uint16_t, _err_hint)

#define VMSTATE_UINT16_EQUAL_V(_f, _s, _v, _err_hint)                 \
    VMSTATE_SINGLE_FULL(_f, _s, 0,  _v,                               \
                        vmstate_info_uint16_equal, uint16_t, _err_hint)

#define VMSTATE_INT32_EQUAL(_f, _s, _err_hint)                        \
    VMSTATE_SINGLE_FULL(_f, _s, 0, 0,                                 \
                        vmstate_info_int32_equal, int32_t, _err_hint)

#define VMSTATE_UINT32_EQUAL_V(_f, _s, _v, _err_hint)                 \
    VMSTATE_SINGLE_FULL(_f, _s, 0,  _v,                               \
                        vmstate_info_uint32_equal, uint32_t, _err_hint)

#define VMSTATE_UINT32_EQUAL(_f, _s, _err_hint)                       \
    VMSTATE_UINT32_EQUAL_V(_f, _s, 0, _err_hint)

#define VMSTATE_UINT64_EQUAL_V(_f, _s, _v, _err_hint)                 \
    VMSTATE_SINGLE_FULL(_f, _s, 0,  _v,                               \
                        vmstate_info_uint64_equal, uint64_t, _err_hint)

#define VMSTATE_UINT64_EQUAL(_f, _s, _err_hint)                       \
    VMSTATE_UINT64_EQUAL_V(_f, _s, 0, _err_hint)

#define VMSTATE_INT32_POSITIVE_LE(_f, _s)                             \
    VMSTATE_SINGLE(_f, _s, 0, vmstate_info_int32_le, int32_t)

#define VMSTATE_INT8_TEST(_f, _s, _t)                               \
    VMSTATE_SINGLE_TEST(_f, _s, _t, 0, vmstate_info_int8, int8_t)

#define VMSTATE_INT16_TEST(_f, _s, _t)                               \
    VMSTATE_SINGLE_TEST(_f, _s, _t, 0, vmstate_info_int16, int16_t)

#define VMSTATE_INT32_TEST(_f, _s, _t)                                  \
    VMSTATE_SINGLE_TEST(_f, _s, _t, 0, vmstate_info_int32, int32_t)

#define VMSTATE_INT64_TEST(_f, _s, _t)                                  \
    VMSTATE_SINGLE_TEST(_f, _s, _t, 0, vmstate_info_int64, int64_t)

#define VMSTATE_UINT8_TEST(_f, _s, _t)                               \
    VMSTATE_SINGLE_TEST(_f, _s, _t, 0, vmstate_info_uint8, uint8_t)

#define VMSTATE_UINT16_TEST(_f, _s, _t)                               \
    VMSTATE_SINGLE_TEST(_f, _s, _t, 0, vmstate_info_uint16, uint16_t)

#define VMSTATE_UINT32_TEST(_f, _s, _t)                                  \
    VMSTATE_SINGLE_TEST(_f, _s, _t, 0, vmstate_info_uint32, uint32_t)

#define VMSTATE_UINT64_TEST(_f, _s, _t)                                  \
    VMSTATE_SINGLE_TEST(_f, _s, _t, 0, vmstate_info_uint64, uint64_t)


#define VMSTATE_FLOAT64_V(_f, _s, _v)                                 \
    VMSTATE_SINGLE(_f, _s, _v, vmstate_info_float64, float64)

#define VMSTATE_FLOAT64(_f, _s)                                       \
    VMSTATE_FLOAT64_V(_f, _s, 0)

#define VMSTATE_TIMER_PTR_TEST(_f, _s, _test)                             \
    VMSTATE_POINTER_TEST(_f, _s, _test, vmstate_info_timer, QEMUTimer *)

#define VMSTATE_TIMER_PTR_V(_f, _s, _v)                                   \
    VMSTATE_POINTER(_f, _s, _v, vmstate_info_timer, QEMUTimer *)

#define VMSTATE_TIMER_PTR(_f, _s)                                         \
    VMSTATE_TIMER_PTR_V(_f, _s, 0)

#define VMSTATE_TIMER_PTR_ARRAY(_f, _s, _n)                              \
    VMSTATE_ARRAY_OF_POINTER(_f, _s, _n, 0, vmstate_info_timer, QEMUTimer *)

#define VMSTATE_TIMER_TEST(_f, _s, _test)                             \
    VMSTATE_SINGLE_TEST(_f, _s, _test, 0, vmstate_info_timer, QEMUTimer)

#define VMSTATE_TIMER_V(_f, _s, _v)                                   \
    VMSTATE_SINGLE(_f, _s, _v, vmstate_info_timer, QEMUTimer)

#define VMSTATE_TIMER(_f, _s)                                         \
    VMSTATE_TIMER_V(_f, _s, 0)

#define VMSTATE_TIMER_ARRAY(_f, _s, _n)                              \
    VMSTATE_ARRAY(_f, _s, _n, 0, vmstate_info_timer, QEMUTimer)

#define VMSTATE_BOOL_ARRAY_V(_f, _s, _n, _v)                         \
    VMSTATE_ARRAY(_f, _s, _n, _v, vmstate_info_bool, bool)

#define VMSTATE_BOOL_ARRAY(_f, _s, _n)                               \
    VMSTATE_BOOL_ARRAY_V(_f, _s, _n, 0)

#define VMSTATE_UINT16_ARRAY_V(_f, _s, _n, _v)                         \
    VMSTATE_ARRAY(_f, _s, _n, _v, vmstate_info_uint16, uint16_t)

#define VMSTATE_UINT16_2DARRAY_V(_f, _s, _n1, _n2, _v)                \
    VMSTATE_2DARRAY(_f, _s, _n1, _n2, _v, vmstate_info_uint16, uint16_t)

#define VMSTATE_UINT16_ARRAY(_f, _s, _n)                               \
    VMSTATE_UINT16_ARRAY_V(_f, _s, _n, 0)

#define VMSTATE_UINT16_2DARRAY(_f, _s, _n1, _n2)                      \
    VMSTATE_UINT16_2DARRAY_V(_f, _s, _n1, _n2, 0)

#define VMSTATE_UINT8_2DARRAY_V(_f, _s, _n1, _n2, _v)                 \
    VMSTATE_2DARRAY(_f, _s, _n1, _n2, _v, vmstate_info_uint8, uint8_t)

#define VMSTATE_UINT8_ARRAY_V(_f, _s, _n, _v)                         \
    VMSTATE_ARRAY(_f, _s, _n, _v, vmstate_info_uint8, uint8_t)

#define VMSTATE_UINT8_ARRAY(_f, _s, _n)                               \
    VMSTATE_UINT8_ARRAY_V(_f, _s, _n, 0)

#define VMSTATE_UINT8_SUB_ARRAY(_f, _s, _start, _num)                \
    VMSTATE_SUB_ARRAY(_f, _s, _start, _num, 0, vmstate_info_uint8, uint8_t)

#define VMSTATE_UINT8_2DARRAY(_f, _s, _n1, _n2)                       \
    VMSTATE_UINT8_2DARRAY_V(_f, _s, _n1, _n2, 0)

#define VMSTATE_UINT32_ARRAY_V(_f, _s, _n, _v)                        \
    VMSTATE_ARRAY(_f, _s, _n, _v, vmstate_info_uint32, uint32_t)

#define VMSTATE_UINT32_2DARRAY_V(_f, _s, _n1, _n2, _v)                \
    VMSTATE_2DARRAY(_f, _s, _n1, _n2, _v, vmstate_info_uint32, uint32_t)

#define VMSTATE_UINT32_ARRAY(_f, _s, _n)                              \
    VMSTATE_UINT32_ARRAY_V(_f, _s, _n, 0)

#define VMSTATE_UINT32_SUB_ARRAY(_f, _s, _start, _num)                \
    VMSTATE_SUB_ARRAY(_f, _s, _start, _num, 0, vmstate_info_uint32, uint32_t)

#define VMSTATE_UINT32_2DARRAY(_f, _s, _n1, _n2)                      \
    VMSTATE_UINT32_2DARRAY_V(_f, _s, _n1, _n2, 0)

#define VMSTATE_UINT64_ARRAY_V(_f, _s, _n, _v)                        \
    VMSTATE_ARRAY(_f, _s, _n, _v, vmstate_info_uint64, uint64_t)

#define VMSTATE_UINT64_ARRAY(_f, _s, _n)                              \
    VMSTATE_UINT64_ARRAY_V(_f, _s, _n, 0)

#define VMSTATE_UINT64_SUB_ARRAY(_f, _s, _start, _num)                \
    VMSTATE_SUB_ARRAY(_f, _s, _start, _num, 0, vmstate_info_uint64, uint64_t)

#define VMSTATE_UINT64_2DARRAY(_f, _s, _n1, _n2)                      \
    VMSTATE_UINT64_2DARRAY_V(_f, _s, _n1, _n2, 0)

#define VMSTATE_UINT64_2DARRAY_V(_f, _s, _n1, _n2, _v)                 \
    VMSTATE_2DARRAY(_f, _s, _n1, _n2, _v, vmstate_info_uint64, uint64_t)

#define VMSTATE_INT16_ARRAY_V(_f, _s, _n, _v)                         \
    VMSTATE_ARRAY(_f, _s, _n, _v, vmstate_info_int16, int16_t)

#define VMSTATE_INT16_ARRAY(_f, _s, _n)                               \
    VMSTATE_INT16_ARRAY_V(_f, _s, _n, 0)

#define VMSTATE_INT32_ARRAY_V(_f, _s, _n, _v)                         \
    VMSTATE_ARRAY(_f, _s, _n, _v, vmstate_info_int32, int32_t)

#define VMSTATE_INT32_ARRAY(_f, _s, _n)                               \
    VMSTATE_INT32_ARRAY_V(_f, _s, _n, 0)

#define VMSTATE_INT64_ARRAY_V(_f, _s, _n, _v)                         \
    VMSTATE_ARRAY(_f, _s, _n, _v, vmstate_info_int64, int64_t)

#define VMSTATE_INT64_ARRAY(_f, _s, _n)                               \
    VMSTATE_INT64_ARRAY_V(_f, _s, _n, 0)

#define VMSTATE_FLOAT64_ARRAY_V(_f, _s, _n, _v)                       \
    VMSTATE_ARRAY(_f, _s, _n, _v, vmstate_info_float64, float64)

#define VMSTATE_FLOAT64_ARRAY(_f, _s, _n)                             \
    VMSTATE_FLOAT64_ARRAY_V(_f, _s, _n, 0)

#define VMSTATE_CPUDOUBLE_ARRAY_V(_f, _s, _n, _v)                     \
    VMSTATE_ARRAY(_f, _s, _n, _v, vmstate_info_cpudouble, CPU_DoubleU)

#define VMSTATE_CPUDOUBLE_ARRAY(_f, _s, _n)                           \
    VMSTATE_CPUDOUBLE_ARRAY_V(_f, _s, _n, 0)

#define VMSTATE_BUFFER_V(_f, _s, _v)                                  \
    VMSTATE_STATIC_BUFFER(_f, _s, _v, NULL, 0, sizeof(typeof_field(_s, _f)))

#define VMSTATE_BUFFER(_f, _s)                                        \
    VMSTATE_BUFFER_V(_f, _s, 0)

#define VMSTATE_PARTIAL_BUFFER(_f, _s, _size)                         \
    VMSTATE_STATIC_BUFFER(_f, _s, 0, NULL, 0, _size)

#define VMSTATE_BUFFER_START_MIDDLE_V(_f, _s, _start, _v) \
    VMSTATE_STATIC_BUFFER(_f, _s, _v, NULL, _start, sizeof(typeof_field(_s, _f)))

#define VMSTATE_BUFFER_START_MIDDLE(_f, _s, _start) \
    VMSTATE_BUFFER_START_MIDDLE_V(_f, _s, _start, 0)

#define VMSTATE_PARTIAL_VBUFFER(_f, _s, _size)                        \
    VMSTATE_VBUFFER(_f, _s, 0, NULL, _size)

#define VMSTATE_PARTIAL_VBUFFER_UINT32(_f, _s, _size)                        \
    VMSTATE_VBUFFER_UINT32(_f, _s, 0, NULL, _size)

#define VMSTATE_BUFFER_TEST(_f, _s, _test)                            \
    VMSTATE_STATIC_BUFFER(_f, _s, 0, _test, 0, sizeof(typeof_field(_s, _f)))

#define VMSTATE_BUFFER_UNSAFE(_field, _state, _version, _size)        \
    VMSTATE_BUFFER_UNSAFE_INFO(_field, _state, _version, vmstate_info_buffer, _size)

#define VMSTATE_UNUSED_V(_v, _size)                                   \
    VMSTATE_UNUSED_BUFFER(NULL, _v, _size)

#define VMSTATE_UNUSED(_size)                                         \
    VMSTATE_UNUSED_V(0, _size)

#define VMSTATE_UNUSED_TEST(_test, _size)                             \
    VMSTATE_UNUSED_BUFFER(_test, 0, _size)

#define VMSTATE_END_OF_LIST()                                         \
    {}

int vmstate_load_state(QEMUFile *f, const VMStateDescription *vmsd,
                       void *opaque, int version_id);
int vmstate_save_state(QEMUFile *f, const VMStateDescription *vmsd,
                       void *opaque, QJSON *vmdesc);

bool vmstate_save_needed(const VMStateDescription *vmsd, void *opaque);

/* Returns: 0 on success, -1 on failure */
int vmstate_register_with_alias_id(DeviceState *dev, int instance_id,
                                   const VMStateDescription *vmsd,
                                   void *base, int alias_id,
                                   int required_for_version,
                                   Error **errp);

/* Returns: 0 on success, -1 on failure */
static inline int vmstate_register(DeviceState *dev, int instance_id,
                                   const VMStateDescription *vmsd,
                                   void *opaque)
{
    return vmstate_register_with_alias_id(dev, instance_id, vmsd,
                                          opaque, -1, 0, NULL);
}

void vmstate_unregister(DeviceState *dev, const VMStateDescription *vmsd,
                        void *opaque);

struct MemoryRegion;
void vmstate_register_ram(struct MemoryRegion *memory, DeviceState *dev);
void vmstate_unregister_ram(struct MemoryRegion *memory, DeviceState *dev);
void vmstate_register_ram_global(struct MemoryRegion *memory);

bool vmstate_check_only_migratable(const VMStateDescription *vmsd);

#endif<|MERGE_RESOLUTION|>--- conflicted
+++ resolved
@@ -29,46 +29,10 @@
 
 #include "migration/qjson.h"
 
-<<<<<<< HEAD
 typedef void SaveStateHandler(QEMUFile *f, void *opaque);
 typedef int LoadStateHandler(QEMUFile *f, void *opaque, int version_id);
 typedef void PostLoadHandler(void*);
 
-typedef struct SaveVMHandlers {
-    /* This runs inside the iothread lock.  */
-    void (*set_params)(const MigrationParams *params, void * opaque);
-    SaveStateHandler *save_state;
-
-    void (*cleanup)(void *opaque);
-    int (*save_live_complete_postcopy)(QEMUFile *f, void *opaque);
-    int (*save_live_complete_precopy)(QEMUFile *f, void *opaque);
-
-    /* This runs both outside and inside the iothread lock.  */
-    bool (*is_active)(void *opaque);
-
-    /* This runs outside the iothread lock in the migration case, and
-     * within the lock in the savevm case.  The callback had better only
-     * use data that is local to the migration thread or protected
-     * by other locks.
-     */
-    int (*save_live_iterate)(QEMUFile *f, void *opaque);
-
-    /* This runs outside the iothread lock!  */
-    int (*save_live_setup)(QEMUFile *f, void *opaque);
-    void (*save_live_pending)(QEMUFile *f, void *opaque, uint64_t max_size,
-                              uint64_t *non_postcopiable_pending,
-                              uint64_t *postcopiable_pending);
-    LoadStateHandler *load_state;
-    PostLoadHandler *post_load;
-} SaveVMHandlers;
-
-int register_savevm(DeviceState *dev,
-                    const char *idstr,
-                    int instance_id,
-                    int version_id,
-                    SaveStateHandler *save_state,
-                    LoadStateHandler *load_state,
-                    void *opaque);
 
 int register_savevm_with_post_load(DeviceState *dev,
                                    const char *idstr,
@@ -79,18 +43,6 @@
                                    PostLoadHandler *post_load,
                                    void *opaque);
 
-
-int register_savevm_live(DeviceState *dev,
-                         const char *idstr,
-                         int instance_id,
-                         int version_id,
-                         SaveVMHandlers *ops,
-                         void *opaque);
-
-void unregister_savevm(DeviceState *dev, const char *idstr, void *opaque);
-
-=======
->>>>>>> 4743c235
 typedef struct VMStateInfo VMStateInfo;
 typedef struct VMStateDescription VMStateDescription;
 typedef struct VMStateField VMStateField;
