/*
 *  S/390 translation
 *
 *  Copyright (c) 2009 Ulrich Hecht
 *  Copyright (c) 2010 Alexander Graf
 *
 * This library is free software; you can redistribute it and/or
 * modify it under the terms of the GNU Lesser General Public
 * License as published by the Free Software Foundation; either
 * version 2 of the License, or (at your option) any later version.
 *
 * This library is distributed in the hope that it will be useful,
 * but WITHOUT ANY WARRANTY; without even the implied warranty of
 * MERCHANTABILITY or FITNESS FOR A PARTICULAR PURPOSE.  See the GNU
 * Lesser General Public License for more details.
 *
 * You should have received a copy of the GNU Lesser General Public
 * License along with this library; if not, see <http://www.gnu.org/licenses/>.
 */

/* #define DEBUG_INLINE_BRANCHES */
#define S390X_DEBUG_DISAS
/* #define S390X_DEBUG_DISAS_VERBOSE */

#ifdef S390X_DEBUG_DISAS_VERBOSE
#  define LOG_DISAS(...) qemu_log(__VA_ARGS__)
#else
#  define LOG_DISAS(...) do { } while (0)
#endif

#include "qemu/osdep.h"
#include "cpu.h"
#include "disas/disas.h"
#include "exec/exec-all.h"
#include "tcg-op.h"
#include "qemu/log.h"
#include "qemu/host-utils.h"
#include "exec/cpu_ldst.h"

/* global register indexes */
static TCGv_env cpu_env;

#include "exec/gen-icount.h"
#include "exec/helper-proto.h"
#include "exec/helper-gen.h"

#include "trace-tcg.h"
#include "exec/log.h"


/* Information that (most) every instruction needs to manipulate.  */
typedef struct DisasContext DisasContext;
typedef struct DisasInsn DisasInsn;
typedef struct DisasFields DisasFields;

struct DisasContext {
    struct TranslationBlock *tb;
    const DisasInsn *insn;
    DisasFields *fields;
    uint64_t pc, next_pc;
    enum cc_op cc_op;
    bool singlestep_enabled;
};

/* Information carried about a condition to be evaluated.  */
typedef struct {
    TCGCond cond:8;
    bool is_64;
    bool g1;
    bool g2;
    union {
        struct { TCGv_i64 a, b; } s64;
        struct { TCGv_i32 a, b; } s32;
    } u;
} DisasCompare;

#define DISAS_EXCP 4

#ifdef DEBUG_INLINE_BRANCHES
static uint64_t inline_branch_hit[CC_OP_MAX];
static uint64_t inline_branch_miss[CC_OP_MAX];
#endif

static uint64_t pc_to_link_info(DisasContext *s, uint64_t pc)
{
    if (!(s->tb->flags & FLAG_MASK_64)) {
        if (s->tb->flags & FLAG_MASK_32) {
            return pc | 0x80000000;
        }
    }
    return pc;
}

void s390_cpu_dump_state(CPUState *cs, FILE *f, fprintf_function cpu_fprintf,
                         int flags)
{
    S390CPU *cpu = S390_CPU(cs);
    CPUS390XState *env = &cpu->env;
    int i;

    if (env->cc_op > 3) {
        cpu_fprintf(f, "PSW=mask %016" PRIx64 " addr %016" PRIx64 " cc %15s\n",
                    env->psw.mask, env->psw.addr, cc_name(env->cc_op));
    } else {
        cpu_fprintf(f, "PSW=mask %016" PRIx64 " addr %016" PRIx64 " cc %02x\n",
                    env->psw.mask, env->psw.addr, env->cc_op);
    }

    for (i = 0; i < 16; i++) {
        cpu_fprintf(f, "R%02d=%016" PRIx64, i, env->regs[i]);
        if ((i % 4) == 3) {
            cpu_fprintf(f, "\n");
        } else {
            cpu_fprintf(f, " ");
        }
    }

    for (i = 0; i < 16; i++) {
        cpu_fprintf(f, "F%02d=%016" PRIx64, i, get_freg(env, i)->ll);
        if ((i % 4) == 3) {
            cpu_fprintf(f, "\n");
        } else {
            cpu_fprintf(f, " ");
        }
    }

    for (i = 0; i < 32; i++) {
        cpu_fprintf(f, "V%02d=%016" PRIx64 "%016" PRIx64, i,
                    env->vregs[i][0].ll, env->vregs[i][1].ll);
        cpu_fprintf(f, (i % 2) ? "\n" : " ");
    }

#ifndef CONFIG_USER_ONLY
    for (i = 0; i < 16; i++) {
        cpu_fprintf(f, "C%02d=%016" PRIx64, i, env->cregs[i]);
        if ((i % 4) == 3) {
            cpu_fprintf(f, "\n");
        } else {
            cpu_fprintf(f, " ");
        }
    }
#endif

#ifdef DEBUG_INLINE_BRANCHES
    for (i = 0; i < CC_OP_MAX; i++) {
        cpu_fprintf(f, "  %15s = %10ld\t%10ld\n", cc_name(i),
                    inline_branch_miss[i], inline_branch_hit[i]);
    }
#endif

    cpu_fprintf(f, "\n");
}

static TCGv_i64 psw_addr;
static TCGv_i64 psw_mask;
static TCGv_i64 gbea;

static TCGv_i32 cc_op;
static TCGv_i64 cc_src;
static TCGv_i64 cc_dst;
static TCGv_i64 cc_vr;

static char cpu_reg_names[32][4];
static TCGv_i64 regs[16];
static TCGv_i64 fregs[16];

void s390x_translate_init(void)
{
    int i;

    cpu_env = tcg_global_reg_new_ptr(TCG_AREG0, "env");
    tcg_ctx.tcg_env = cpu_env;
    psw_addr = tcg_global_mem_new_i64(cpu_env,
                                      offsetof(CPUS390XState, psw.addr),
                                      "psw_addr");
    psw_mask = tcg_global_mem_new_i64(cpu_env,
                                      offsetof(CPUS390XState, psw.mask),
                                      "psw_mask");
    gbea = tcg_global_mem_new_i64(cpu_env,
                                  offsetof(CPUS390XState, gbea),
                                  "gbea");

    cc_op = tcg_global_mem_new_i32(cpu_env, offsetof(CPUS390XState, cc_op),
                                   "cc_op");
    cc_src = tcg_global_mem_new_i64(cpu_env, offsetof(CPUS390XState, cc_src),
                                    "cc_src");
    cc_dst = tcg_global_mem_new_i64(cpu_env, offsetof(CPUS390XState, cc_dst),
                                    "cc_dst");
    cc_vr = tcg_global_mem_new_i64(cpu_env, offsetof(CPUS390XState, cc_vr),
                                   "cc_vr");

    for (i = 0; i < 16; i++) {
        snprintf(cpu_reg_names[i], sizeof(cpu_reg_names[0]), "r%d", i);
        regs[i] = tcg_global_mem_new(cpu_env,
                                     offsetof(CPUS390XState, regs[i]),
                                     cpu_reg_names[i]);
    }

    for (i = 0; i < 16; i++) {
        snprintf(cpu_reg_names[i + 16], sizeof(cpu_reg_names[0]), "f%d", i);
        fregs[i] = tcg_global_mem_new(cpu_env,
                                      offsetof(CPUS390XState, vregs[i][0].d),
                                      cpu_reg_names[i + 16]);
    }
}

static TCGv_i64 load_reg(int reg)
{
    TCGv_i64 r = tcg_temp_new_i64();
    tcg_gen_mov_i64(r, regs[reg]);
    return r;
}

static TCGv_i64 load_freg32_i64(int reg)
{
    TCGv_i64 r = tcg_temp_new_i64();
    tcg_gen_shri_i64(r, fregs[reg], 32);
    return r;
}

static void store_reg(int reg, TCGv_i64 v)
{
    tcg_gen_mov_i64(regs[reg], v);
}

static void store_freg(int reg, TCGv_i64 v)
{
    tcg_gen_mov_i64(fregs[reg], v);
}

static void store_reg32_i64(int reg, TCGv_i64 v)
{
    /* 32 bit register writes keep the upper half */
    tcg_gen_deposit_i64(regs[reg], regs[reg], v, 0, 32);
}

static void store_reg32h_i64(int reg, TCGv_i64 v)
{
    tcg_gen_deposit_i64(regs[reg], regs[reg], v, 32, 32);
}

static void store_freg32_i64(int reg, TCGv_i64 v)
{
    tcg_gen_deposit_i64(fregs[reg], fregs[reg], v, 32, 32);
}

static void return_low128(TCGv_i64 dest)
{
    tcg_gen_ld_i64(dest, cpu_env, offsetof(CPUS390XState, retxl));
}

static void update_psw_addr(DisasContext *s)
{
    /* psw.addr */
    tcg_gen_movi_i64(psw_addr, s->pc);
}

static void per_branch(DisasContext *s, bool to_next)
{
#ifndef CONFIG_USER_ONLY
    tcg_gen_movi_i64(gbea, s->pc);

    if (s->tb->flags & FLAG_MASK_PER) {
        TCGv_i64 next_pc = to_next ? tcg_const_i64(s->next_pc) : psw_addr;
        gen_helper_per_branch(cpu_env, gbea, next_pc);
        if (to_next) {
            tcg_temp_free_i64(next_pc);
        }
    }
#endif
}

static void per_branch_cond(DisasContext *s, TCGCond cond,
                            TCGv_i64 arg1, TCGv_i64 arg2)
{
#ifndef CONFIG_USER_ONLY
    if (s->tb->flags & FLAG_MASK_PER) {
        TCGLabel *lab = gen_new_label();
        tcg_gen_brcond_i64(tcg_invert_cond(cond), arg1, arg2, lab);

        tcg_gen_movi_i64(gbea, s->pc);
        gen_helper_per_branch(cpu_env, gbea, psw_addr);

        gen_set_label(lab);
    } else {
        TCGv_i64 pc = tcg_const_i64(s->pc);
        tcg_gen_movcond_i64(cond, gbea, arg1, arg2, gbea, pc);
        tcg_temp_free_i64(pc);
    }
#endif
}

static void per_breaking_event(DisasContext *s)
{
    tcg_gen_movi_i64(gbea, s->pc);
}

static void update_cc_op(DisasContext *s)
{
    if (s->cc_op != CC_OP_DYNAMIC && s->cc_op != CC_OP_STATIC) {
        tcg_gen_movi_i32(cc_op, s->cc_op);
    }
}

static void potential_page_fault(DisasContext *s)
{
    update_psw_addr(s);
    update_cc_op(s);
}

static inline uint64_t ld_code2(CPUS390XState *env, uint64_t pc)
{
    return (uint64_t)cpu_lduw_code(env, pc);
}

static inline uint64_t ld_code4(CPUS390XState *env, uint64_t pc)
{
    return (uint64_t)(uint32_t)cpu_ldl_code(env, pc);
}

static int get_mem_index(DisasContext *s)
{
    switch (s->tb->flags & FLAG_MASK_ASC) {
    case PSW_ASC_PRIMARY >> 32:
        return 0;
    case PSW_ASC_SECONDARY >> 32:
        return 1;
    case PSW_ASC_HOME >> 32:
        return 2;
    default:
        tcg_abort();
        break;
    }
}

static void gen_exception(int excp)
{
    TCGv_i32 tmp = tcg_const_i32(excp);
    gen_helper_exception(cpu_env, tmp);
    tcg_temp_free_i32(tmp);
}

static void gen_program_exception(DisasContext *s, int code)
{
    TCGv_i32 tmp;

    /* Remember what pgm exeption this was.  */
    tmp = tcg_const_i32(code);
    tcg_gen_st_i32(tmp, cpu_env, offsetof(CPUS390XState, int_pgm_code));
    tcg_temp_free_i32(tmp);

    tmp = tcg_const_i32(s->next_pc - s->pc);
    tcg_gen_st_i32(tmp, cpu_env, offsetof(CPUS390XState, int_pgm_ilen));
    tcg_temp_free_i32(tmp);

    /* Advance past instruction.  */
    s->pc = s->next_pc;
    update_psw_addr(s);

    /* Save off cc.  */
    update_cc_op(s);

    /* Trigger exception.  */
    gen_exception(EXCP_PGM);
}

static inline void gen_illegal_opcode(DisasContext *s)
{
    gen_program_exception(s, PGM_OPERATION);
}

static inline void gen_trap(DisasContext *s)
{
    TCGv_i32 t;

    /* Set DXC to 0xff.  */
    t = tcg_temp_new_i32();
    tcg_gen_ld_i32(t, cpu_env, offsetof(CPUS390XState, fpc));
    tcg_gen_ori_i32(t, t, 0xff00);
    tcg_gen_st_i32(t, cpu_env, offsetof(CPUS390XState, fpc));
    tcg_temp_free_i32(t);

    gen_program_exception(s, PGM_DATA);
}

#ifndef CONFIG_USER_ONLY
static void check_privileged(DisasContext *s)
{
    if (s->tb->flags & (PSW_MASK_PSTATE >> 32)) {
        gen_program_exception(s, PGM_PRIVILEGED);
    }
}
#endif

static TCGv_i64 get_address(DisasContext *s, int x2, int b2, int d2)
{
    TCGv_i64 tmp = tcg_temp_new_i64();
    bool need_31 = !(s->tb->flags & FLAG_MASK_64);

    /* Note that d2 is limited to 20 bits, signed.  If we crop negative
       displacements early we create larger immedate addends.  */

    /* Note that addi optimizes the imm==0 case.  */
    if (b2 && x2) {
        tcg_gen_add_i64(tmp, regs[b2], regs[x2]);
        tcg_gen_addi_i64(tmp, tmp, d2);
    } else if (b2) {
        tcg_gen_addi_i64(tmp, regs[b2], d2);
    } else if (x2) {
        tcg_gen_addi_i64(tmp, regs[x2], d2);
    } else {
        if (need_31) {
            d2 &= 0x7fffffff;
            need_31 = false;
        }
        tcg_gen_movi_i64(tmp, d2);
    }
    if (need_31) {
        tcg_gen_andi_i64(tmp, tmp, 0x7fffffff);
    }

    return tmp;
}

static inline bool live_cc_data(DisasContext *s)
{
    return (s->cc_op != CC_OP_DYNAMIC
            && s->cc_op != CC_OP_STATIC
            && s->cc_op > 3);
}

static inline void gen_op_movi_cc(DisasContext *s, uint32_t val)
{
    if (live_cc_data(s)) {
        tcg_gen_discard_i64(cc_src);
        tcg_gen_discard_i64(cc_dst);
        tcg_gen_discard_i64(cc_vr);
    }
    s->cc_op = CC_OP_CONST0 + val;
}

static void gen_op_update1_cc_i64(DisasContext *s, enum cc_op op, TCGv_i64 dst)
{
    if (live_cc_data(s)) {
        tcg_gen_discard_i64(cc_src);
        tcg_gen_discard_i64(cc_vr);
    }
    tcg_gen_mov_i64(cc_dst, dst);
    s->cc_op = op;
}

static void gen_op_update2_cc_i64(DisasContext *s, enum cc_op op, TCGv_i64 src,
                                  TCGv_i64 dst)
{
    if (live_cc_data(s)) {
        tcg_gen_discard_i64(cc_vr);
    }
    tcg_gen_mov_i64(cc_src, src);
    tcg_gen_mov_i64(cc_dst, dst);
    s->cc_op = op;
}

static void gen_op_update3_cc_i64(DisasContext *s, enum cc_op op, TCGv_i64 src,
                                  TCGv_i64 dst, TCGv_i64 vr)
{
    tcg_gen_mov_i64(cc_src, src);
    tcg_gen_mov_i64(cc_dst, dst);
    tcg_gen_mov_i64(cc_vr, vr);
    s->cc_op = op;
}

static void set_cc_nz_u64(DisasContext *s, TCGv_i64 val)
{
    gen_op_update1_cc_i64(s, CC_OP_NZ, val);
}

static void gen_set_cc_nz_f32(DisasContext *s, TCGv_i64 val)
{
    gen_op_update1_cc_i64(s, CC_OP_NZ_F32, val);
}

static void gen_set_cc_nz_f64(DisasContext *s, TCGv_i64 val)
{
    gen_op_update1_cc_i64(s, CC_OP_NZ_F64, val);
}

static void gen_set_cc_nz_f128(DisasContext *s, TCGv_i64 vh, TCGv_i64 vl)
{
    gen_op_update2_cc_i64(s, CC_OP_NZ_F128, vh, vl);
}

/* CC value is in env->cc_op */
static void set_cc_static(DisasContext *s)
{
    if (live_cc_data(s)) {
        tcg_gen_discard_i64(cc_src);
        tcg_gen_discard_i64(cc_dst);
        tcg_gen_discard_i64(cc_vr);
    }
    s->cc_op = CC_OP_STATIC;
}

/* calculates cc into cc_op */
static void gen_op_calc_cc(DisasContext *s)
{
    TCGv_i32 local_cc_op;
    TCGv_i64 dummy;

    TCGV_UNUSED_I32(local_cc_op);
    TCGV_UNUSED_I64(dummy);
    switch (s->cc_op) {
    default:
        dummy = tcg_const_i64(0);
        /* FALLTHRU */
    case CC_OP_ADD_64:
    case CC_OP_ADDU_64:
    case CC_OP_ADDC_64:
    case CC_OP_SUB_64:
    case CC_OP_SUBU_64:
    case CC_OP_SUBB_64:
    case CC_OP_ADD_32:
    case CC_OP_ADDU_32:
    case CC_OP_ADDC_32:
    case CC_OP_SUB_32:
    case CC_OP_SUBU_32:
    case CC_OP_SUBB_32:
        local_cc_op = tcg_const_i32(s->cc_op);
        break;
    case CC_OP_CONST0:
    case CC_OP_CONST1:
    case CC_OP_CONST2:
    case CC_OP_CONST3:
    case CC_OP_STATIC:
    case CC_OP_DYNAMIC:
        break;
    }

    switch (s->cc_op) {
    case CC_OP_CONST0:
    case CC_OP_CONST1:
    case CC_OP_CONST2:
    case CC_OP_CONST3:
        /* s->cc_op is the cc value */
        tcg_gen_movi_i32(cc_op, s->cc_op - CC_OP_CONST0);
        break;
    case CC_OP_STATIC:
        /* env->cc_op already is the cc value */
        break;
    case CC_OP_NZ:
    case CC_OP_ABS_64:
    case CC_OP_NABS_64:
    case CC_OP_ABS_32:
    case CC_OP_NABS_32:
    case CC_OP_LTGT0_32:
    case CC_OP_LTGT0_64:
    case CC_OP_COMP_32:
    case CC_OP_COMP_64:
    case CC_OP_NZ_F32:
    case CC_OP_NZ_F64:
    case CC_OP_FLOGR:
        /* 1 argument */
        gen_helper_calc_cc(cc_op, cpu_env, local_cc_op, dummy, cc_dst, dummy);
        break;
    case CC_OP_ICM:
    case CC_OP_LTGT_32:
    case CC_OP_LTGT_64:
    case CC_OP_LTUGTU_32:
    case CC_OP_LTUGTU_64:
    case CC_OP_TM_32:
    case CC_OP_TM_64:
    case CC_OP_SLA_32:
    case CC_OP_SLA_64:
    case CC_OP_NZ_F128:
        /* 2 arguments */
        gen_helper_calc_cc(cc_op, cpu_env, local_cc_op, cc_src, cc_dst, dummy);
        break;
    case CC_OP_ADD_64:
    case CC_OP_ADDU_64:
    case CC_OP_ADDC_64:
    case CC_OP_SUB_64:
    case CC_OP_SUBU_64:
    case CC_OP_SUBB_64:
    case CC_OP_ADD_32:
    case CC_OP_ADDU_32:
    case CC_OP_ADDC_32:
    case CC_OP_SUB_32:
    case CC_OP_SUBU_32:
    case CC_OP_SUBB_32:
        /* 3 arguments */
        gen_helper_calc_cc(cc_op, cpu_env, local_cc_op, cc_src, cc_dst, cc_vr);
        break;
    case CC_OP_DYNAMIC:
        /* unknown operation - assume 3 arguments and cc_op in env */
        gen_helper_calc_cc(cc_op, cpu_env, cc_op, cc_src, cc_dst, cc_vr);
        break;
    default:
        tcg_abort();
    }

    if (!TCGV_IS_UNUSED_I32(local_cc_op)) {
        tcg_temp_free_i32(local_cc_op);
    }
    if (!TCGV_IS_UNUSED_I64(dummy)) {
        tcg_temp_free_i64(dummy);
    }

    /* We now have cc in cc_op as constant */
    set_cc_static(s);
}

static int use_goto_tb(DisasContext *s, uint64_t dest)
{
    if (unlikely(s->singlestep_enabled) ||
        (s->tb->cflags & CF_LAST_IO) ||
        (s->tb->flags & FLAG_MASK_PER)) {
        return false;
    }
#ifndef CONFIG_USER_ONLY
    return (dest & TARGET_PAGE_MASK) == (s->tb->pc & TARGET_PAGE_MASK) ||
           (dest & TARGET_PAGE_MASK) == (s->pc & TARGET_PAGE_MASK);
#else
    return true;
#endif
}

static void account_noninline_branch(DisasContext *s, int cc_op)
{
#ifdef DEBUG_INLINE_BRANCHES
    inline_branch_miss[cc_op]++;
#endif
}

static void account_inline_branch(DisasContext *s, int cc_op)
{
#ifdef DEBUG_INLINE_BRANCHES
    inline_branch_hit[cc_op]++;
#endif
}

/* Table of mask values to comparison codes, given a comparison as input.
   For such, CC=3 should not be possible.  */
static const TCGCond ltgt_cond[16] = {
    TCG_COND_NEVER,  TCG_COND_NEVER,     /*    |    |    | x */
    TCG_COND_GT,     TCG_COND_GT,        /*    |    | GT | x */
    TCG_COND_LT,     TCG_COND_LT,        /*    | LT |    | x */
    TCG_COND_NE,     TCG_COND_NE,        /*    | LT | GT | x */
    TCG_COND_EQ,     TCG_COND_EQ,        /* EQ |    |    | x */
    TCG_COND_GE,     TCG_COND_GE,        /* EQ |    | GT | x */
    TCG_COND_LE,     TCG_COND_LE,        /* EQ | LT |    | x */
    TCG_COND_ALWAYS, TCG_COND_ALWAYS,    /* EQ | LT | GT | x */
};

/* Table of mask values to comparison codes, given a logic op as input.
   For such, only CC=0 and CC=1 should be possible.  */
static const TCGCond nz_cond[16] = {
    TCG_COND_NEVER, TCG_COND_NEVER,      /*    |    | x | x */
    TCG_COND_NEVER, TCG_COND_NEVER,
    TCG_COND_NE, TCG_COND_NE,            /*    | NE | x | x */
    TCG_COND_NE, TCG_COND_NE,
    TCG_COND_EQ, TCG_COND_EQ,            /* EQ |    | x | x */
    TCG_COND_EQ, TCG_COND_EQ,
    TCG_COND_ALWAYS, TCG_COND_ALWAYS,    /* EQ | NE | x | x */
    TCG_COND_ALWAYS, TCG_COND_ALWAYS,
};

/* Interpret MASK in terms of S->CC_OP, and fill in C with all the
   details required to generate a TCG comparison.  */
static void disas_jcc(DisasContext *s, DisasCompare *c, uint32_t mask)
{
    TCGCond cond;
    enum cc_op old_cc_op = s->cc_op;

    if (mask == 15 || mask == 0) {
        c->cond = (mask ? TCG_COND_ALWAYS : TCG_COND_NEVER);
        c->u.s32.a = cc_op;
        c->u.s32.b = cc_op;
        c->g1 = c->g2 = true;
        c->is_64 = false;
        return;
    }

    /* Find the TCG condition for the mask + cc op.  */
    switch (old_cc_op) {
    case CC_OP_LTGT0_32:
    case CC_OP_LTGT0_64:
    case CC_OP_LTGT_32:
    case CC_OP_LTGT_64:
        cond = ltgt_cond[mask];
        if (cond == TCG_COND_NEVER) {
            goto do_dynamic;
        }
        account_inline_branch(s, old_cc_op);
        break;

    case CC_OP_LTUGTU_32:
    case CC_OP_LTUGTU_64:
        cond = tcg_unsigned_cond(ltgt_cond[mask]);
        if (cond == TCG_COND_NEVER) {
            goto do_dynamic;
        }
        account_inline_branch(s, old_cc_op);
        break;

    case CC_OP_NZ:
        cond = nz_cond[mask];
        if (cond == TCG_COND_NEVER) {
            goto do_dynamic;
        }
        account_inline_branch(s, old_cc_op);
        break;

    case CC_OP_TM_32:
    case CC_OP_TM_64:
        switch (mask) {
        case 8:
            cond = TCG_COND_EQ;
            break;
        case 4 | 2 | 1:
            cond = TCG_COND_NE;
            break;
        default:
            goto do_dynamic;
        }
        account_inline_branch(s, old_cc_op);
        break;

    case CC_OP_ICM:
        switch (mask) {
        case 8:
            cond = TCG_COND_EQ;
            break;
        case 4 | 2 | 1:
        case 4 | 2:
            cond = TCG_COND_NE;
            break;
        default:
            goto do_dynamic;
        }
        account_inline_branch(s, old_cc_op);
        break;

    case CC_OP_FLOGR:
        switch (mask & 0xa) {
        case 8: /* src == 0 -> no one bit found */
            cond = TCG_COND_EQ;
            break;
        case 2: /* src != 0 -> one bit found */
            cond = TCG_COND_NE;
            break;
        default:
            goto do_dynamic;
        }
        account_inline_branch(s, old_cc_op);
        break;

    case CC_OP_ADDU_32:
    case CC_OP_ADDU_64:
        switch (mask) {
        case 8 | 2: /* vr == 0 */
            cond = TCG_COND_EQ;
            break;
        case 4 | 1: /* vr != 0 */
            cond = TCG_COND_NE;
            break;
        case 8 | 4: /* no carry -> vr >= src */
            cond = TCG_COND_GEU;
            break;
        case 2 | 1: /* carry -> vr < src */
            cond = TCG_COND_LTU;
            break;
        default:
            goto do_dynamic;
        }
        account_inline_branch(s, old_cc_op);
        break;

    case CC_OP_SUBU_32:
    case CC_OP_SUBU_64:
        /* Note that CC=0 is impossible; treat it as dont-care.  */
        switch (mask & 7) {
        case 2: /* zero -> op1 == op2 */
            cond = TCG_COND_EQ;
            break;
        case 4 | 1: /* !zero -> op1 != op2 */
            cond = TCG_COND_NE;
            break;
        case 4: /* borrow (!carry) -> op1 < op2 */
            cond = TCG_COND_LTU;
            break;
        case 2 | 1: /* !borrow (carry) -> op1 >= op2 */
            cond = TCG_COND_GEU;
            break;
        default:
            goto do_dynamic;
        }
        account_inline_branch(s, old_cc_op);
        break;

    default:
    do_dynamic:
        /* Calculate cc value.  */
        gen_op_calc_cc(s);
        /* FALLTHRU */

    case CC_OP_STATIC:
        /* Jump based on CC.  We'll load up the real cond below;
           the assignment here merely avoids a compiler warning.  */
        account_noninline_branch(s, old_cc_op);
        old_cc_op = CC_OP_STATIC;
        cond = TCG_COND_NEVER;
        break;
    }

    /* Load up the arguments of the comparison.  */
    c->is_64 = true;
    c->g1 = c->g2 = false;
    switch (old_cc_op) {
    case CC_OP_LTGT0_32:
        c->is_64 = false;
        c->u.s32.a = tcg_temp_new_i32();
        tcg_gen_extrl_i64_i32(c->u.s32.a, cc_dst);
        c->u.s32.b = tcg_const_i32(0);
        break;
    case CC_OP_LTGT_32:
    case CC_OP_LTUGTU_32:
    case CC_OP_SUBU_32:
        c->is_64 = false;
        c->u.s32.a = tcg_temp_new_i32();
        tcg_gen_extrl_i64_i32(c->u.s32.a, cc_src);
        c->u.s32.b = tcg_temp_new_i32();
        tcg_gen_extrl_i64_i32(c->u.s32.b, cc_dst);
        break;

    case CC_OP_LTGT0_64:
    case CC_OP_NZ:
    case CC_OP_FLOGR:
        c->u.s64.a = cc_dst;
        c->u.s64.b = tcg_const_i64(0);
        c->g1 = true;
        break;
    case CC_OP_LTGT_64:
    case CC_OP_LTUGTU_64:
    case CC_OP_SUBU_64:
        c->u.s64.a = cc_src;
        c->u.s64.b = cc_dst;
        c->g1 = c->g2 = true;
        break;

    case CC_OP_TM_32:
    case CC_OP_TM_64:
    case CC_OP_ICM:
        c->u.s64.a = tcg_temp_new_i64();
        c->u.s64.b = tcg_const_i64(0);
        tcg_gen_and_i64(c->u.s64.a, cc_src, cc_dst);
        break;

    case CC_OP_ADDU_32:
        c->is_64 = false;
        c->u.s32.a = tcg_temp_new_i32();
        c->u.s32.b = tcg_temp_new_i32();
        tcg_gen_extrl_i64_i32(c->u.s32.a, cc_vr);
        if (cond == TCG_COND_EQ || cond == TCG_COND_NE) {
            tcg_gen_movi_i32(c->u.s32.b, 0);
        } else {
            tcg_gen_extrl_i64_i32(c->u.s32.b, cc_src);
        }
        break;

    case CC_OP_ADDU_64:
        c->u.s64.a = cc_vr;
        c->g1 = true;
        if (cond == TCG_COND_EQ || cond == TCG_COND_NE) {
            c->u.s64.b = tcg_const_i64(0);
        } else {
            c->u.s64.b = cc_src;
            c->g2 = true;
        }
        break;

    case CC_OP_STATIC:
        c->is_64 = false;
        c->u.s32.a = cc_op;
        c->g1 = true;
        switch (mask) {
        case 0x8 | 0x4 | 0x2: /* cc != 3 */
            cond = TCG_COND_NE;
            c->u.s32.b = tcg_const_i32(3);
            break;
        case 0x8 | 0x4 | 0x1: /* cc != 2 */
            cond = TCG_COND_NE;
            c->u.s32.b = tcg_const_i32(2);
            break;
        case 0x8 | 0x2 | 0x1: /* cc != 1 */
            cond = TCG_COND_NE;
            c->u.s32.b = tcg_const_i32(1);
            break;
        case 0x8 | 0x2: /* cc == 0 || cc == 2 => (cc & 1) == 0 */
            cond = TCG_COND_EQ;
            c->g1 = false;
            c->u.s32.a = tcg_temp_new_i32();
            c->u.s32.b = tcg_const_i32(0);
            tcg_gen_andi_i32(c->u.s32.a, cc_op, 1);
            break;
        case 0x8 | 0x4: /* cc < 2 */
            cond = TCG_COND_LTU;
            c->u.s32.b = tcg_const_i32(2);
            break;
        case 0x8: /* cc == 0 */
            cond = TCG_COND_EQ;
            c->u.s32.b = tcg_const_i32(0);
            break;
        case 0x4 | 0x2 | 0x1: /* cc != 0 */
            cond = TCG_COND_NE;
            c->u.s32.b = tcg_const_i32(0);
            break;
        case 0x4 | 0x1: /* cc == 1 || cc == 3 => (cc & 1) != 0 */
            cond = TCG_COND_NE;
            c->g1 = false;
            c->u.s32.a = tcg_temp_new_i32();
            c->u.s32.b = tcg_const_i32(0);
            tcg_gen_andi_i32(c->u.s32.a, cc_op, 1);
            break;
        case 0x4: /* cc == 1 */
            cond = TCG_COND_EQ;
            c->u.s32.b = tcg_const_i32(1);
            break;
        case 0x2 | 0x1: /* cc > 1 */
            cond = TCG_COND_GTU;
            c->u.s32.b = tcg_const_i32(1);
            break;
        case 0x2: /* cc == 2 */
            cond = TCG_COND_EQ;
            c->u.s32.b = tcg_const_i32(2);
            break;
        case 0x1: /* cc == 3 */
            cond = TCG_COND_EQ;
            c->u.s32.b = tcg_const_i32(3);
            break;
        default:
            /* CC is masked by something else: (8 >> cc) & mask.  */
            cond = TCG_COND_NE;
            c->g1 = false;
            c->u.s32.a = tcg_const_i32(8);
            c->u.s32.b = tcg_const_i32(0);
            tcg_gen_shr_i32(c->u.s32.a, c->u.s32.a, cc_op);
            tcg_gen_andi_i32(c->u.s32.a, c->u.s32.a, mask);
            break;
        }
        break;

    default:
        abort();
    }
    c->cond = cond;
}

static void free_compare(DisasCompare *c)
{
    if (!c->g1) {
        if (c->is_64) {
            tcg_temp_free_i64(c->u.s64.a);
        } else {
            tcg_temp_free_i32(c->u.s32.a);
        }
    }
    if (!c->g2) {
        if (c->is_64) {
            tcg_temp_free_i64(c->u.s64.b);
        } else {
            tcg_temp_free_i32(c->u.s32.b);
        }
    }
}

/* ====================================================================== */
/* Define the insn format enumeration.  */
#define F0(N)                         FMT_##N,
#define F1(N, X1)                     F0(N)
#define F2(N, X1, X2)                 F0(N)
#define F3(N, X1, X2, X3)             F0(N)
#define F4(N, X1, X2, X3, X4)         F0(N)
#define F5(N, X1, X2, X3, X4, X5)     F0(N)

typedef enum {
#include "insn-format.def"
} DisasFormat;

#undef F0
#undef F1
#undef F2
#undef F3
#undef F4
#undef F5

/* Define a structure to hold the decoded fields.  We'll store each inside
   an array indexed by an enum.  In order to conserve memory, we'll arrange
   for fields that do not exist at the same time to overlap, thus the "C"
   for compact.  For checking purposes there is an "O" for original index
   as well that will be applied to availability bitmaps.  */

enum DisasFieldIndexO {
    FLD_O_r1,
    FLD_O_r2,
    FLD_O_r3,
    FLD_O_m1,
    FLD_O_m3,
    FLD_O_m4,
    FLD_O_b1,
    FLD_O_b2,
    FLD_O_b4,
    FLD_O_d1,
    FLD_O_d2,
    FLD_O_d4,
    FLD_O_x2,
    FLD_O_l1,
    FLD_O_l2,
    FLD_O_i1,
    FLD_O_i2,
    FLD_O_i3,
    FLD_O_i4,
    FLD_O_i5
};

enum DisasFieldIndexC {
    FLD_C_r1 = 0,
    FLD_C_m1 = 0,
    FLD_C_b1 = 0,
    FLD_C_i1 = 0,

    FLD_C_r2 = 1,
    FLD_C_b2 = 1,
    FLD_C_i2 = 1,

    FLD_C_r3 = 2,
    FLD_C_m3 = 2,
    FLD_C_i3 = 2,

    FLD_C_m4 = 3,
    FLD_C_b4 = 3,
    FLD_C_i4 = 3,
    FLD_C_l1 = 3,

    FLD_C_i5 = 4,
    FLD_C_d1 = 4,

    FLD_C_d2 = 5,

    FLD_C_d4 = 6,
    FLD_C_x2 = 6,
    FLD_C_l2 = 6,

    NUM_C_FIELD = 7
};

struct DisasFields {
    uint64_t raw_insn;
    unsigned op:8;
    unsigned op2:8;
    unsigned presentC:16;
    unsigned int presentO;
    int c[NUM_C_FIELD];
};

/* This is the way fields are to be accessed out of DisasFields.  */
#define have_field(S, F)  have_field1((S), FLD_O_##F)
#define get_field(S, F)   get_field1((S), FLD_O_##F, FLD_C_##F)

static bool have_field1(const DisasFields *f, enum DisasFieldIndexO c)
{
    return (f->presentO >> c) & 1;
}

static int get_field1(const DisasFields *f, enum DisasFieldIndexO o,
                      enum DisasFieldIndexC c)
{
    assert(have_field1(f, o));
    return f->c[c];
}

/* Describe the layout of each field in each format.  */
typedef struct DisasField {
    unsigned int beg:8;
    unsigned int size:8;
    unsigned int type:2;
    unsigned int indexC:6;
    enum DisasFieldIndexO indexO:8;
} DisasField;

typedef struct DisasFormatInfo {
    DisasField op[NUM_C_FIELD];
} DisasFormatInfo;

#define R(N, B)       {  B,  4, 0, FLD_C_r##N, FLD_O_r##N }
#define M(N, B)       {  B,  4, 0, FLD_C_m##N, FLD_O_m##N }
#define BD(N, BB, BD) { BB,  4, 0, FLD_C_b##N, FLD_O_b##N }, \
                      { BD, 12, 0, FLD_C_d##N, FLD_O_d##N }
#define BXD(N)        { 16,  4, 0, FLD_C_b##N, FLD_O_b##N }, \
                      { 12,  4, 0, FLD_C_x##N, FLD_O_x##N }, \
                      { 20, 12, 0, FLD_C_d##N, FLD_O_d##N }
#define BDL(N)        { 16,  4, 0, FLD_C_b##N, FLD_O_b##N }, \
                      { 20, 20, 2, FLD_C_d##N, FLD_O_d##N }
#define BXDL(N)       { 16,  4, 0, FLD_C_b##N, FLD_O_b##N }, \
                      { 12,  4, 0, FLD_C_x##N, FLD_O_x##N }, \
                      { 20, 20, 2, FLD_C_d##N, FLD_O_d##N }
#define I(N, B, S)    {  B,  S, 1, FLD_C_i##N, FLD_O_i##N }
#define L(N, B, S)    {  B,  S, 0, FLD_C_l##N, FLD_O_l##N }

#define F0(N)                     { { } },
#define F1(N, X1)                 { { X1 } },
#define F2(N, X1, X2)             { { X1, X2 } },
#define F3(N, X1, X2, X3)         { { X1, X2, X3 } },
#define F4(N, X1, X2, X3, X4)     { { X1, X2, X3, X4 } },
#define F5(N, X1, X2, X3, X4, X5) { { X1, X2, X3, X4, X5 } },

static const DisasFormatInfo format_info[] = {
#include "insn-format.def"
};

#undef F0
#undef F1
#undef F2
#undef F3
#undef F4
#undef F5
#undef R
#undef M
#undef BD
#undef BXD
#undef BDL
#undef BXDL
#undef I
#undef L

/* Generally, we'll extract operands into this structures, operate upon
   them, and store them back.  See the "in1", "in2", "prep", "wout" sets
   of routines below for more details.  */
typedef struct {
    bool g_out, g_out2, g_in1, g_in2;
    TCGv_i64 out, out2, in1, in2;
    TCGv_i64 addr1;
} DisasOps;

/* Instructions can place constraints on their operands, raising specification
   exceptions if they are violated.  To make this easy to automate, each "in1",
   "in2", "prep", "wout" helper will have a SPEC_<name> define that equals one
   of the following, or 0.  To make this easy to document, we'll put the
   SPEC_<name> defines next to <name>.  */

#define SPEC_r1_even    1
#define SPEC_r2_even    2
#define SPEC_r3_even    4
#define SPEC_r1_f128    8
#define SPEC_r2_f128    16

/* Return values from translate_one, indicating the state of the TB.  */
typedef enum {
    /* Continue the TB.  */
    NO_EXIT,
    /* We have emitted one or more goto_tb.  No fixup required.  */
    EXIT_GOTO_TB,
    /* We are not using a goto_tb (for whatever reason), but have updated
       the PC (for whatever reason), so there's no need to do it again on
       exiting the TB.  */
    EXIT_PC_UPDATED,
    /* We are exiting the TB, but have neither emitted a goto_tb, nor
       updated the PC for the next instruction to be executed.  */
    EXIT_PC_STALE,
    /* We are ending the TB with a noreturn function call, e.g. longjmp.
       No following code will be executed.  */
    EXIT_NORETURN,
} ExitStatus;

typedef enum DisasFacility {
    FAC_Z,                  /* zarch (default) */
    FAC_CASS,               /* compare and swap and store */
    FAC_CASS2,              /* compare and swap and store 2*/
    FAC_DFP,                /* decimal floating point */
    FAC_DFPR,               /* decimal floating point rounding */
    FAC_DO,                 /* distinct operands */
    FAC_EE,                 /* execute extensions */
    FAC_EI,                 /* extended immediate */
    FAC_FPE,                /* floating point extension */
    FAC_FPSSH,              /* floating point support sign handling */
    FAC_FPRGR,              /* FPR-GR transfer */
    FAC_GIE,                /* general instructions extension */
    FAC_HFP_MA,             /* HFP multiply-and-add/subtract */
    FAC_HW,                 /* high-word */
    FAC_IEEEE_SIM,          /* IEEE exception sumilation */
    FAC_MIE,                /* miscellaneous-instruction-extensions */
    FAC_LAT,                /* load-and-trap */
    FAC_LOC,                /* load/store on condition */
    FAC_LD,                 /* long displacement */
    FAC_PC,                 /* population count */
    FAC_SCF,                /* store clock fast */
    FAC_SFLE,               /* store facility list extended */
    FAC_ILA,                /* interlocked access facility 1 */
} DisasFacility;

struct DisasInsn {
    unsigned opc:16;
    DisasFormat fmt:8;
    DisasFacility fac:8;
    unsigned spec:8;

    const char *name;

    void (*help_in1)(DisasContext *, DisasFields *, DisasOps *);
    void (*help_in2)(DisasContext *, DisasFields *, DisasOps *);
    void (*help_prep)(DisasContext *, DisasFields *, DisasOps *);
    void (*help_wout)(DisasContext *, DisasFields *, DisasOps *);
    void (*help_cout)(DisasContext *, DisasOps *);
    ExitStatus (*help_op)(DisasContext *, DisasOps *);

    uint64_t data;
};

/* ====================================================================== */
/* Miscellaneous helpers, used by several operations.  */

static void help_l2_shift(DisasContext *s, DisasFields *f,
                          DisasOps *o, int mask)
{
    int b2 = get_field(f, b2);
    int d2 = get_field(f, d2);

    if (b2 == 0) {
        o->in2 = tcg_const_i64(d2 & mask);
    } else {
        o->in2 = get_address(s, 0, b2, d2);
        tcg_gen_andi_i64(o->in2, o->in2, mask);
    }
}

static ExitStatus help_goto_direct(DisasContext *s, uint64_t dest)
{
    if (dest == s->next_pc) {
        per_branch(s, true);
        return NO_EXIT;
    }
    if (use_goto_tb(s, dest)) {
        update_cc_op(s);
        per_breaking_event(s);
        tcg_gen_goto_tb(0);
        tcg_gen_movi_i64(psw_addr, dest);
        tcg_gen_exit_tb((uintptr_t)s->tb);
        return EXIT_GOTO_TB;
    } else {
        tcg_gen_movi_i64(psw_addr, dest);
        per_branch(s, false);
        return EXIT_PC_UPDATED;
    }
}

static ExitStatus help_branch(DisasContext *s, DisasCompare *c,
                              bool is_imm, int imm, TCGv_i64 cdest)
{
    ExitStatus ret;
    uint64_t dest = s->pc + 2 * imm;
    TCGLabel *lab;

    /* Take care of the special cases first.  */
    if (c->cond == TCG_COND_NEVER) {
        ret = NO_EXIT;
        goto egress;
    }
    if (is_imm) {
        if (dest == s->next_pc) {
            /* Branch to next.  */
            per_branch(s, true);
            ret = NO_EXIT;
            goto egress;
        }
        if (c->cond == TCG_COND_ALWAYS) {
            ret = help_goto_direct(s, dest);
            goto egress;
        }
    } else {
        if (TCGV_IS_UNUSED_I64(cdest)) {
            /* E.g. bcr %r0 -> no branch.  */
            ret = NO_EXIT;
            goto egress;
        }
        if (c->cond == TCG_COND_ALWAYS) {
            tcg_gen_mov_i64(psw_addr, cdest);
            per_branch(s, false);
            ret = EXIT_PC_UPDATED;
            goto egress;
        }
    }

    if (use_goto_tb(s, s->next_pc)) {
        if (is_imm && use_goto_tb(s, dest)) {
            /* Both exits can use goto_tb.  */
            update_cc_op(s);

            lab = gen_new_label();
            if (c->is_64) {
                tcg_gen_brcond_i64(c->cond, c->u.s64.a, c->u.s64.b, lab);
            } else {
                tcg_gen_brcond_i32(c->cond, c->u.s32.a, c->u.s32.b, lab);
            }

            /* Branch not taken.  */
            tcg_gen_goto_tb(0);
            tcg_gen_movi_i64(psw_addr, s->next_pc);
            tcg_gen_exit_tb((uintptr_t)s->tb + 0);

            /* Branch taken.  */
            gen_set_label(lab);
            per_breaking_event(s);
            tcg_gen_goto_tb(1);
            tcg_gen_movi_i64(psw_addr, dest);
            tcg_gen_exit_tb((uintptr_t)s->tb + 1);

            ret = EXIT_GOTO_TB;
        } else {
            /* Fallthru can use goto_tb, but taken branch cannot.  */
            /* Store taken branch destination before the brcond.  This
               avoids having to allocate a new local temp to hold it.
               We'll overwrite this in the not taken case anyway.  */
            if (!is_imm) {
                tcg_gen_mov_i64(psw_addr, cdest);
            }

            lab = gen_new_label();
            if (c->is_64) {
                tcg_gen_brcond_i64(c->cond, c->u.s64.a, c->u.s64.b, lab);
            } else {
                tcg_gen_brcond_i32(c->cond, c->u.s32.a, c->u.s32.b, lab);
            }

            /* Branch not taken.  */
            update_cc_op(s);
            tcg_gen_goto_tb(0);
            tcg_gen_movi_i64(psw_addr, s->next_pc);
            tcg_gen_exit_tb((uintptr_t)s->tb + 0);

            gen_set_label(lab);
            if (is_imm) {
                tcg_gen_movi_i64(psw_addr, dest);
            }
            per_breaking_event(s);
            ret = EXIT_PC_UPDATED;
        }
    } else {
        /* Fallthru cannot use goto_tb.  This by itself is vanishingly rare.
           Most commonly we're single-stepping or some other condition that
           disables all use of goto_tb.  Just update the PC and exit.  */

        TCGv_i64 next = tcg_const_i64(s->next_pc);
        if (is_imm) {
            cdest = tcg_const_i64(dest);
        }

        if (c->is_64) {
            tcg_gen_movcond_i64(c->cond, psw_addr, c->u.s64.a, c->u.s64.b,
                                cdest, next);
            per_branch_cond(s, c->cond, c->u.s64.a, c->u.s64.b);
        } else {
            TCGv_i32 t0 = tcg_temp_new_i32();
            TCGv_i64 t1 = tcg_temp_new_i64();
            TCGv_i64 z = tcg_const_i64(0);
            tcg_gen_setcond_i32(c->cond, t0, c->u.s32.a, c->u.s32.b);
            tcg_gen_extu_i32_i64(t1, t0);
            tcg_temp_free_i32(t0);
            tcg_gen_movcond_i64(TCG_COND_NE, psw_addr, t1, z, cdest, next);
            per_branch_cond(s, TCG_COND_NE, t1, z);
            tcg_temp_free_i64(t1);
            tcg_temp_free_i64(z);
        }

        if (is_imm) {
            tcg_temp_free_i64(cdest);
        }
        tcg_temp_free_i64(next);

        ret = EXIT_PC_UPDATED;
    }

 egress:
    free_compare(c);
    return ret;
}

/* ====================================================================== */
/* The operations.  These perform the bulk of the work for any insn,
   usually after the operands have been loaded and output initialized.  */

static ExitStatus op_abs(DisasContext *s, DisasOps *o)
{
    TCGv_i64 z, n;
    z = tcg_const_i64(0);
    n = tcg_temp_new_i64();
    tcg_gen_neg_i64(n, o->in2);
    tcg_gen_movcond_i64(TCG_COND_LT, o->out, o->in2, z, n, o->in2);
    tcg_temp_free_i64(n);
    tcg_temp_free_i64(z);
    return NO_EXIT;
}

static ExitStatus op_absf32(DisasContext *s, DisasOps *o)
{
    tcg_gen_andi_i64(o->out, o->in2, 0x7fffffffull);
    return NO_EXIT;
}

static ExitStatus op_absf64(DisasContext *s, DisasOps *o)
{
    tcg_gen_andi_i64(o->out, o->in2, 0x7fffffffffffffffull);
    return NO_EXIT;
}

static ExitStatus op_absf128(DisasContext *s, DisasOps *o)
{
    tcg_gen_andi_i64(o->out, o->in1, 0x7fffffffffffffffull);
    tcg_gen_mov_i64(o->out2, o->in2);
    return NO_EXIT;
}

static ExitStatus op_add(DisasContext *s, DisasOps *o)
{
    tcg_gen_add_i64(o->out, o->in1, o->in2);
    return NO_EXIT;
}

static ExitStatus op_addc(DisasContext *s, DisasOps *o)
{
    DisasCompare cmp;
    TCGv_i64 carry;

    tcg_gen_add_i64(o->out, o->in1, o->in2);

    /* The carry flag is the msb of CC, therefore the branch mask that would
       create that comparison is 3.  Feeding the generated comparison to
       setcond produces the carry flag that we desire.  */
    disas_jcc(s, &cmp, 3);
    carry = tcg_temp_new_i64();
    if (cmp.is_64) {
        tcg_gen_setcond_i64(cmp.cond, carry, cmp.u.s64.a, cmp.u.s64.b);
    } else {
        TCGv_i32 t = tcg_temp_new_i32();
        tcg_gen_setcond_i32(cmp.cond, t, cmp.u.s32.a, cmp.u.s32.b);
        tcg_gen_extu_i32_i64(carry, t);
        tcg_temp_free_i32(t);
    }
    free_compare(&cmp);

    tcg_gen_add_i64(o->out, o->out, carry);
    tcg_temp_free_i64(carry);
    return NO_EXIT;
}

static ExitStatus op_aeb(DisasContext *s, DisasOps *o)
{
    gen_helper_aeb(o->out, cpu_env, o->in1, o->in2);
    return NO_EXIT;
}

static ExitStatus op_adb(DisasContext *s, DisasOps *o)
{
    gen_helper_adb(o->out, cpu_env, o->in1, o->in2);
    return NO_EXIT;
}

static ExitStatus op_axb(DisasContext *s, DisasOps *o)
{
    gen_helper_axb(o->out, cpu_env, o->out, o->out2, o->in1, o->in2);
    return_low128(o->out2);
    return NO_EXIT;
}

static ExitStatus op_and(DisasContext *s, DisasOps *o)
{
    tcg_gen_and_i64(o->out, o->in1, o->in2);
    return NO_EXIT;
}

static ExitStatus op_andi(DisasContext *s, DisasOps *o)
{
    int shift = s->insn->data & 0xff;
    int size = s->insn->data >> 8;
    uint64_t mask = ((1ull << size) - 1) << shift;

    assert(!o->g_in2);
    tcg_gen_shli_i64(o->in2, o->in2, shift);
    tcg_gen_ori_i64(o->in2, o->in2, ~mask);
    tcg_gen_and_i64(o->out, o->in1, o->in2);

    /* Produce the CC from only the bits manipulated.  */
    tcg_gen_andi_i64(cc_dst, o->out, mask);
    set_cc_nz_u64(s, cc_dst);
    return NO_EXIT;
}

static ExitStatus op_bas(DisasContext *s, DisasOps *o)
{
    tcg_gen_movi_i64(o->out, pc_to_link_info(s, s->next_pc));
    if (!TCGV_IS_UNUSED_I64(o->in2)) {
        tcg_gen_mov_i64(psw_addr, o->in2);
        per_branch(s, false);
        return EXIT_PC_UPDATED;
    } else {
        return NO_EXIT;
    }
}

static ExitStatus op_basi(DisasContext *s, DisasOps *o)
{
    tcg_gen_movi_i64(o->out, pc_to_link_info(s, s->next_pc));
    return help_goto_direct(s, s->pc + 2 * get_field(s->fields, i2));
}

static ExitStatus op_bc(DisasContext *s, DisasOps *o)
{
    int m1 = get_field(s->fields, m1);
    bool is_imm = have_field(s->fields, i2);
    int imm = is_imm ? get_field(s->fields, i2) : 0;
    DisasCompare c;

    disas_jcc(s, &c, m1);
    return help_branch(s, &c, is_imm, imm, o->in2);
}

static ExitStatus op_bct32(DisasContext *s, DisasOps *o)
{
    int r1 = get_field(s->fields, r1);
    bool is_imm = have_field(s->fields, i2);
    int imm = is_imm ? get_field(s->fields, i2) : 0;
    DisasCompare c;
    TCGv_i64 t;

    c.cond = TCG_COND_NE;
    c.is_64 = false;
    c.g1 = false;
    c.g2 = false;

    t = tcg_temp_new_i64();
    tcg_gen_subi_i64(t, regs[r1], 1);
    store_reg32_i64(r1, t);
    c.u.s32.a = tcg_temp_new_i32();
    c.u.s32.b = tcg_const_i32(0);
    tcg_gen_extrl_i64_i32(c.u.s32.a, t);
    tcg_temp_free_i64(t);

    return help_branch(s, &c, is_imm, imm, o->in2);
}

static ExitStatus op_bcth(DisasContext *s, DisasOps *o)
{
    int r1 = get_field(s->fields, r1);
    int imm = get_field(s->fields, i2);
    DisasCompare c;
    TCGv_i64 t;

    c.cond = TCG_COND_NE;
    c.is_64 = false;
    c.g1 = false;
    c.g2 = false;

    t = tcg_temp_new_i64();
    tcg_gen_shri_i64(t, regs[r1], 32);
    tcg_gen_subi_i64(t, t, 1);
    store_reg32h_i64(r1, t);
    c.u.s32.a = tcg_temp_new_i32();
    c.u.s32.b = tcg_const_i32(0);
    tcg_gen_extrl_i64_i32(c.u.s32.a, t);
    tcg_temp_free_i64(t);

    return help_branch(s, &c, 1, imm, o->in2);
}

static ExitStatus op_bct64(DisasContext *s, DisasOps *o)
{
    int r1 = get_field(s->fields, r1);
    bool is_imm = have_field(s->fields, i2);
    int imm = is_imm ? get_field(s->fields, i2) : 0;
    DisasCompare c;

    c.cond = TCG_COND_NE;
    c.is_64 = true;
    c.g1 = true;
    c.g2 = false;

    tcg_gen_subi_i64(regs[r1], regs[r1], 1);
    c.u.s64.a = regs[r1];
    c.u.s64.b = tcg_const_i64(0);

    return help_branch(s, &c, is_imm, imm, o->in2);
}

static ExitStatus op_bx32(DisasContext *s, DisasOps *o)
{
    int r1 = get_field(s->fields, r1);
    int r3 = get_field(s->fields, r3);
    bool is_imm = have_field(s->fields, i2);
    int imm = is_imm ? get_field(s->fields, i2) : 0;
    DisasCompare c;
    TCGv_i64 t;

    c.cond = (s->insn->data ? TCG_COND_LE : TCG_COND_GT);
    c.is_64 = false;
    c.g1 = false;
    c.g2 = false;

    t = tcg_temp_new_i64();
    tcg_gen_add_i64(t, regs[r1], regs[r3]);
    c.u.s32.a = tcg_temp_new_i32();
    c.u.s32.b = tcg_temp_new_i32();
    tcg_gen_extrl_i64_i32(c.u.s32.a, t);
    tcg_gen_extrl_i64_i32(c.u.s32.b, regs[r3 | 1]);
    store_reg32_i64(r1, t);
    tcg_temp_free_i64(t);

    return help_branch(s, &c, is_imm, imm, o->in2);
}

static ExitStatus op_bx64(DisasContext *s, DisasOps *o)
{
    int r1 = get_field(s->fields, r1);
    int r3 = get_field(s->fields, r3);
    bool is_imm = have_field(s->fields, i2);
    int imm = is_imm ? get_field(s->fields, i2) : 0;
    DisasCompare c;

    c.cond = (s->insn->data ? TCG_COND_LE : TCG_COND_GT);
    c.is_64 = true;

    if (r1 == (r3 | 1)) {
        c.u.s64.b = load_reg(r3 | 1);
        c.g2 = false;
    } else {
        c.u.s64.b = regs[r3 | 1];
        c.g2 = true;
    }

    tcg_gen_add_i64(regs[r1], regs[r1], regs[r3]);
    c.u.s64.a = regs[r1];
    c.g1 = true;

    return help_branch(s, &c, is_imm, imm, o->in2);
}

static ExitStatus op_cj(DisasContext *s, DisasOps *o)
{
    int imm, m3 = get_field(s->fields, m3);
    bool is_imm;
    DisasCompare c;

    c.cond = ltgt_cond[m3];
    if (s->insn->data) {
        c.cond = tcg_unsigned_cond(c.cond);
    }
    c.is_64 = c.g1 = c.g2 = true;
    c.u.s64.a = o->in1;
    c.u.s64.b = o->in2;

    is_imm = have_field(s->fields, i4);
    if (is_imm) {
        imm = get_field(s->fields, i4);
    } else {
        imm = 0;
        o->out = get_address(s, 0, get_field(s->fields, b4),
                             get_field(s->fields, d4));
    }

    return help_branch(s, &c, is_imm, imm, o->out);
}

static ExitStatus op_ceb(DisasContext *s, DisasOps *o)
{
    gen_helper_ceb(cc_op, cpu_env, o->in1, o->in2);
    set_cc_static(s);
    return NO_EXIT;
}

static ExitStatus op_cdb(DisasContext *s, DisasOps *o)
{
    gen_helper_cdb(cc_op, cpu_env, o->in1, o->in2);
    set_cc_static(s);
    return NO_EXIT;
}

static ExitStatus op_cxb(DisasContext *s, DisasOps *o)
{
    gen_helper_cxb(cc_op, cpu_env, o->out, o->out2, o->in1, o->in2);
    set_cc_static(s);
    return NO_EXIT;
}

static ExitStatus op_cfeb(DisasContext *s, DisasOps *o)
{
    TCGv_i32 m3 = tcg_const_i32(get_field(s->fields, m3));
    gen_helper_cfeb(o->out, cpu_env, o->in2, m3);
    tcg_temp_free_i32(m3);
    gen_set_cc_nz_f32(s, o->in2);
    return NO_EXIT;
}

static ExitStatus op_cfdb(DisasContext *s, DisasOps *o)
{
    TCGv_i32 m3 = tcg_const_i32(get_field(s->fields, m3));
    gen_helper_cfdb(o->out, cpu_env, o->in2, m3);
    tcg_temp_free_i32(m3);
    gen_set_cc_nz_f64(s, o->in2);
    return NO_EXIT;
}

static ExitStatus op_cfxb(DisasContext *s, DisasOps *o)
{
    TCGv_i32 m3 = tcg_const_i32(get_field(s->fields, m3));
    gen_helper_cfxb(o->out, cpu_env, o->in1, o->in2, m3);
    tcg_temp_free_i32(m3);
    gen_set_cc_nz_f128(s, o->in1, o->in2);
    return NO_EXIT;
}

static ExitStatus op_cgeb(DisasContext *s, DisasOps *o)
{
    TCGv_i32 m3 = tcg_const_i32(get_field(s->fields, m3));
    gen_helper_cgeb(o->out, cpu_env, o->in2, m3);
    tcg_temp_free_i32(m3);
    gen_set_cc_nz_f32(s, o->in2);
    return NO_EXIT;
}

static ExitStatus op_cgdb(DisasContext *s, DisasOps *o)
{
    TCGv_i32 m3 = tcg_const_i32(get_field(s->fields, m3));
    gen_helper_cgdb(o->out, cpu_env, o->in2, m3);
    tcg_temp_free_i32(m3);
    gen_set_cc_nz_f64(s, o->in2);
    return NO_EXIT;
}

static ExitStatus op_cgxb(DisasContext *s, DisasOps *o)
{
    TCGv_i32 m3 = tcg_const_i32(get_field(s->fields, m3));
    gen_helper_cgxb(o->out, cpu_env, o->in1, o->in2, m3);
    tcg_temp_free_i32(m3);
    gen_set_cc_nz_f128(s, o->in1, o->in2);
    return NO_EXIT;
}

static ExitStatus op_clfeb(DisasContext *s, DisasOps *o)
{
    TCGv_i32 m3 = tcg_const_i32(get_field(s->fields, m3));
    gen_helper_clfeb(o->out, cpu_env, o->in2, m3);
    tcg_temp_free_i32(m3);
    gen_set_cc_nz_f32(s, o->in2);
    return NO_EXIT;
}

static ExitStatus op_clfdb(DisasContext *s, DisasOps *o)
{
    TCGv_i32 m3 = tcg_const_i32(get_field(s->fields, m3));
    gen_helper_clfdb(o->out, cpu_env, o->in2, m3);
    tcg_temp_free_i32(m3);
    gen_set_cc_nz_f64(s, o->in2);
    return NO_EXIT;
}

static ExitStatus op_clfxb(DisasContext *s, DisasOps *o)
{
    TCGv_i32 m3 = tcg_const_i32(get_field(s->fields, m3));
    gen_helper_clfxb(o->out, cpu_env, o->in1, o->in2, m3);
    tcg_temp_free_i32(m3);
    gen_set_cc_nz_f128(s, o->in1, o->in2);
    return NO_EXIT;
}

static ExitStatus op_clgeb(DisasContext *s, DisasOps *o)
{
    TCGv_i32 m3 = tcg_const_i32(get_field(s->fields, m3));
    gen_helper_clgeb(o->out, cpu_env, o->in2, m3);
    tcg_temp_free_i32(m3);
    gen_set_cc_nz_f32(s, o->in2);
    return NO_EXIT;
}

static ExitStatus op_clgdb(DisasContext *s, DisasOps *o)
{
    TCGv_i32 m3 = tcg_const_i32(get_field(s->fields, m3));
    gen_helper_clgdb(o->out, cpu_env, o->in2, m3);
    tcg_temp_free_i32(m3);
    gen_set_cc_nz_f64(s, o->in2);
    return NO_EXIT;
}

static ExitStatus op_clgxb(DisasContext *s, DisasOps *o)
{
    TCGv_i32 m3 = tcg_const_i32(get_field(s->fields, m3));
    gen_helper_clgxb(o->out, cpu_env, o->in1, o->in2, m3);
    tcg_temp_free_i32(m3);
    gen_set_cc_nz_f128(s, o->in1, o->in2);
    return NO_EXIT;
}

static ExitStatus op_cegb(DisasContext *s, DisasOps *o)
{
    TCGv_i32 m3 = tcg_const_i32(get_field(s->fields, m3));
    gen_helper_cegb(o->out, cpu_env, o->in2, m3);
    tcg_temp_free_i32(m3);
    return NO_EXIT;
}

static ExitStatus op_cdgb(DisasContext *s, DisasOps *o)
{
    TCGv_i32 m3 = tcg_const_i32(get_field(s->fields, m3));
    gen_helper_cdgb(o->out, cpu_env, o->in2, m3);
    tcg_temp_free_i32(m3);
    return NO_EXIT;
}

static ExitStatus op_cxgb(DisasContext *s, DisasOps *o)
{
    TCGv_i32 m3 = tcg_const_i32(get_field(s->fields, m3));
    gen_helper_cxgb(o->out, cpu_env, o->in2, m3);
    tcg_temp_free_i32(m3);
    return_low128(o->out2);
    return NO_EXIT;
}

static ExitStatus op_celgb(DisasContext *s, DisasOps *o)
{
    TCGv_i32 m3 = tcg_const_i32(get_field(s->fields, m3));
    gen_helper_celgb(o->out, cpu_env, o->in2, m3);
    tcg_temp_free_i32(m3);
    return NO_EXIT;
}

static ExitStatus op_cdlgb(DisasContext *s, DisasOps *o)
{
    TCGv_i32 m3 = tcg_const_i32(get_field(s->fields, m3));
    gen_helper_cdlgb(o->out, cpu_env, o->in2, m3);
    tcg_temp_free_i32(m3);
    return NO_EXIT;
}

static ExitStatus op_cxlgb(DisasContext *s, DisasOps *o)
{
    TCGv_i32 m3 = tcg_const_i32(get_field(s->fields, m3));
    gen_helper_cxlgb(o->out, cpu_env, o->in2, m3);
    tcg_temp_free_i32(m3);
    return_low128(o->out2);
    return NO_EXIT;
}

static ExitStatus op_cksm(DisasContext *s, DisasOps *o)
{
    int r2 = get_field(s->fields, r2);
    TCGv_i64 len = tcg_temp_new_i64();

    potential_page_fault(s);
    gen_helper_cksm(len, cpu_env, o->in1, o->in2, regs[r2 + 1]);
    set_cc_static(s);
    return_low128(o->out);

    tcg_gen_add_i64(regs[r2], regs[r2], len);
    tcg_gen_sub_i64(regs[r2 + 1], regs[r2 + 1], len);
    tcg_temp_free_i64(len);

    return NO_EXIT;
}

static ExitStatus op_clc(DisasContext *s, DisasOps *o)
{
    int l = get_field(s->fields, l1);
    TCGv_i32 vl;

    switch (l + 1) {
    case 1:
        tcg_gen_qemu_ld8u(cc_src, o->addr1, get_mem_index(s));
        tcg_gen_qemu_ld8u(cc_dst, o->in2, get_mem_index(s));
        break;
    case 2:
        tcg_gen_qemu_ld16u(cc_src, o->addr1, get_mem_index(s));
        tcg_gen_qemu_ld16u(cc_dst, o->in2, get_mem_index(s));
        break;
    case 4:
        tcg_gen_qemu_ld32u(cc_src, o->addr1, get_mem_index(s));
        tcg_gen_qemu_ld32u(cc_dst, o->in2, get_mem_index(s));
        break;
    case 8:
        tcg_gen_qemu_ld64(cc_src, o->addr1, get_mem_index(s));
        tcg_gen_qemu_ld64(cc_dst, o->in2, get_mem_index(s));
        break;
    default:
        potential_page_fault(s);
        vl = tcg_const_i32(l);
        gen_helper_clc(cc_op, cpu_env, vl, o->addr1, o->in2);
        tcg_temp_free_i32(vl);
        set_cc_static(s);
        return NO_EXIT;
    }
    gen_op_update2_cc_i64(s, CC_OP_LTUGTU_64, cc_src, cc_dst);
    return NO_EXIT;
}

static ExitStatus op_clcle(DisasContext *s, DisasOps *o)
{
    TCGv_i32 r1 = tcg_const_i32(get_field(s->fields, r1));
    TCGv_i32 r3 = tcg_const_i32(get_field(s->fields, r3));
    potential_page_fault(s);
    gen_helper_clcle(cc_op, cpu_env, r1, o->in2, r3);
    tcg_temp_free_i32(r1);
    tcg_temp_free_i32(r3);
    set_cc_static(s);
    return NO_EXIT;
}

static ExitStatus op_clm(DisasContext *s, DisasOps *o)
{
    TCGv_i32 m3 = tcg_const_i32(get_field(s->fields, m3));
    TCGv_i32 t1 = tcg_temp_new_i32();
    tcg_gen_extrl_i64_i32(t1, o->in1);
    potential_page_fault(s);
    gen_helper_clm(cc_op, cpu_env, t1, m3, o->in2);
    set_cc_static(s);
    tcg_temp_free_i32(t1);
    tcg_temp_free_i32(m3);
    return NO_EXIT;
}

static ExitStatus op_clst(DisasContext *s, DisasOps *o)
{
    potential_page_fault(s);
    gen_helper_clst(o->in1, cpu_env, regs[0], o->in1, o->in2);
    set_cc_static(s);
    return_low128(o->in2);
    return NO_EXIT;
}

static ExitStatus op_cps(DisasContext *s, DisasOps *o)
{
    TCGv_i64 t = tcg_temp_new_i64();
    tcg_gen_andi_i64(t, o->in1, 0x8000000000000000ull);
    tcg_gen_andi_i64(o->out, o->in2, 0x7fffffffffffffffull);
    tcg_gen_or_i64(o->out, o->out, t);
    tcg_temp_free_i64(t);
    return NO_EXIT;
}

static ExitStatus op_cs(DisasContext *s, DisasOps *o)
{
    /* FIXME: needs an atomic solution for CONFIG_USER_ONLY.  */
    int d2 = get_field(s->fields, d2);
    int b2 = get_field(s->fields, b2);
    int is_64 = s->insn->data;
    TCGv_i64 addr, mem, cc, z;

    /* Note that in1 = R3 (new value) and
       in2 = (zero-extended) R1 (expected value).  */

    /* Load the memory into the (temporary) output.  While the PoO only talks
       about moving the memory to R1 on inequality, if we include equality it
       means that R1 is equal to the memory in all conditions.  */
    addr = get_address(s, 0, b2, d2);
    if (is_64) {
        tcg_gen_qemu_ld64(o->out, addr, get_mem_index(s));
    } else {
        tcg_gen_qemu_ld32u(o->out, addr, get_mem_index(s));
    }

    /* Are the memory and expected values (un)equal?  Note that this setcond
       produces the output CC value, thus the NE sense of the test.  */
    cc = tcg_temp_new_i64();
    tcg_gen_setcond_i64(TCG_COND_NE, cc, o->in2, o->out);

    /* If the memory and expected values are equal (CC==0), copy R3 to MEM.
       Recall that we are allowed to unconditionally issue the store (and
       thus any possible write trap), so (re-)store the original contents
       of MEM in case of inequality.  */
    z = tcg_const_i64(0);
    mem = tcg_temp_new_i64();
    tcg_gen_movcond_i64(TCG_COND_EQ, mem, cc, z, o->in1, o->out);
    if (is_64) {
        tcg_gen_qemu_st64(mem, addr, get_mem_index(s));
    } else {
        tcg_gen_qemu_st32(mem, addr, get_mem_index(s));
    }
    tcg_temp_free_i64(z);
    tcg_temp_free_i64(mem);
    tcg_temp_free_i64(addr);

    /* Store CC back to cc_op.  Wait until after the store so that any
       exception gets the old cc_op value.  */
    tcg_gen_extrl_i64_i32(cc_op, cc);
    tcg_temp_free_i64(cc);
    set_cc_static(s);
    return NO_EXIT;
}

static ExitStatus op_cdsg(DisasContext *s, DisasOps *o)
{
    /* FIXME: needs an atomic solution for CONFIG_USER_ONLY.  */
    int r1 = get_field(s->fields, r1);
    int r3 = get_field(s->fields, r3);
    int d2 = get_field(s->fields, d2);
    int b2 = get_field(s->fields, b2);
    TCGv_i64 addrh, addrl, memh, meml, outh, outl, cc, z;

    /* Note that R1:R1+1 = expected value and R3:R3+1 = new value.  */

    addrh = get_address(s, 0, b2, d2);
    addrl = get_address(s, 0, b2, d2 + 8);
    outh = tcg_temp_new_i64();
    outl = tcg_temp_new_i64();

    tcg_gen_qemu_ld64(outh, addrh, get_mem_index(s));
    tcg_gen_qemu_ld64(outl, addrl, get_mem_index(s));

    /* Fold the double-word compare with arithmetic.  */
    cc = tcg_temp_new_i64();
    z = tcg_temp_new_i64();
    tcg_gen_xor_i64(cc, outh, regs[r1]);
    tcg_gen_xor_i64(z, outl, regs[r1 + 1]);
    tcg_gen_or_i64(cc, cc, z);
    tcg_gen_movi_i64(z, 0);
    tcg_gen_setcond_i64(TCG_COND_NE, cc, cc, z);

    memh = tcg_temp_new_i64();
    meml = tcg_temp_new_i64();
    tcg_gen_movcond_i64(TCG_COND_EQ, memh, cc, z, regs[r3], outh);
    tcg_gen_movcond_i64(TCG_COND_EQ, meml, cc, z, regs[r3 + 1], outl);
    tcg_temp_free_i64(z);

    tcg_gen_qemu_st64(memh, addrh, get_mem_index(s));
    tcg_gen_qemu_st64(meml, addrl, get_mem_index(s));
    tcg_temp_free_i64(memh);
    tcg_temp_free_i64(meml);
    tcg_temp_free_i64(addrh);
    tcg_temp_free_i64(addrl);

    /* Save back state now that we've passed all exceptions.  */
    tcg_gen_mov_i64(regs[r1], outh);
    tcg_gen_mov_i64(regs[r1 + 1], outl);
    tcg_gen_extrl_i64_i32(cc_op, cc);
    tcg_temp_free_i64(outh);
    tcg_temp_free_i64(outl);
    tcg_temp_free_i64(cc);
    set_cc_static(s);
    return NO_EXIT;
}

#ifndef CONFIG_USER_ONLY
static ExitStatus op_csp(DisasContext *s, DisasOps *o)
{
    TCGv_i32 r1 = tcg_const_i32(get_field(s->fields, r1));
    check_privileged(s);
    gen_helper_csp(cc_op, cpu_env, r1, o->in2);
    tcg_temp_free_i32(r1);
    set_cc_static(s);
    return NO_EXIT;
}
#endif

static ExitStatus op_cvd(DisasContext *s, DisasOps *o)
{
    TCGv_i64 t1 = tcg_temp_new_i64();
    TCGv_i32 t2 = tcg_temp_new_i32();
    tcg_gen_extrl_i64_i32(t2, o->in1);
    gen_helper_cvd(t1, t2);
    tcg_temp_free_i32(t2);
    tcg_gen_qemu_st64(t1, o->in2, get_mem_index(s));
    tcg_temp_free_i64(t1);
    return NO_EXIT;
}

static ExitStatus op_ct(DisasContext *s, DisasOps *o)
{
    int m3 = get_field(s->fields, m3);
    TCGLabel *lab = gen_new_label();
    TCGCond c;

    c = tcg_invert_cond(ltgt_cond[m3]);
    if (s->insn->data) {
        c = tcg_unsigned_cond(c);
    }
    tcg_gen_brcond_i64(c, o->in1, o->in2, lab);

    /* Trap.  */
    gen_trap(s);

    gen_set_label(lab);
    return NO_EXIT;
}

#ifndef CONFIG_USER_ONLY
static ExitStatus op_diag(DisasContext *s, DisasOps *o)
{
    TCGv_i32 r1 = tcg_const_i32(get_field(s->fields, r1));
    TCGv_i32 r3 = tcg_const_i32(get_field(s->fields, r3));
    TCGv_i32 func_code = tcg_const_i32(get_field(s->fields, i2));

    check_privileged(s);
    update_psw_addr(s);
    gen_op_calc_cc(s);

    gen_helper_diag(cpu_env, r1, r3, func_code);

    tcg_temp_free_i32(func_code);
    tcg_temp_free_i32(r3);
    tcg_temp_free_i32(r1);
    return NO_EXIT;
}
#endif

static ExitStatus op_divs32(DisasContext *s, DisasOps *o)
{
    gen_helper_divs32(o->out2, cpu_env, o->in1, o->in2);
    return_low128(o->out);
    return NO_EXIT;
}

static ExitStatus op_divu32(DisasContext *s, DisasOps *o)
{
    gen_helper_divu32(o->out2, cpu_env, o->in1, o->in2);
    return_low128(o->out);
    return NO_EXIT;
}

static ExitStatus op_divs64(DisasContext *s, DisasOps *o)
{
    gen_helper_divs64(o->out2, cpu_env, o->in1, o->in2);
    return_low128(o->out);
    return NO_EXIT;
}

static ExitStatus op_divu64(DisasContext *s, DisasOps *o)
{
    gen_helper_divu64(o->out2, cpu_env, o->out, o->out2, o->in2);
    return_low128(o->out);
    return NO_EXIT;
}

static ExitStatus op_deb(DisasContext *s, DisasOps *o)
{
    gen_helper_deb(o->out, cpu_env, o->in1, o->in2);
    return NO_EXIT;
}

static ExitStatus op_ddb(DisasContext *s, DisasOps *o)
{
    gen_helper_ddb(o->out, cpu_env, o->in1, o->in2);
    return NO_EXIT;
}

static ExitStatus op_dxb(DisasContext *s, DisasOps *o)
{
    gen_helper_dxb(o->out, cpu_env, o->out, o->out2, o->in1, o->in2);
    return_low128(o->out2);
    return NO_EXIT;
}

static ExitStatus op_ear(DisasContext *s, DisasOps *o)
{
    int r2 = get_field(s->fields, r2);
    tcg_gen_ld32u_i64(o->out, cpu_env, offsetof(CPUS390XState, aregs[r2]));
    return NO_EXIT;
}

static ExitStatus op_ecag(DisasContext *s, DisasOps *o)
{
    /* No cache information provided.  */
    tcg_gen_movi_i64(o->out, -1);
    return NO_EXIT;
}

static ExitStatus op_efpc(DisasContext *s, DisasOps *o)
{
    tcg_gen_ld32u_i64(o->out, cpu_env, offsetof(CPUS390XState, fpc));
    return NO_EXIT;
}

static ExitStatus op_epsw(DisasContext *s, DisasOps *o)
{
    int r1 = get_field(s->fields, r1);
    int r2 = get_field(s->fields, r2);
    TCGv_i64 t = tcg_temp_new_i64();

    /* Note the "subsequently" in the PoO, which implies a defined result
       if r1 == r2.  Thus we cannot defer these writes to an output hook.  */
    tcg_gen_shri_i64(t, psw_mask, 32);
    store_reg32_i64(r1, t);
    if (r2 != 0) {
        store_reg32_i64(r2, psw_mask);
    }

    tcg_temp_free_i64(t);
    return NO_EXIT;
}

static ExitStatus op_ex(DisasContext *s, DisasOps *o)
{
    /* ??? Perhaps a better way to implement EXECUTE is to set a bit in
       tb->flags, (ab)use the tb->cs_base field as the address of
       the template in memory, and grab 8 bits of tb->flags/cflags for
       the contents of the register.  We would then recognize all this
       in gen_intermediate_code_internal, generating code for exactly
       one instruction.  This new TB then gets executed normally.

       On the other hand, this seems to be mostly used for modifying
       MVC inside of memcpy, which needs a helper call anyway.  So
       perhaps this doesn't bear thinking about any further.  */

    TCGv_i64 tmp;

    update_psw_addr(s);
    gen_op_calc_cc(s);

    tmp = tcg_const_i64(s->next_pc);
    gen_helper_ex(cc_op, cpu_env, cc_op, o->in1, o->in2, tmp);
    tcg_temp_free_i64(tmp);

    return NO_EXIT;
}

static ExitStatus op_fieb(DisasContext *s, DisasOps *o)
{
    TCGv_i32 m3 = tcg_const_i32(get_field(s->fields, m3));
    gen_helper_fieb(o->out, cpu_env, o->in2, m3);
    tcg_temp_free_i32(m3);
    return NO_EXIT;
}

static ExitStatus op_fidb(DisasContext *s, DisasOps *o)
{
    TCGv_i32 m3 = tcg_const_i32(get_field(s->fields, m3));
    gen_helper_fidb(o->out, cpu_env, o->in2, m3);
    tcg_temp_free_i32(m3);
    return NO_EXIT;
}

static ExitStatus op_fixb(DisasContext *s, DisasOps *o)
{
    TCGv_i32 m3 = tcg_const_i32(get_field(s->fields, m3));
    gen_helper_fixb(o->out, cpu_env, o->in1, o->in2, m3);
    return_low128(o->out2);
    tcg_temp_free_i32(m3);
    return NO_EXIT;
}

static ExitStatus op_flogr(DisasContext *s, DisasOps *o)
{
    /* We'll use the original input for cc computation, since we get to
       compare that against 0, which ought to be better than comparing
       the real output against 64.  It also lets cc_dst be a convenient
       temporary during our computation.  */
    gen_op_update1_cc_i64(s, CC_OP_FLOGR, o->in2);

    /* R1 = IN ? CLZ(IN) : 64.  */
    gen_helper_clz(o->out, o->in2);

    /* R1+1 = IN & ~(found bit).  Note that we may attempt to shift this
       value by 64, which is undefined.  But since the shift is 64 iff the
       input is zero, we still get the correct result after and'ing.  */
    tcg_gen_movi_i64(o->out2, 0x8000000000000000ull);
    tcg_gen_shr_i64(o->out2, o->out2, o->out);
    tcg_gen_andc_i64(o->out2, cc_dst, o->out2);
    return NO_EXIT;
}

static ExitStatus op_icm(DisasContext *s, DisasOps *o)
{
    int m3 = get_field(s->fields, m3);
    int pos, len, base = s->insn->data;
    TCGv_i64 tmp = tcg_temp_new_i64();
    uint64_t ccm;

    switch (m3) {
    case 0xf:
        /* Effectively a 32-bit load.  */
        tcg_gen_qemu_ld32u(tmp, o->in2, get_mem_index(s));
        len = 32;
        goto one_insert;

    case 0xc:
    case 0x6:
    case 0x3:
        /* Effectively a 16-bit load.  */
        tcg_gen_qemu_ld16u(tmp, o->in2, get_mem_index(s));
        len = 16;
        goto one_insert;

    case 0x8:
    case 0x4:
    case 0x2:
    case 0x1:
        /* Effectively an 8-bit load.  */
        tcg_gen_qemu_ld8u(tmp, o->in2, get_mem_index(s));
        len = 8;
        goto one_insert;

    one_insert:
        pos = base + ctz32(m3) * 8;
        tcg_gen_deposit_i64(o->out, o->out, tmp, pos, len);
        ccm = ((1ull << len) - 1) << pos;
        break;

    default:
        /* This is going to be a sequence of loads and inserts.  */
        pos = base + 32 - 8;
        ccm = 0;
        while (m3) {
            if (m3 & 0x8) {
                tcg_gen_qemu_ld8u(tmp, o->in2, get_mem_index(s));
                tcg_gen_addi_i64(o->in2, o->in2, 1);
                tcg_gen_deposit_i64(o->out, o->out, tmp, pos, 8);
                ccm |= 0xff << pos;
            }
            m3 = (m3 << 1) & 0xf;
            pos -= 8;
        }
        break;
    }

    tcg_gen_movi_i64(tmp, ccm);
    gen_op_update2_cc_i64(s, CC_OP_ICM, tmp, o->out);
    tcg_temp_free_i64(tmp);
    return NO_EXIT;
}

static ExitStatus op_insi(DisasContext *s, DisasOps *o)
{
    int shift = s->insn->data & 0xff;
    int size = s->insn->data >> 8;
    tcg_gen_deposit_i64(o->out, o->in1, o->in2, shift, size);
    return NO_EXIT;
}

static ExitStatus op_ipm(DisasContext *s, DisasOps *o)
{
    TCGv_i64 t1;

    gen_op_calc_cc(s);
    tcg_gen_andi_i64(o->out, o->out, ~0xff000000ull);

    t1 = tcg_temp_new_i64();
    tcg_gen_shli_i64(t1, psw_mask, 20);
    tcg_gen_shri_i64(t1, t1, 36);
    tcg_gen_or_i64(o->out, o->out, t1);

    tcg_gen_extu_i32_i64(t1, cc_op);
    tcg_gen_shli_i64(t1, t1, 28);
    tcg_gen_or_i64(o->out, o->out, t1);
    tcg_temp_free_i64(t1);
    return NO_EXIT;
}

#ifndef CONFIG_USER_ONLY
static ExitStatus op_ipte(DisasContext *s, DisasOps *o)
{
    check_privileged(s);
    gen_helper_ipte(cpu_env, o->in1, o->in2);
    return NO_EXIT;
}

static ExitStatus op_iske(DisasContext *s, DisasOps *o)
{
    check_privileged(s);
    gen_helper_iske(o->out, cpu_env, o->in2);
    return NO_EXIT;
}
#endif

static ExitStatus op_ldeb(DisasContext *s, DisasOps *o)
{
    gen_helper_ldeb(o->out, cpu_env, o->in2);
    return NO_EXIT;
}

static ExitStatus op_ledb(DisasContext *s, DisasOps *o)
{
    gen_helper_ledb(o->out, cpu_env, o->in2);
    return NO_EXIT;
}

static ExitStatus op_ldxb(DisasContext *s, DisasOps *o)
{
    gen_helper_ldxb(o->out, cpu_env, o->in1, o->in2);
    return NO_EXIT;
}

static ExitStatus op_lexb(DisasContext *s, DisasOps *o)
{
    gen_helper_lexb(o->out, cpu_env, o->in1, o->in2);
    return NO_EXIT;
}

static ExitStatus op_lxdb(DisasContext *s, DisasOps *o)
{
    gen_helper_lxdb(o->out, cpu_env, o->in2);
    return_low128(o->out2);
    return NO_EXIT;
}

static ExitStatus op_lxeb(DisasContext *s, DisasOps *o)
{
    gen_helper_lxeb(o->out, cpu_env, o->in2);
    return_low128(o->out2);
    return NO_EXIT;
}

static ExitStatus op_llgt(DisasContext *s, DisasOps *o)
{
    tcg_gen_andi_i64(o->out, o->in2, 0x7fffffff);
    return NO_EXIT;
}

static ExitStatus op_ld8s(DisasContext *s, DisasOps *o)
{
    tcg_gen_qemu_ld8s(o->out, o->in2, get_mem_index(s));
    return NO_EXIT;
}

static ExitStatus op_ld8u(DisasContext *s, DisasOps *o)
{
    tcg_gen_qemu_ld8u(o->out, o->in2, get_mem_index(s));
    return NO_EXIT;
}

static ExitStatus op_ld16s(DisasContext *s, DisasOps *o)
{
    tcg_gen_qemu_ld16s(o->out, o->in2, get_mem_index(s));
    return NO_EXIT;
}

static ExitStatus op_ld16u(DisasContext *s, DisasOps *o)
{
    tcg_gen_qemu_ld16u(o->out, o->in2, get_mem_index(s));
    return NO_EXIT;
}

static ExitStatus op_ld32s(DisasContext *s, DisasOps *o)
{
    tcg_gen_qemu_ld32s(o->out, o->in2, get_mem_index(s));
    return NO_EXIT;
}

static ExitStatus op_ld32u(DisasContext *s, DisasOps *o)
{
    tcg_gen_qemu_ld32u(o->out, o->in2, get_mem_index(s));
    return NO_EXIT;
}

static ExitStatus op_ld64(DisasContext *s, DisasOps *o)
{
    tcg_gen_qemu_ld64(o->out, o->in2, get_mem_index(s));
    return NO_EXIT;
}

static ExitStatus op_lat(DisasContext *s, DisasOps *o)
{
    TCGLabel *lab = gen_new_label();
    store_reg32_i64(get_field(s->fields, r1), o->in2);
    /* The value is stored even in case of trap. */
    tcg_gen_brcondi_i64(TCG_COND_NE, o->in2, 0, lab);
    gen_trap(s);
    gen_set_label(lab);
    return NO_EXIT;
}

static ExitStatus op_lgat(DisasContext *s, DisasOps *o)
{
    TCGLabel *lab = gen_new_label();
    tcg_gen_qemu_ld64(o->out, o->in2, get_mem_index(s));
    /* The value is stored even in case of trap. */
    tcg_gen_brcondi_i64(TCG_COND_NE, o->out, 0, lab);
    gen_trap(s);
    gen_set_label(lab);
    return NO_EXIT;
}

static ExitStatus op_lfhat(DisasContext *s, DisasOps *o)
{
    TCGLabel *lab = gen_new_label();
    store_reg32h_i64(get_field(s->fields, r1), o->in2);
    /* The value is stored even in case of trap. */
    tcg_gen_brcondi_i64(TCG_COND_NE, o->in2, 0, lab);
    gen_trap(s);
    gen_set_label(lab);
    return NO_EXIT;
}

static ExitStatus op_llgfat(DisasContext *s, DisasOps *o)
{
    TCGLabel *lab = gen_new_label();
    tcg_gen_qemu_ld32u(o->out, o->in2, get_mem_index(s));
    /* The value is stored even in case of trap. */
    tcg_gen_brcondi_i64(TCG_COND_NE, o->out, 0, lab);
    gen_trap(s);
    gen_set_label(lab);
    return NO_EXIT;
}

static ExitStatus op_llgtat(DisasContext *s, DisasOps *o)
{
    TCGLabel *lab = gen_new_label();
    tcg_gen_andi_i64(o->out, o->in2, 0x7fffffff);
    /* The value is stored even in case of trap. */
    tcg_gen_brcondi_i64(TCG_COND_NE, o->out, 0, lab);
    gen_trap(s);
    gen_set_label(lab);
    return NO_EXIT;
}

static ExitStatus op_loc(DisasContext *s, DisasOps *o)
{
    DisasCompare c;

    disas_jcc(s, &c, get_field(s->fields, m3));

    if (c.is_64) {
        tcg_gen_movcond_i64(c.cond, o->out, c.u.s64.a, c.u.s64.b,
                            o->in2, o->in1);
        free_compare(&c);
    } else {
        TCGv_i32 t32 = tcg_temp_new_i32();
        TCGv_i64 t, z;

        tcg_gen_setcond_i32(c.cond, t32, c.u.s32.a, c.u.s32.b);
        free_compare(&c);

        t = tcg_temp_new_i64();
        tcg_gen_extu_i32_i64(t, t32);
        tcg_temp_free_i32(t32);

        z = tcg_const_i64(0);
        tcg_gen_movcond_i64(TCG_COND_NE, o->out, t, z, o->in2, o->in1);
        tcg_temp_free_i64(t);
        tcg_temp_free_i64(z);
    }

    return NO_EXIT;
}

#ifndef CONFIG_USER_ONLY
static ExitStatus op_lctl(DisasContext *s, DisasOps *o)
{
    TCGv_i32 r1 = tcg_const_i32(get_field(s->fields, r1));
    TCGv_i32 r3 = tcg_const_i32(get_field(s->fields, r3));
    check_privileged(s);
    potential_page_fault(s);
    gen_helper_lctl(cpu_env, r1, o->in2, r3);
    tcg_temp_free_i32(r1);
    tcg_temp_free_i32(r3);
    return NO_EXIT;
}

static ExitStatus op_lctlg(DisasContext *s, DisasOps *o)
{
    TCGv_i32 r1 = tcg_const_i32(get_field(s->fields, r1));
    TCGv_i32 r3 = tcg_const_i32(get_field(s->fields, r3));
    check_privileged(s);
    potential_page_fault(s);
    gen_helper_lctlg(cpu_env, r1, o->in2, r3);
    tcg_temp_free_i32(r1);
    tcg_temp_free_i32(r3);
    return NO_EXIT;
}
static ExitStatus op_lra(DisasContext *s, DisasOps *o)
{
    check_privileged(s);
    potential_page_fault(s);
    gen_helper_lra(o->out, cpu_env, o->in2);
    set_cc_static(s);
    return NO_EXIT;
}

static ExitStatus op_lpsw(DisasContext *s, DisasOps *o)
{
    TCGv_i64 t1, t2;

    check_privileged(s);
    per_breaking_event(s);

    t1 = tcg_temp_new_i64();
    t2 = tcg_temp_new_i64();
    tcg_gen_qemu_ld32u(t1, o->in2, get_mem_index(s));
    tcg_gen_addi_i64(o->in2, o->in2, 4);
    tcg_gen_qemu_ld32u(t2, o->in2, get_mem_index(s));
    /* Convert the 32-bit PSW_MASK into the 64-bit PSW_MASK.  */
    tcg_gen_shli_i64(t1, t1, 32);
    gen_helper_load_psw(cpu_env, t1, t2);
    tcg_temp_free_i64(t1);
    tcg_temp_free_i64(t2);
    return EXIT_NORETURN;
}

static ExitStatus op_lpswe(DisasContext *s, DisasOps *o)
{
    TCGv_i64 t1, t2;

    check_privileged(s);
    per_breaking_event(s);

    t1 = tcg_temp_new_i64();
    t2 = tcg_temp_new_i64();
    tcg_gen_qemu_ld64(t1, o->in2, get_mem_index(s));
    tcg_gen_addi_i64(o->in2, o->in2, 8);
    tcg_gen_qemu_ld64(t2, o->in2, get_mem_index(s));
    gen_helper_load_psw(cpu_env, t1, t2);
    tcg_temp_free_i64(t1);
    tcg_temp_free_i64(t2);
    return EXIT_NORETURN;
}
#endif

static ExitStatus op_lam(DisasContext *s, DisasOps *o)
{
    TCGv_i32 r1 = tcg_const_i32(get_field(s->fields, r1));
    TCGv_i32 r3 = tcg_const_i32(get_field(s->fields, r3));
    potential_page_fault(s);
    gen_helper_lam(cpu_env, r1, o->in2, r3);
    tcg_temp_free_i32(r1);
    tcg_temp_free_i32(r3);
    return NO_EXIT;
}

static ExitStatus op_lm32(DisasContext *s, DisasOps *o)
{
    int r1 = get_field(s->fields, r1);
    int r3 = get_field(s->fields, r3);
    TCGv_i64 t1, t2;

    /* Only one register to read. */
    t1 = tcg_temp_new_i64();
    if (unlikely(r1 == r3)) {
        tcg_gen_qemu_ld32u(t1, o->in2, get_mem_index(s));
        store_reg32_i64(r1, t1);
        tcg_temp_free(t1);
        return NO_EXIT;
    }

    /* First load the values of the first and last registers to trigger
       possible page faults. */
    t2 = tcg_temp_new_i64();
    tcg_gen_qemu_ld32u(t1, o->in2, get_mem_index(s));
    tcg_gen_addi_i64(t2, o->in2, 4 * ((r3 - r1) & 15));
    tcg_gen_qemu_ld32u(t2, t2, get_mem_index(s));
    store_reg32_i64(r1, t1);
    store_reg32_i64(r3, t2);

    /* Only two registers to read. */
    if (((r1 + 1) & 15) == r3) {
        tcg_temp_free(t2);
        tcg_temp_free(t1);
        return NO_EXIT;
    }

    /* Then load the remaining registers. Page fault can't occur. */
    r3 = (r3 - 1) & 15;
    tcg_gen_movi_i64(t2, 4);
    while (r1 != r3) {
        r1 = (r1 + 1) & 15;
        tcg_gen_add_i64(o->in2, o->in2, t2);
        tcg_gen_qemu_ld32u(t1, o->in2, get_mem_index(s));
        store_reg32_i64(r1, t1);
    }
    tcg_temp_free(t2);
    tcg_temp_free(t1);

    return NO_EXIT;
}

static ExitStatus op_lmh(DisasContext *s, DisasOps *o)
{
    int r1 = get_field(s->fields, r1);
    int r3 = get_field(s->fields, r3);
    TCGv_i64 t1, t2;

    /* Only one register to read. */
    t1 = tcg_temp_new_i64();
    if (unlikely(r1 == r3)) {
        tcg_gen_qemu_ld32u(t1, o->in2, get_mem_index(s));
        store_reg32h_i64(r1, t1);
        tcg_temp_free(t1);
        return NO_EXIT;
    }

    /* First load the values of the first and last registers to trigger
       possible page faults. */
    t2 = tcg_temp_new_i64();
    tcg_gen_qemu_ld32u(t1, o->in2, get_mem_index(s));
    tcg_gen_addi_i64(t2, o->in2, 4 * ((r3 - r1) & 15));
    tcg_gen_qemu_ld32u(t2, t2, get_mem_index(s));
    store_reg32h_i64(r1, t1);
    store_reg32h_i64(r3, t2);

    /* Only two registers to read. */
    if (((r1 + 1) & 15) == r3) {
        tcg_temp_free(t2);
        tcg_temp_free(t1);
        return NO_EXIT;
    }

    /* Then load the remaining registers. Page fault can't occur. */
    r3 = (r3 - 1) & 15;
    tcg_gen_movi_i64(t2, 4);
    while (r1 != r3) {
        r1 = (r1 + 1) & 15;
        tcg_gen_add_i64(o->in2, o->in2, t2);
        tcg_gen_qemu_ld32u(t1, o->in2, get_mem_index(s));
        store_reg32h_i64(r1, t1);
    }
    tcg_temp_free(t2);
    tcg_temp_free(t1);

    return NO_EXIT;
}

static ExitStatus op_lm64(DisasContext *s, DisasOps *o)
{
    int r1 = get_field(s->fields, r1);
    int r3 = get_field(s->fields, r3);
    TCGv_i64 t1, t2;

    /* Only one register to read. */
    if (unlikely(r1 == r3)) {
        tcg_gen_qemu_ld64(regs[r1], o->in2, get_mem_index(s));
        return NO_EXIT;
    }

    /* First load the values of the first and last registers to trigger
       possible page faults. */
    t1 = tcg_temp_new_i64();
    t2 = tcg_temp_new_i64();
    tcg_gen_qemu_ld64(t1, o->in2, get_mem_index(s));
    tcg_gen_addi_i64(t2, o->in2, 8 * ((r3 - r1) & 15));
    tcg_gen_qemu_ld64(regs[r3], t2, get_mem_index(s));
    tcg_gen_mov_i64(regs[r1], t1);
    tcg_temp_free(t2);

    /* Only two registers to read. */
    if (((r1 + 1) & 15) == r3) {
        tcg_temp_free(t1);
        return NO_EXIT;
    }

    /* Then load the remaining registers. Page fault can't occur. */
    r3 = (r3 - 1) & 15;
    tcg_gen_movi_i64(t1, 8);
    while (r1 != r3) {
        r1 = (r1 + 1) & 15;
        tcg_gen_add_i64(o->in2, o->in2, t1);
        tcg_gen_qemu_ld64(regs[r1], o->in2, get_mem_index(s));
    }
    tcg_temp_free(t1);

    return NO_EXIT;
}

#ifndef CONFIG_USER_ONLY
static ExitStatus op_lura(DisasContext *s, DisasOps *o)
{
    check_privileged(s);
    potential_page_fault(s);
    gen_helper_lura(o->out, cpu_env, o->in2);
    return NO_EXIT;
}

static ExitStatus op_lurag(DisasContext *s, DisasOps *o)
{
    check_privileged(s);
    potential_page_fault(s);
    gen_helper_lurag(o->out, cpu_env, o->in2);
    return NO_EXIT;
}
#endif

static ExitStatus op_mov2(DisasContext *s, DisasOps *o)
{
    o->out = o->in2;
    o->g_out = o->g_in2;
    TCGV_UNUSED_I64(o->in2);
    o->g_in2 = false;
    return NO_EXIT;
}

static ExitStatus op_mov2e(DisasContext *s, DisasOps *o)
{
    int b2 = get_field(s->fields, b2);
    TCGv ar1 = tcg_temp_new_i64();

    o->out = o->in2;
    o->g_out = o->g_in2;
    TCGV_UNUSED_I64(o->in2);
    o->g_in2 = false;

    switch (s->tb->flags & FLAG_MASK_ASC) {
    case PSW_ASC_PRIMARY >> 32:
        tcg_gen_movi_i64(ar1, 0);
        break;
    case PSW_ASC_ACCREG >> 32:
        tcg_gen_movi_i64(ar1, 1);
        break;
    case PSW_ASC_SECONDARY >> 32:
        if (b2) {
            tcg_gen_ld32u_i64(ar1, cpu_env, offsetof(CPUS390XState, aregs[b2]));
        } else {
            tcg_gen_movi_i64(ar1, 0);
        }
        break;
    case PSW_ASC_HOME >> 32:
        tcg_gen_movi_i64(ar1, 2);
        break;
    }

    tcg_gen_st32_i64(ar1, cpu_env, offsetof(CPUS390XState, aregs[1]));
    tcg_temp_free_i64(ar1);

    return NO_EXIT;
}

static ExitStatus op_movx(DisasContext *s, DisasOps *o)
{
    o->out = o->in1;
    o->out2 = o->in2;
    o->g_out = o->g_in1;
    o->g_out2 = o->g_in2;
    TCGV_UNUSED_I64(o->in1);
    TCGV_UNUSED_I64(o->in2);
    o->g_in1 = o->g_in2 = false;
    return NO_EXIT;
}

static ExitStatus op_mvc(DisasContext *s, DisasOps *o)
{
    TCGv_i32 l = tcg_const_i32(get_field(s->fields, l1));
    potential_page_fault(s);
    gen_helper_mvc(cpu_env, l, o->addr1, o->in2);
    tcg_temp_free_i32(l);
    return NO_EXIT;
}

static ExitStatus op_mvcl(DisasContext *s, DisasOps *o)
{
    TCGv_i32 r1 = tcg_const_i32(get_field(s->fields, r1));
    TCGv_i32 r2 = tcg_const_i32(get_field(s->fields, r2));
    potential_page_fault(s);
    gen_helper_mvcl(cc_op, cpu_env, r1, r2);
    tcg_temp_free_i32(r1);
    tcg_temp_free_i32(r2);
    set_cc_static(s);
    return NO_EXIT;
}

static ExitStatus op_mvcle(DisasContext *s, DisasOps *o)
{
    TCGv_i32 r1 = tcg_const_i32(get_field(s->fields, r1));
    TCGv_i32 r3 = tcg_const_i32(get_field(s->fields, r3));
    potential_page_fault(s);
    gen_helper_mvcle(cc_op, cpu_env, r1, o->in2, r3);
    tcg_temp_free_i32(r1);
    tcg_temp_free_i32(r3);
    set_cc_static(s);
    return NO_EXIT;
}

#ifndef CONFIG_USER_ONLY
static ExitStatus op_mvcp(DisasContext *s, DisasOps *o)
{
    int r1 = get_field(s->fields, l1);
    check_privileged(s);
    potential_page_fault(s);
    gen_helper_mvcp(cc_op, cpu_env, regs[r1], o->addr1, o->in2);
    set_cc_static(s);
    return NO_EXIT;
}

static ExitStatus op_mvcs(DisasContext *s, DisasOps *o)
{
    int r1 = get_field(s->fields, l1);
    check_privileged(s);
    potential_page_fault(s);
    gen_helper_mvcs(cc_op, cpu_env, regs[r1], o->addr1, o->in2);
    set_cc_static(s);
    return NO_EXIT;
}
#endif

static ExitStatus op_mvpg(DisasContext *s, DisasOps *o)
{
    potential_page_fault(s);
    gen_helper_mvpg(cpu_env, regs[0], o->in1, o->in2);
    set_cc_static(s);
    return NO_EXIT;
}

static ExitStatus op_mvst(DisasContext *s, DisasOps *o)
{
    potential_page_fault(s);
    gen_helper_mvst(o->in1, cpu_env, regs[0], o->in1, o->in2);
    set_cc_static(s);
    return_low128(o->in2);
    return NO_EXIT;
}

static ExitStatus op_mul(DisasContext *s, DisasOps *o)
{
    tcg_gen_mul_i64(o->out, o->in1, o->in2);
    return NO_EXIT;
}

static ExitStatus op_mul128(DisasContext *s, DisasOps *o)
{
    tcg_gen_mulu2_i64(o->out2, o->out, o->in1, o->in2);
    return NO_EXIT;
}

static ExitStatus op_meeb(DisasContext *s, DisasOps *o)
{
    gen_helper_meeb(o->out, cpu_env, o->in1, o->in2);
    return NO_EXIT;
}

static ExitStatus op_mdeb(DisasContext *s, DisasOps *o)
{
    gen_helper_mdeb(o->out, cpu_env, o->in1, o->in2);
    return NO_EXIT;
}

static ExitStatus op_mdb(DisasContext *s, DisasOps *o)
{
    gen_helper_mdb(o->out, cpu_env, o->in1, o->in2);
    return NO_EXIT;
}

static ExitStatus op_mxb(DisasContext *s, DisasOps *o)
{
    gen_helper_mxb(o->out, cpu_env, o->out, o->out2, o->in1, o->in2);
    return_low128(o->out2);
    return NO_EXIT;
}

static ExitStatus op_mxdb(DisasContext *s, DisasOps *o)
{
    gen_helper_mxdb(o->out, cpu_env, o->out, o->out2, o->in2);
    return_low128(o->out2);
    return NO_EXIT;
}

static ExitStatus op_maeb(DisasContext *s, DisasOps *o)
{
    TCGv_i64 r3 = load_freg32_i64(get_field(s->fields, r3));
    gen_helper_maeb(o->out, cpu_env, o->in1, o->in2, r3);
    tcg_temp_free_i64(r3);
    return NO_EXIT;
}

static ExitStatus op_madb(DisasContext *s, DisasOps *o)
{
    int r3 = get_field(s->fields, r3);
    gen_helper_madb(o->out, cpu_env, o->in1, o->in2, fregs[r3]);
    return NO_EXIT;
}

static ExitStatus op_mseb(DisasContext *s, DisasOps *o)
{
    TCGv_i64 r3 = load_freg32_i64(get_field(s->fields, r3));
    gen_helper_mseb(o->out, cpu_env, o->in1, o->in2, r3);
    tcg_temp_free_i64(r3);
    return NO_EXIT;
}

static ExitStatus op_msdb(DisasContext *s, DisasOps *o)
{
    int r3 = get_field(s->fields, r3);
    gen_helper_msdb(o->out, cpu_env, o->in1, o->in2, fregs[r3]);
    return NO_EXIT;
}

static ExitStatus op_nabs(DisasContext *s, DisasOps *o)
{
    TCGv_i64 z, n;
    z = tcg_const_i64(0);
    n = tcg_temp_new_i64();
    tcg_gen_neg_i64(n, o->in2);
    tcg_gen_movcond_i64(TCG_COND_GE, o->out, o->in2, z, n, o->in2);
    tcg_temp_free_i64(n);
    tcg_temp_free_i64(z);
    return NO_EXIT;
}

static ExitStatus op_nabsf32(DisasContext *s, DisasOps *o)
{
    tcg_gen_ori_i64(o->out, o->in2, 0x80000000ull);
    return NO_EXIT;
}

static ExitStatus op_nabsf64(DisasContext *s, DisasOps *o)
{
    tcg_gen_ori_i64(o->out, o->in2, 0x8000000000000000ull);
    return NO_EXIT;
}

static ExitStatus op_nabsf128(DisasContext *s, DisasOps *o)
{
    tcg_gen_ori_i64(o->out, o->in1, 0x8000000000000000ull);
    tcg_gen_mov_i64(o->out2, o->in2);
    return NO_EXIT;
}

static ExitStatus op_nc(DisasContext *s, DisasOps *o)
{
    TCGv_i32 l = tcg_const_i32(get_field(s->fields, l1));
    potential_page_fault(s);
    gen_helper_nc(cc_op, cpu_env, l, o->addr1, o->in2);
    tcg_temp_free_i32(l);
    set_cc_static(s);
    return NO_EXIT;
}

static ExitStatus op_neg(DisasContext *s, DisasOps *o)
{
    tcg_gen_neg_i64(o->out, o->in2);
    return NO_EXIT;
}

static ExitStatus op_negf32(DisasContext *s, DisasOps *o)
{
    tcg_gen_xori_i64(o->out, o->in2, 0x80000000ull);
    return NO_EXIT;
}

static ExitStatus op_negf64(DisasContext *s, DisasOps *o)
{
    tcg_gen_xori_i64(o->out, o->in2, 0x8000000000000000ull);
    return NO_EXIT;
}

static ExitStatus op_negf128(DisasContext *s, DisasOps *o)
{
    tcg_gen_xori_i64(o->out, o->in1, 0x8000000000000000ull);
    tcg_gen_mov_i64(o->out2, o->in2);
    return NO_EXIT;
}

static ExitStatus op_oc(DisasContext *s, DisasOps *o)
{
    TCGv_i32 l = tcg_const_i32(get_field(s->fields, l1));
    potential_page_fault(s);
    gen_helper_oc(cc_op, cpu_env, l, o->addr1, o->in2);
    tcg_temp_free_i32(l);
    set_cc_static(s);
    return NO_EXIT;
}

static ExitStatus op_or(DisasContext *s, DisasOps *o)
{
    tcg_gen_or_i64(o->out, o->in1, o->in2);
    return NO_EXIT;
}

static ExitStatus op_ori(DisasContext *s, DisasOps *o)
{
    int shift = s->insn->data & 0xff;
    int size = s->insn->data >> 8;
    uint64_t mask = ((1ull << size) - 1) << shift;

    assert(!o->g_in2);
    tcg_gen_shli_i64(o->in2, o->in2, shift);
    tcg_gen_or_i64(o->out, o->in1, o->in2);

    /* Produce the CC from only the bits manipulated.  */
    tcg_gen_andi_i64(cc_dst, o->out, mask);
    set_cc_nz_u64(s, cc_dst);
    return NO_EXIT;
}

static ExitStatus op_popcnt(DisasContext *s, DisasOps *o)
{
    gen_helper_popcnt(o->out, o->in2);
    return NO_EXIT;
}

#ifndef CONFIG_USER_ONLY
static ExitStatus op_ptlb(DisasContext *s, DisasOps *o)
{
    check_privileged(s);
    gen_helper_ptlb(cpu_env);
    return NO_EXIT;
}
#endif

static ExitStatus op_risbg(DisasContext *s, DisasOps *o)
{
    int i3 = get_field(s->fields, i3);
    int i4 = get_field(s->fields, i4);
    int i5 = get_field(s->fields, i5);
    int do_zero = i4 & 0x80;
    uint64_t mask, imask, pmask;
    int pos, len, rot;

    /* Adjust the arguments for the specific insn.  */
    switch (s->fields->op2) {
    case 0x55: /* risbg */
        i3 &= 63;
        i4 &= 63;
        pmask = ~0;
        break;
    case 0x5d: /* risbhg */
        i3 &= 31;
        i4 &= 31;
        pmask = 0xffffffff00000000ull;
        break;
    case 0x51: /* risblg */
        i3 &= 31;
        i4 &= 31;
        pmask = 0x00000000ffffffffull;
        break;
    default:
        abort();
    }

    /* MASK is the set of bits to be inserted from R2.
       Take care for I3/I4 wraparound.  */
    mask = pmask >> i3;
    if (i3 <= i4) {
        mask ^= pmask >> i4 >> 1;
    } else {
        mask |= ~(pmask >> i4 >> 1);
    }
    mask &= pmask;

    /* IMASK is the set of bits to be kept from R1.  In the case of the high/low
       insns, we need to keep the other half of the register.  */
    imask = ~mask | ~pmask;
    if (do_zero) {
        if (s->fields->op2 == 0x55) {
            imask = 0;
        } else {
            imask = ~pmask;
        }
    }

    /* In some cases we can implement this with deposit, which can be more
       efficient on some hosts.  */
    if (~mask == imask && i3 <= i4) {
        if (s->fields->op2 == 0x5d) {
            i3 += 32, i4 += 32;
        }
        /* Note that we rotate the bits to be inserted to the lsb, not to
           the position as described in the PoO.  */
        len = i4 - i3 + 1;
        pos = 63 - i4;
        rot = (i5 - pos) & 63;
    } else {
        pos = len = -1;
        rot = i5 & 63;
    }

    /* Rotate the input as necessary.  */
    tcg_gen_rotli_i64(o->in2, o->in2, rot);

    /* Insert the selected bits into the output.  */
    if (pos >= 0) {
        tcg_gen_deposit_i64(o->out, o->out, o->in2, pos, len);
    } else if (imask == 0) {
        tcg_gen_andi_i64(o->out, o->in2, mask);
    } else {
        tcg_gen_andi_i64(o->in2, o->in2, mask);
        tcg_gen_andi_i64(o->out, o->out, imask);
        tcg_gen_or_i64(o->out, o->out, o->in2);
    }
    return NO_EXIT;
}

static ExitStatus op_rosbg(DisasContext *s, DisasOps *o)
{
    int i3 = get_field(s->fields, i3);
    int i4 = get_field(s->fields, i4);
    int i5 = get_field(s->fields, i5);
    uint64_t mask;

    /* If this is a test-only form, arrange to discard the result.  */
    if (i3 & 0x80) {
        o->out = tcg_temp_new_i64();
        o->g_out = false;
    }

    i3 &= 63;
    i4 &= 63;
    i5 &= 63;

    /* MASK is the set of bits to be operated on from R2.
       Take care for I3/I4 wraparound.  */
    mask = ~0ull >> i3;
    if (i3 <= i4) {
        mask ^= ~0ull >> i4 >> 1;
    } else {
        mask |= ~(~0ull >> i4 >> 1);
    }

    /* Rotate the input as necessary.  */
    tcg_gen_rotli_i64(o->in2, o->in2, i5);

    /* Operate.  */
    switch (s->fields->op2) {
    case 0x55: /* AND */
        tcg_gen_ori_i64(o->in2, o->in2, ~mask);
        tcg_gen_and_i64(o->out, o->out, o->in2);
        break;
    case 0x56: /* OR */
        tcg_gen_andi_i64(o->in2, o->in2, mask);
        tcg_gen_or_i64(o->out, o->out, o->in2);
        break;
    case 0x57: /* XOR */
        tcg_gen_andi_i64(o->in2, o->in2, mask);
        tcg_gen_xor_i64(o->out, o->out, o->in2);
        break;
    default:
        abort();
    }

    /* Set the CC.  */
    tcg_gen_andi_i64(cc_dst, o->out, mask);
    set_cc_nz_u64(s, cc_dst);
    return NO_EXIT;
}

static ExitStatus op_rev16(DisasContext *s, DisasOps *o)
{
    tcg_gen_bswap16_i64(o->out, o->in2);
    return NO_EXIT;
}

static ExitStatus op_rev32(DisasContext *s, DisasOps *o)
{
    tcg_gen_bswap32_i64(o->out, o->in2);
    return NO_EXIT;
}

static ExitStatus op_rev64(DisasContext *s, DisasOps *o)
{
    tcg_gen_bswap64_i64(o->out, o->in2);
    return NO_EXIT;
}

static ExitStatus op_rll32(DisasContext *s, DisasOps *o)
{
    TCGv_i32 t1 = tcg_temp_new_i32();
    TCGv_i32 t2 = tcg_temp_new_i32();
    TCGv_i32 to = tcg_temp_new_i32();
    tcg_gen_extrl_i64_i32(t1, o->in1);
    tcg_gen_extrl_i64_i32(t2, o->in2);
    tcg_gen_rotl_i32(to, t1, t2);
    tcg_gen_extu_i32_i64(o->out, to);
    tcg_temp_free_i32(t1);
    tcg_temp_free_i32(t2);
    tcg_temp_free_i32(to);
    return NO_EXIT;
}

static ExitStatus op_rll64(DisasContext *s, DisasOps *o)
{
    tcg_gen_rotl_i64(o->out, o->in1, o->in2);
    return NO_EXIT;
}

#ifndef CONFIG_USER_ONLY
static ExitStatus op_rrbe(DisasContext *s, DisasOps *o)
{
    check_privileged(s);
    gen_helper_rrbe(cc_op, cpu_env, o->in2);
    set_cc_static(s);
    return NO_EXIT;
}

static ExitStatus op_sacf(DisasContext *s, DisasOps *o)
{
    check_privileged(s);
    gen_helper_sacf(cpu_env, o->in2);
    /* Addressing mode has changed, so end the block.  */
    return EXIT_PC_STALE;
}
#endif

static ExitStatus op_sam(DisasContext *s, DisasOps *o)
{
    int sam = s->insn->data;
    TCGv_i64 tsam;
    uint64_t mask;

    switch (sam) {
    case 0:
        mask = 0xffffff;
        break;
    case 1:
        mask = 0x7fffffff;
        break;
    default:
        mask = -1;
        break;
    }

    /* Bizarre but true, we check the address of the current insn for the
       specification exception, not the next to be executed.  Thus the PoO
       documents that Bad Things Happen two bytes before the end.  */
    if (s->pc & ~mask) {
        gen_program_exception(s, PGM_SPECIFICATION);
        return EXIT_NORETURN;
    }
    s->next_pc &= mask;

    tsam = tcg_const_i64(sam);
    tcg_gen_deposit_i64(psw_mask, psw_mask, tsam, 31, 2);
    tcg_temp_free_i64(tsam);

    /* Always exit the TB, since we (may have) changed execution mode.  */
    return EXIT_PC_STALE;
}

static ExitStatus op_sar(DisasContext *s, DisasOps *o)
{
    int r1 = get_field(s->fields, r1);
    tcg_gen_st32_i64(o->in2, cpu_env, offsetof(CPUS390XState, aregs[r1]));
    return NO_EXIT;
}

static ExitStatus op_seb(DisasContext *s, DisasOps *o)
{
    gen_helper_seb(o->out, cpu_env, o->in1, o->in2);
    return NO_EXIT;
}

static ExitStatus op_sdb(DisasContext *s, DisasOps *o)
{
    gen_helper_sdb(o->out, cpu_env, o->in1, o->in2);
    return NO_EXIT;
}

static ExitStatus op_sxb(DisasContext *s, DisasOps *o)
{
    gen_helper_sxb(o->out, cpu_env, o->out, o->out2, o->in1, o->in2);
    return_low128(o->out2);
    return NO_EXIT;
}

static ExitStatus op_sqeb(DisasContext *s, DisasOps *o)
{
    gen_helper_sqeb(o->out, cpu_env, o->in2);
    return NO_EXIT;
}

static ExitStatus op_sqdb(DisasContext *s, DisasOps *o)
{
    gen_helper_sqdb(o->out, cpu_env, o->in2);
    return NO_EXIT;
}

static ExitStatus op_sqxb(DisasContext *s, DisasOps *o)
{
    gen_helper_sqxb(o->out, cpu_env, o->in1, o->in2);
    return_low128(o->out2);
    return NO_EXIT;
}

#ifndef CONFIG_USER_ONLY
static ExitStatus op_servc(DisasContext *s, DisasOps *o)
{
    check_privileged(s);
    potential_page_fault(s);
    gen_helper_servc(cc_op, cpu_env, o->in2, o->in1);
    set_cc_static(s);
    return NO_EXIT;
}

static ExitStatus op_sigp(DisasContext *s, DisasOps *o)
{
    TCGv_i32 r1 = tcg_const_i32(get_field(s->fields, r1));
    check_privileged(s);
    potential_page_fault(s);
    gen_helper_sigp(cc_op, cpu_env, o->in2, r1, o->in1);
    tcg_temp_free_i32(r1);
    return NO_EXIT;
}
#endif

static ExitStatus op_soc(DisasContext *s, DisasOps *o)
{
    DisasCompare c;
    TCGv_i64 a;
    TCGLabel *lab;
    int r1;

    disas_jcc(s, &c, get_field(s->fields, m3));

    /* We want to store when the condition is fulfilled, so branch
       out when it's not */
    c.cond = tcg_invert_cond(c.cond);

    lab = gen_new_label();
    if (c.is_64) {
        tcg_gen_brcond_i64(c.cond, c.u.s64.a, c.u.s64.b, lab);
    } else {
        tcg_gen_brcond_i32(c.cond, c.u.s32.a, c.u.s32.b, lab);
    }
    free_compare(&c);

    r1 = get_field(s->fields, r1);
    a = get_address(s, 0, get_field(s->fields, b2), get_field(s->fields, d2));
    if (s->insn->data) {
        tcg_gen_qemu_st64(regs[r1], a, get_mem_index(s));
    } else {
        tcg_gen_qemu_st32(regs[r1], a, get_mem_index(s));
    }
    tcg_temp_free_i64(a);

    gen_set_label(lab);
    return NO_EXIT;
}

static ExitStatus op_sla(DisasContext *s, DisasOps *o)
{
    uint64_t sign = 1ull << s->insn->data;
    enum cc_op cco = s->insn->data == 31 ? CC_OP_SLA_32 : CC_OP_SLA_64;
    gen_op_update2_cc_i64(s, cco, o->in1, o->in2);
    tcg_gen_shl_i64(o->out, o->in1, o->in2);
    /* The arithmetic left shift is curious in that it does not affect
       the sign bit.  Copy that over from the source unchanged.  */
    tcg_gen_andi_i64(o->out, o->out, ~sign);
    tcg_gen_andi_i64(o->in1, o->in1, sign);
    tcg_gen_or_i64(o->out, o->out, o->in1);
    return NO_EXIT;
}

static ExitStatus op_sll(DisasContext *s, DisasOps *o)
{
    tcg_gen_shl_i64(o->out, o->in1, o->in2);
    return NO_EXIT;
}

static ExitStatus op_sra(DisasContext *s, DisasOps *o)
{
    tcg_gen_sar_i64(o->out, o->in1, o->in2);
    return NO_EXIT;
}

static ExitStatus op_srl(DisasContext *s, DisasOps *o)
{
    tcg_gen_shr_i64(o->out, o->in1, o->in2);
    return NO_EXIT;
}

static ExitStatus op_sfpc(DisasContext *s, DisasOps *o)
{
    gen_helper_sfpc(cpu_env, o->in2);
    return NO_EXIT;
}

static ExitStatus op_sfas(DisasContext *s, DisasOps *o)
{
    gen_helper_sfas(cpu_env, o->in2);
    return NO_EXIT;
}

static ExitStatus op_srnm(DisasContext *s, DisasOps *o)
{
    int b2 = get_field(s->fields, b2);
    int d2 = get_field(s->fields, d2);
    TCGv_i64 t1 = tcg_temp_new_i64();
    TCGv_i64 t2 = tcg_temp_new_i64();
    int mask, pos, len;

    switch (s->fields->op2) {
    case 0x99: /* SRNM */
        pos = 0, len = 2;
        break;
    case 0xb8: /* SRNMB */
        pos = 0, len = 3;
        break;
    case 0xb9: /* SRNMT */
        pos = 4, len = 3;
        break;
    default:
        tcg_abort();
    }
    mask = (1 << len) - 1;

    /* Insert the value into the appropriate field of the FPC.  */
    if (b2 == 0) {
        tcg_gen_movi_i64(t1, d2 & mask);
    } else {
        tcg_gen_addi_i64(t1, regs[b2], d2);
        tcg_gen_andi_i64(t1, t1, mask);
    }
    tcg_gen_ld32u_i64(t2, cpu_env, offsetof(CPUS390XState, fpc));
    tcg_gen_deposit_i64(t2, t2, t1, pos, len);
    tcg_temp_free_i64(t1);

    /* Then install the new FPC to set the rounding mode in fpu_status.  */
    gen_helper_sfpc(cpu_env, t2);
    tcg_temp_free_i64(t2);
    return NO_EXIT;
}

#ifndef CONFIG_USER_ONLY
static ExitStatus op_spka(DisasContext *s, DisasOps *o)
{
    check_privileged(s);
    tcg_gen_shri_i64(o->in2, o->in2, 4);
    tcg_gen_deposit_i64(psw_mask, psw_mask, o->in2, PSW_SHIFT_KEY - 4, 4);
    return NO_EXIT;
}

static ExitStatus op_sske(DisasContext *s, DisasOps *o)
{
    check_privileged(s);
    gen_helper_sske(cpu_env, o->in1, o->in2);
    return NO_EXIT;
}

static ExitStatus op_ssm(DisasContext *s, DisasOps *o)
{
    check_privileged(s);
    tcg_gen_deposit_i64(psw_mask, psw_mask, o->in2, 56, 8);
    return NO_EXIT;
}

static ExitStatus op_stap(DisasContext *s, DisasOps *o)
{
    check_privileged(s);
    /* ??? Surely cpu address != cpu number.  In any case the previous
       version of this stored more than the required half-word, so it
       is unlikely this has ever been tested.  */
    tcg_gen_ld32u_i64(o->out, cpu_env, offsetof(CPUS390XState, cpu_num));
    return NO_EXIT;
}

static ExitStatus op_stck(DisasContext *s, DisasOps *o)
{
    gen_helper_stck(o->out, cpu_env);
    /* ??? We don't implement clock states.  */
    gen_op_movi_cc(s, 0);
    return NO_EXIT;
}

static ExitStatus op_stcke(DisasContext *s, DisasOps *o)
{
    TCGv_i64 c1 = tcg_temp_new_i64();
    TCGv_i64 c2 = tcg_temp_new_i64();
    gen_helper_stck(c1, cpu_env);
    /* Shift the 64-bit value into its place as a zero-extended
       104-bit value.  Note that "bit positions 64-103 are always
       non-zero so that they compare differently to STCK"; we set
       the least significant bit to 1.  */
    tcg_gen_shli_i64(c2, c1, 56);
    tcg_gen_shri_i64(c1, c1, 8);
    tcg_gen_ori_i64(c2, c2, 0x10000);
    tcg_gen_qemu_st64(c1, o->in2, get_mem_index(s));
    tcg_gen_addi_i64(o->in2, o->in2, 8);
    tcg_gen_qemu_st64(c2, o->in2, get_mem_index(s));
    tcg_temp_free_i64(c1);
    tcg_temp_free_i64(c2);
    /* ??? We don't implement clock states.  */
    gen_op_movi_cc(s, 0);
    return NO_EXIT;
}

static ExitStatus op_sckc(DisasContext *s, DisasOps *o)
{
    check_privileged(s);
    gen_helper_sckc(cpu_env, o->in2);
    return NO_EXIT;
}

static ExitStatus op_stckc(DisasContext *s, DisasOps *o)
{
    check_privileged(s);
    gen_helper_stckc(o->out, cpu_env);
    return NO_EXIT;
}

static ExitStatus op_stctg(DisasContext *s, DisasOps *o)
{
    TCGv_i32 r1 = tcg_const_i32(get_field(s->fields, r1));
    TCGv_i32 r3 = tcg_const_i32(get_field(s->fields, r3));
    check_privileged(s);
    potential_page_fault(s);
    gen_helper_stctg(cpu_env, r1, o->in2, r3);
    tcg_temp_free_i32(r1);
    tcg_temp_free_i32(r3);
    return NO_EXIT;
}

static ExitStatus op_stctl(DisasContext *s, DisasOps *o)
{
    TCGv_i32 r1 = tcg_const_i32(get_field(s->fields, r1));
    TCGv_i32 r3 = tcg_const_i32(get_field(s->fields, r3));
    check_privileged(s);
    potential_page_fault(s);
    gen_helper_stctl(cpu_env, r1, o->in2, r3);
    tcg_temp_free_i32(r1);
    tcg_temp_free_i32(r3);
    return NO_EXIT;
}

static ExitStatus op_stidp(DisasContext *s, DisasOps *o)
{
    TCGv_i64 t1 = tcg_temp_new_i64();

    check_privileged(s);
    tcg_gen_ld32u_i64(o->out, cpu_env, offsetof(CPUS390XState, cpu_num));
    tcg_gen_ld32u_i64(t1, cpu_env, offsetof(CPUS390XState, machine_type));
    tcg_gen_deposit_i64(o->out, o->out, t1, 32, 32);
    tcg_temp_free_i64(t1);

    return NO_EXIT;
}

static ExitStatus op_spt(DisasContext *s, DisasOps *o)
{
    check_privileged(s);
    gen_helper_spt(cpu_env, o->in2);
    return NO_EXIT;
}

static ExitStatus op_stfl(DisasContext *s, DisasOps *o)
{
    TCGv_i64 f, a;
    /* We really ought to have more complete indication of facilities
       that we implement.  Address this when STFLE is implemented.  */
    check_privileged(s);
    f = tcg_const_i64(0xc0000000);
    a = tcg_const_i64(200);
    tcg_gen_qemu_st32(f, a, get_mem_index(s));
    tcg_temp_free_i64(f);
    tcg_temp_free_i64(a);
    return NO_EXIT;
}

static ExitStatus op_stpt(DisasContext *s, DisasOps *o)
{
    check_privileged(s);
    gen_helper_stpt(o->out, cpu_env);
    return NO_EXIT;
}

static ExitStatus op_stsi(DisasContext *s, DisasOps *o)
{
    check_privileged(s);
    potential_page_fault(s);
    gen_helper_stsi(cc_op, cpu_env, o->in2, regs[0], regs[1]);
    set_cc_static(s);
    return NO_EXIT;
}

static ExitStatus op_spx(DisasContext *s, DisasOps *o)
{
    check_privileged(s);
    gen_helper_spx(cpu_env, o->in2);
    return NO_EXIT;
}

static ExitStatus op_xsch(DisasContext *s, DisasOps *o)
{
    check_privileged(s);
    potential_page_fault(s);
    gen_helper_xsch(cpu_env, regs[1]);
    set_cc_static(s);
    return NO_EXIT;
}

static ExitStatus op_csch(DisasContext *s, DisasOps *o)
{
    check_privileged(s);
    potential_page_fault(s);
    gen_helper_csch(cpu_env, regs[1]);
    set_cc_static(s);
    return NO_EXIT;
}

static ExitStatus op_hsch(DisasContext *s, DisasOps *o)
{
    check_privileged(s);
    potential_page_fault(s);
    gen_helper_hsch(cpu_env, regs[1]);
    set_cc_static(s);
    return NO_EXIT;
}

static ExitStatus op_msch(DisasContext *s, DisasOps *o)
{
    check_privileged(s);
    potential_page_fault(s);
    gen_helper_msch(cpu_env, regs[1], o->in2);
    set_cc_static(s);
    return NO_EXIT;
}

static ExitStatus op_rchp(DisasContext *s, DisasOps *o)
{
    check_privileged(s);
    potential_page_fault(s);
    gen_helper_rchp(cpu_env, regs[1]);
    set_cc_static(s);
    return NO_EXIT;
}

static ExitStatus op_rsch(DisasContext *s, DisasOps *o)
{
    check_privileged(s);
    potential_page_fault(s);
    gen_helper_rsch(cpu_env, regs[1]);
    set_cc_static(s);
    return NO_EXIT;
}

static ExitStatus op_ssch(DisasContext *s, DisasOps *o)
{
    check_privileged(s);
    potential_page_fault(s);
    gen_helper_ssch(cpu_env, regs[1], o->in2);
    set_cc_static(s);
    return NO_EXIT;
}

static ExitStatus op_stsch(DisasContext *s, DisasOps *o)
{
    check_privileged(s);
    potential_page_fault(s);
    gen_helper_stsch(cpu_env, regs[1], o->in2);
    set_cc_static(s);
    return NO_EXIT;
}

static ExitStatus op_tsch(DisasContext *s, DisasOps *o)
{
    check_privileged(s);
    potential_page_fault(s);
    gen_helper_tsch(cpu_env, regs[1], o->in2);
    set_cc_static(s);
    return NO_EXIT;
}

static ExitStatus op_chsc(DisasContext *s, DisasOps *o)
{
    check_privileged(s);
    potential_page_fault(s);
    gen_helper_chsc(cpu_env, o->in2);
    set_cc_static(s);
    return NO_EXIT;
}

static ExitStatus op_stpx(DisasContext *s, DisasOps *o)
{
    check_privileged(s);
    tcg_gen_ld_i64(o->out, cpu_env, offsetof(CPUS390XState, psa));
    tcg_gen_andi_i64(o->out, o->out, 0x7fffe000);
    return NO_EXIT;
}

static ExitStatus op_stnosm(DisasContext *s, DisasOps *o)
{
    uint64_t i2 = get_field(s->fields, i2);
    TCGv_i64 t;

    check_privileged(s);

    /* It is important to do what the instruction name says: STORE THEN.
       If we let the output hook perform the store then if we fault and
       restart, we'll have the wrong SYSTEM MASK in place.  */
    t = tcg_temp_new_i64();
    tcg_gen_shri_i64(t, psw_mask, 56);
    tcg_gen_qemu_st8(t, o->addr1, get_mem_index(s));
    tcg_temp_free_i64(t);

    if (s->fields->op == 0xac) {
        tcg_gen_andi_i64(psw_mask, psw_mask,
                         (i2 << 56) | 0x00ffffffffffffffull);
    } else {
        tcg_gen_ori_i64(psw_mask, psw_mask, i2 << 56);
    }
    return NO_EXIT;
}

static ExitStatus op_stura(DisasContext *s, DisasOps *o)
{
    check_privileged(s);
    potential_page_fault(s);
    gen_helper_stura(cpu_env, o->in2, o->in1);
    return NO_EXIT;
}

static ExitStatus op_sturg(DisasContext *s, DisasOps *o)
{
    check_privileged(s);
    potential_page_fault(s);
    gen_helper_sturg(cpu_env, o->in2, o->in1);
    return NO_EXIT;
}
#endif

static ExitStatus op_st8(DisasContext *s, DisasOps *o)
{
    tcg_gen_qemu_st8(o->in1, o->in2, get_mem_index(s));
    return NO_EXIT;
}

static ExitStatus op_st16(DisasContext *s, DisasOps *o)
{
    tcg_gen_qemu_st16(o->in1, o->in2, get_mem_index(s));
    return NO_EXIT;
}

static ExitStatus op_st32(DisasContext *s, DisasOps *o)
{
    tcg_gen_qemu_st32(o->in1, o->in2, get_mem_index(s));
    return NO_EXIT;
}

static ExitStatus op_st64(DisasContext *s, DisasOps *o)
{
    tcg_gen_qemu_st64(o->in1, o->in2, get_mem_index(s));
    return NO_EXIT;
}

static ExitStatus op_stam(DisasContext *s, DisasOps *o)
{
    TCGv_i32 r1 = tcg_const_i32(get_field(s->fields, r1));
    TCGv_i32 r3 = tcg_const_i32(get_field(s->fields, r3));
    potential_page_fault(s);
    gen_helper_stam(cpu_env, r1, o->in2, r3);
    tcg_temp_free_i32(r1);
    tcg_temp_free_i32(r3);
    return NO_EXIT;
}

static ExitStatus op_stcm(DisasContext *s, DisasOps *o)
{
    int m3 = get_field(s->fields, m3);
    int pos, base = s->insn->data;
    TCGv_i64 tmp = tcg_temp_new_i64();

    pos = base + ctz32(m3) * 8;
    switch (m3) {
    case 0xf:
        /* Effectively a 32-bit store.  */
        tcg_gen_shri_i64(tmp, o->in1, pos);
        tcg_gen_qemu_st32(tmp, o->in2, get_mem_index(s));
        break;

    case 0xc:
    case 0x6:
    case 0x3:
        /* Effectively a 16-bit store.  */
        tcg_gen_shri_i64(tmp, o->in1, pos);
        tcg_gen_qemu_st16(tmp, o->in2, get_mem_index(s));
        break;

    case 0x8:
    case 0x4:
    case 0x2:
    case 0x1:
        /* Effectively an 8-bit store.  */
        tcg_gen_shri_i64(tmp, o->in1, pos);
        tcg_gen_qemu_st8(tmp, o->in2, get_mem_index(s));
        break;

    default:
        /* This is going to be a sequence of shifts and stores.  */
        pos = base + 32 - 8;
        while (m3) {
            if (m3 & 0x8) {
                tcg_gen_shri_i64(tmp, o->in1, pos);
                tcg_gen_qemu_st8(tmp, o->in2, get_mem_index(s));
                tcg_gen_addi_i64(o->in2, o->in2, 1);
            }
            m3 = (m3 << 1) & 0xf;
            pos -= 8;
        }
        break;
    }
    tcg_temp_free_i64(tmp);
    return NO_EXIT;
}

static ExitStatus op_stm(DisasContext *s, DisasOps *o)
{
    int r1 = get_field(s->fields, r1);
    int r3 = get_field(s->fields, r3);
    int size = s->insn->data;
    TCGv_i64 tsize = tcg_const_i64(size);

    while (1) {
        if (size == 8) {
            tcg_gen_qemu_st64(regs[r1], o->in2, get_mem_index(s));
        } else {
            tcg_gen_qemu_st32(regs[r1], o->in2, get_mem_index(s));
        }
        if (r1 == r3) {
            break;
        }
        tcg_gen_add_i64(o->in2, o->in2, tsize);
        r1 = (r1 + 1) & 15;
    }

    tcg_temp_free_i64(tsize);
    return NO_EXIT;
}

static ExitStatus op_stmh(DisasContext *s, DisasOps *o)
{
    int r1 = get_field(s->fields, r1);
    int r3 = get_field(s->fields, r3);
    TCGv_i64 t = tcg_temp_new_i64();
    TCGv_i64 t4 = tcg_const_i64(4);
    TCGv_i64 t32 = tcg_const_i64(32);

    while (1) {
        tcg_gen_shl_i64(t, regs[r1], t32);
        tcg_gen_qemu_st32(t, o->in2, get_mem_index(s));
        if (r1 == r3) {
            break;
        }
        tcg_gen_add_i64(o->in2, o->in2, t4);
        r1 = (r1 + 1) & 15;
    }

    tcg_temp_free_i64(t);
    tcg_temp_free_i64(t4);
    tcg_temp_free_i64(t32);
    return NO_EXIT;
}

static ExitStatus op_srst(DisasContext *s, DisasOps *o)
{
    potential_page_fault(s);
    gen_helper_srst(o->in1, cpu_env, regs[0], o->in1, o->in2);
    set_cc_static(s);
    return_low128(o->in2);
    return NO_EXIT;
}

static ExitStatus op_sub(DisasContext *s, DisasOps *o)
{
    tcg_gen_sub_i64(o->out, o->in1, o->in2);
    return NO_EXIT;
}

static ExitStatus op_subb(DisasContext *s, DisasOps *o)
{
    DisasCompare cmp;
    TCGv_i64 borrow;

    tcg_gen_sub_i64(o->out, o->in1, o->in2);

    /* The !borrow flag is the msb of CC.  Since we want the inverse of
       that, we ask for a comparison of CC=0 | CC=1 -> mask of 8 | 4.  */
    disas_jcc(s, &cmp, 8 | 4);
    borrow = tcg_temp_new_i64();
    if (cmp.is_64) {
        tcg_gen_setcond_i64(cmp.cond, borrow, cmp.u.s64.a, cmp.u.s64.b);
    } else {
        TCGv_i32 t = tcg_temp_new_i32();
        tcg_gen_setcond_i32(cmp.cond, t, cmp.u.s32.a, cmp.u.s32.b);
        tcg_gen_extu_i32_i64(borrow, t);
        tcg_temp_free_i32(t);
    }
    free_compare(&cmp);

    tcg_gen_sub_i64(o->out, o->out, borrow);
    tcg_temp_free_i64(borrow);
    return NO_EXIT;
}

static ExitStatus op_svc(DisasContext *s, DisasOps *o)
{
    TCGv_i32 t;

    update_psw_addr(s);
    update_cc_op(s);

    t = tcg_const_i32(get_field(s->fields, i1) & 0xff);
    tcg_gen_st_i32(t, cpu_env, offsetof(CPUS390XState, int_svc_code));
    tcg_temp_free_i32(t);

    t = tcg_const_i32(s->next_pc - s->pc);
    tcg_gen_st_i32(t, cpu_env, offsetof(CPUS390XState, int_svc_ilen));
    tcg_temp_free_i32(t);

    gen_exception(EXCP_SVC);
    return EXIT_NORETURN;
}

static ExitStatus op_tceb(DisasContext *s, DisasOps *o)
{
    gen_helper_tceb(cc_op, cpu_env, o->in1, o->in2);
    set_cc_static(s);
    return NO_EXIT;
}

static ExitStatus op_tcdb(DisasContext *s, DisasOps *o)
{
    gen_helper_tcdb(cc_op, cpu_env, o->in1, o->in2);
    set_cc_static(s);
    return NO_EXIT;
}

static ExitStatus op_tcxb(DisasContext *s, DisasOps *o)
{
    gen_helper_tcxb(cc_op, cpu_env, o->out, o->out2, o->in2);
    set_cc_static(s);
    return NO_EXIT;
}

#ifndef CONFIG_USER_ONLY
static ExitStatus op_tprot(DisasContext *s, DisasOps *o)
{
    potential_page_fault(s);
    gen_helper_tprot(cc_op, o->addr1, o->in2);
    set_cc_static(s);
    return NO_EXIT;
}
#endif

static ExitStatus op_tr(DisasContext *s, DisasOps *o)
{
    TCGv_i32 l = tcg_const_i32(get_field(s->fields, l1));
    potential_page_fault(s);
    gen_helper_tr(cpu_env, l, o->addr1, o->in2);
    tcg_temp_free_i32(l);
    set_cc_static(s);
    return NO_EXIT;
}

static ExitStatus op_tre(DisasContext *s, DisasOps *o)
{
    potential_page_fault(s);
    gen_helper_tre(o->out, cpu_env, o->out, o->out2, o->in2);
    return_low128(o->out2);
    set_cc_static(s);
    return NO_EXIT;
}

static ExitStatus op_trt(DisasContext *s, DisasOps *o)
{
    TCGv_i32 l = tcg_const_i32(get_field(s->fields, l1));
    potential_page_fault(s);
    gen_helper_trt(cc_op, cpu_env, l, o->addr1, o->in2);
    tcg_temp_free_i32(l);
    set_cc_static(s);
    return NO_EXIT;
}

static ExitStatus op_unpk(DisasContext *s, DisasOps *o)
{
    TCGv_i32 l = tcg_const_i32(get_field(s->fields, l1));
    potential_page_fault(s);
    gen_helper_unpk(cpu_env, l, o->addr1, o->in2);
    tcg_temp_free_i32(l);
    return NO_EXIT;
}

static ExitStatus op_xc(DisasContext *s, DisasOps *o)
{
    int d1 = get_field(s->fields, d1);
    int d2 = get_field(s->fields, d2);
    int b1 = get_field(s->fields, b1);
    int b2 = get_field(s->fields, b2);
    int l = get_field(s->fields, l1);
    TCGv_i32 t32;

    o->addr1 = get_address(s, 0, b1, d1);

    /* If the addresses are identical, this is a store/memset of zero.  */
    if (b1 == b2 && d1 == d2 && (l + 1) <= 32) {
        o->in2 = tcg_const_i64(0);

        l++;
        while (l >= 8) {
            tcg_gen_qemu_st64(o->in2, o->addr1, get_mem_index(s));
            l -= 8;
            if (l > 0) {
                tcg_gen_addi_i64(o->addr1, o->addr1, 8);
            }
        }
        if (l >= 4) {
            tcg_gen_qemu_st32(o->in2, o->addr1, get_mem_index(s));
            l -= 4;
            if (l > 0) {
                tcg_gen_addi_i64(o->addr1, o->addr1, 4);
            }
        }
        if (l >= 2) {
            tcg_gen_qemu_st16(o->in2, o->addr1, get_mem_index(s));
            l -= 2;
            if (l > 0) {
                tcg_gen_addi_i64(o->addr1, o->addr1, 2);
            }
        }
        if (l) {
            tcg_gen_qemu_st8(o->in2, o->addr1, get_mem_index(s));
        }
        gen_op_movi_cc(s, 0);
        return NO_EXIT;
    }

    /* But in general we'll defer to a helper.  */
    o->in2 = get_address(s, 0, b2, d2);
    t32 = tcg_const_i32(l);
    potential_page_fault(s);
    gen_helper_xc(cc_op, cpu_env, t32, o->addr1, o->in2);
    tcg_temp_free_i32(t32);
    set_cc_static(s);
    return NO_EXIT;
}

static ExitStatus op_xor(DisasContext *s, DisasOps *o)
{
    tcg_gen_xor_i64(o->out, o->in1, o->in2);
    return NO_EXIT;
}

static ExitStatus op_xori(DisasContext *s, DisasOps *o)
{
    int shift = s->insn->data & 0xff;
    int size = s->insn->data >> 8;
    uint64_t mask = ((1ull << size) - 1) << shift;

    assert(!o->g_in2);
    tcg_gen_shli_i64(o->in2, o->in2, shift);
    tcg_gen_xor_i64(o->out, o->in1, o->in2);

    /* Produce the CC from only the bits manipulated.  */
    tcg_gen_andi_i64(cc_dst, o->out, mask);
    set_cc_nz_u64(s, cc_dst);
    return NO_EXIT;
}

static ExitStatus op_zero(DisasContext *s, DisasOps *o)
{
    o->out = tcg_const_i64(0);
    return NO_EXIT;
}

static ExitStatus op_zero2(DisasContext *s, DisasOps *o)
{
    o->out = tcg_const_i64(0);
    o->out2 = o->out;
    o->g_out2 = true;
    return NO_EXIT;
}

/* ====================================================================== */
/* The "Cc OUTput" generators.  Given the generated output (and in some cases
   the original inputs), update the various cc data structures in order to
   be able to compute the new condition code.  */

static void cout_abs32(DisasContext *s, DisasOps *o)
{
    gen_op_update1_cc_i64(s, CC_OP_ABS_32, o->out);
}

static void cout_abs64(DisasContext *s, DisasOps *o)
{
    gen_op_update1_cc_i64(s, CC_OP_ABS_64, o->out);
}

static void cout_adds32(DisasContext *s, DisasOps *o)
{
    gen_op_update3_cc_i64(s, CC_OP_ADD_32, o->in1, o->in2, o->out);
}

static void cout_adds64(DisasContext *s, DisasOps *o)
{
    gen_op_update3_cc_i64(s, CC_OP_ADD_64, o->in1, o->in2, o->out);
}

static void cout_addu32(DisasContext *s, DisasOps *o)
{
    gen_op_update3_cc_i64(s, CC_OP_ADDU_32, o->in1, o->in2, o->out);
}

static void cout_addu64(DisasContext *s, DisasOps *o)
{
    gen_op_update3_cc_i64(s, CC_OP_ADDU_64, o->in1, o->in2, o->out);
}

static void cout_addc32(DisasContext *s, DisasOps *o)
{
    gen_op_update3_cc_i64(s, CC_OP_ADDC_32, o->in1, o->in2, o->out);
}

static void cout_addc64(DisasContext *s, DisasOps *o)
{
    gen_op_update3_cc_i64(s, CC_OP_ADDC_64, o->in1, o->in2, o->out);
}

static void cout_cmps32(DisasContext *s, DisasOps *o)
{
    gen_op_update2_cc_i64(s, CC_OP_LTGT_32, o->in1, o->in2);
}

static void cout_cmps64(DisasContext *s, DisasOps *o)
{
    gen_op_update2_cc_i64(s, CC_OP_LTGT_64, o->in1, o->in2);
}

static void cout_cmpu32(DisasContext *s, DisasOps *o)
{
    gen_op_update2_cc_i64(s, CC_OP_LTUGTU_32, o->in1, o->in2);
}

static void cout_cmpu64(DisasContext *s, DisasOps *o)
{
    gen_op_update2_cc_i64(s, CC_OP_LTUGTU_64, o->in1, o->in2);
}

static void cout_f32(DisasContext *s, DisasOps *o)
{
    gen_op_update1_cc_i64(s, CC_OP_NZ_F32, o->out);
}

static void cout_f64(DisasContext *s, DisasOps *o)
{
    gen_op_update1_cc_i64(s, CC_OP_NZ_F64, o->out);
}

static void cout_f128(DisasContext *s, DisasOps *o)
{
    gen_op_update2_cc_i64(s, CC_OP_NZ_F128, o->out, o->out2);
}

static void cout_nabs32(DisasContext *s, DisasOps *o)
{
    gen_op_update1_cc_i64(s, CC_OP_NABS_32, o->out);
}

static void cout_nabs64(DisasContext *s, DisasOps *o)
{
    gen_op_update1_cc_i64(s, CC_OP_NABS_64, o->out);
}

static void cout_neg32(DisasContext *s, DisasOps *o)
{
    gen_op_update1_cc_i64(s, CC_OP_COMP_32, o->out);
}

static void cout_neg64(DisasContext *s, DisasOps *o)
{
    gen_op_update1_cc_i64(s, CC_OP_COMP_64, o->out);
}

static void cout_nz32(DisasContext *s, DisasOps *o)
{
    tcg_gen_ext32u_i64(cc_dst, o->out);
    gen_op_update1_cc_i64(s, CC_OP_NZ, cc_dst);
}

static void cout_nz64(DisasContext *s, DisasOps *o)
{
    gen_op_update1_cc_i64(s, CC_OP_NZ, o->out);
}

static void cout_s32(DisasContext *s, DisasOps *o)
{
    gen_op_update1_cc_i64(s, CC_OP_LTGT0_32, o->out);
}

static void cout_s64(DisasContext *s, DisasOps *o)
{
    gen_op_update1_cc_i64(s, CC_OP_LTGT0_64, o->out);
}

static void cout_subs32(DisasContext *s, DisasOps *o)
{
    gen_op_update3_cc_i64(s, CC_OP_SUB_32, o->in1, o->in2, o->out);
}

static void cout_subs64(DisasContext *s, DisasOps *o)
{
    gen_op_update3_cc_i64(s, CC_OP_SUB_64, o->in1, o->in2, o->out);
}

static void cout_subu32(DisasContext *s, DisasOps *o)
{
    gen_op_update3_cc_i64(s, CC_OP_SUBU_32, o->in1, o->in2, o->out);
}

static void cout_subu64(DisasContext *s, DisasOps *o)
{
    gen_op_update3_cc_i64(s, CC_OP_SUBU_64, o->in1, o->in2, o->out);
}

static void cout_subb32(DisasContext *s, DisasOps *o)
{
    gen_op_update3_cc_i64(s, CC_OP_SUBB_32, o->in1, o->in2, o->out);
}

static void cout_subb64(DisasContext *s, DisasOps *o)
{
    gen_op_update3_cc_i64(s, CC_OP_SUBB_64, o->in1, o->in2, o->out);
}

static void cout_tm32(DisasContext *s, DisasOps *o)
{
    gen_op_update2_cc_i64(s, CC_OP_TM_32, o->in1, o->in2);
}

static void cout_tm64(DisasContext *s, DisasOps *o)
{
    gen_op_update2_cc_i64(s, CC_OP_TM_64, o->in1, o->in2);
}

/* ====================================================================== */
/* The "PREParation" generators.  These initialize the DisasOps.OUT fields
   with the TCG register to which we will write.  Used in combination with
   the "wout" generators, in some cases we need a new temporary, and in
   some cases we can write to a TCG global.  */

static void prep_new(DisasContext *s, DisasFields *f, DisasOps *o)
{
    o->out = tcg_temp_new_i64();
}
#define SPEC_prep_new 0

static void prep_new_P(DisasContext *s, DisasFields *f, DisasOps *o)
{
    o->out = tcg_temp_new_i64();
    o->out2 = tcg_temp_new_i64();
}
#define SPEC_prep_new_P 0

static void prep_r1(DisasContext *s, DisasFields *f, DisasOps *o)
{
    o->out = regs[get_field(f, r1)];
    o->g_out = true;
}
#define SPEC_prep_r1 0

static void prep_r1_P(DisasContext *s, DisasFields *f, DisasOps *o)
{
    int r1 = get_field(f, r1);
    o->out = regs[r1];
    o->out2 = regs[r1 + 1];
    o->g_out = o->g_out2 = true;
}
#define SPEC_prep_r1_P SPEC_r1_even

static void prep_f1(DisasContext *s, DisasFields *f, DisasOps *o)
{
    o->out = fregs[get_field(f, r1)];
    o->g_out = true;
}
#define SPEC_prep_f1 0

static void prep_x1(DisasContext *s, DisasFields *f, DisasOps *o)
{
    int r1 = get_field(f, r1);
    o->out = fregs[r1];
    o->out2 = fregs[r1 + 2];
    o->g_out = o->g_out2 = true;
}
#define SPEC_prep_x1 SPEC_r1_f128

/* ====================================================================== */
/* The "Write OUTput" generators.  These generally perform some non-trivial
   copy of data to TCG globals, or to main memory.  The trivial cases are
   generally handled by having a "prep" generator install the TCG global
   as the destination of the operation.  */

static void wout_r1(DisasContext *s, DisasFields *f, DisasOps *o)
{
    store_reg(get_field(f, r1), o->out);
}
#define SPEC_wout_r1 0

static void wout_r1_8(DisasContext *s, DisasFields *f, DisasOps *o)
{
    int r1 = get_field(f, r1);
    tcg_gen_deposit_i64(regs[r1], regs[r1], o->out, 0, 8);
}
#define SPEC_wout_r1_8 0

static void wout_r1_16(DisasContext *s, DisasFields *f, DisasOps *o)
{
    int r1 = get_field(f, r1);
    tcg_gen_deposit_i64(regs[r1], regs[r1], o->out, 0, 16);
}
#define SPEC_wout_r1_16 0

static void wout_r1_32(DisasContext *s, DisasFields *f, DisasOps *o)
{
    store_reg32_i64(get_field(f, r1), o->out);
}
#define SPEC_wout_r1_32 0

static void wout_r1_32h(DisasContext *s, DisasFields *f, DisasOps *o)
{
    store_reg32h_i64(get_field(f, r1), o->out);
}
#define SPEC_wout_r1_32h 0

static void wout_r1_P32(DisasContext *s, DisasFields *f, DisasOps *o)
{
    int r1 = get_field(f, r1);
    store_reg32_i64(r1, o->out);
    store_reg32_i64(r1 + 1, o->out2);
}
#define SPEC_wout_r1_P32 SPEC_r1_even

static void wout_r1_D32(DisasContext *s, DisasFields *f, DisasOps *o)
{
    int r1 = get_field(f, r1);
    store_reg32_i64(r1 + 1, o->out);
    tcg_gen_shri_i64(o->out, o->out, 32);
    store_reg32_i64(r1, o->out);
}
#define SPEC_wout_r1_D32 SPEC_r1_even

static void wout_e1(DisasContext *s, DisasFields *f, DisasOps *o)
{
    store_freg32_i64(get_field(f, r1), o->out);
}
#define SPEC_wout_e1 0

static void wout_f1(DisasContext *s, DisasFields *f, DisasOps *o)
{
    store_freg(get_field(f, r1), o->out);
}
#define SPEC_wout_f1 0

static void wout_x1(DisasContext *s, DisasFields *f, DisasOps *o)
{
    int f1 = get_field(s->fields, r1);
    store_freg(f1, o->out);
    store_freg(f1 + 2, o->out2);
}
#define SPEC_wout_x1 SPEC_r1_f128

static void wout_cond_r1r2_32(DisasContext *s, DisasFields *f, DisasOps *o)
{
    if (get_field(f, r1) != get_field(f, r2)) {
        store_reg32_i64(get_field(f, r1), o->out);
    }
}
#define SPEC_wout_cond_r1r2_32 0

static void wout_cond_e1e2(DisasContext *s, DisasFields *f, DisasOps *o)
{
    if (get_field(f, r1) != get_field(f, r2)) {
        store_freg32_i64(get_field(f, r1), o->out);
    }
}
#define SPEC_wout_cond_e1e2 0

static void wout_m1_8(DisasContext *s, DisasFields *f, DisasOps *o)
{
    tcg_gen_qemu_st8(o->out, o->addr1, get_mem_index(s));
}
#define SPEC_wout_m1_8 0

static void wout_m1_16(DisasContext *s, DisasFields *f, DisasOps *o)
{
    tcg_gen_qemu_st16(o->out, o->addr1, get_mem_index(s));
}
#define SPEC_wout_m1_16 0

static void wout_m1_32(DisasContext *s, DisasFields *f, DisasOps *o)
{
    tcg_gen_qemu_st32(o->out, o->addr1, get_mem_index(s));
}
#define SPEC_wout_m1_32 0

static void wout_m1_64(DisasContext *s, DisasFields *f, DisasOps *o)
{
    tcg_gen_qemu_st64(o->out, o->addr1, get_mem_index(s));
}
#define SPEC_wout_m1_64 0

static void wout_m2_32(DisasContext *s, DisasFields *f, DisasOps *o)
{
    tcg_gen_qemu_st32(o->out, o->in2, get_mem_index(s));
}
#define SPEC_wout_m2_32 0

static void wout_m2_32_r1_atomic(DisasContext *s, DisasFields *f, DisasOps *o)
{
    /* XXX release reservation */
    tcg_gen_qemu_st32(o->out, o->addr1, get_mem_index(s));
    store_reg32_i64(get_field(f, r1), o->in2);
}
#define SPEC_wout_m2_32_r1_atomic 0

static void wout_m2_64_r1_atomic(DisasContext *s, DisasFields *f, DisasOps *o)
{
    /* XXX release reservation */
    tcg_gen_qemu_st64(o->out, o->addr1, get_mem_index(s));
    store_reg(get_field(f, r1), o->in2);
}
#define SPEC_wout_m2_64_r1_atomic 0

/* ====================================================================== */
/* The "INput 1" generators.  These load the first operand to an insn.  */

static void in1_r1(DisasContext *s, DisasFields *f, DisasOps *o)
{
    o->in1 = load_reg(get_field(f, r1));
}
#define SPEC_in1_r1 0

static void in1_r1_o(DisasContext *s, DisasFields *f, DisasOps *o)
{
    o->in1 = regs[get_field(f, r1)];
    o->g_in1 = true;
}
#define SPEC_in1_r1_o 0

static void in1_r1_32s(DisasContext *s, DisasFields *f, DisasOps *o)
{
    o->in1 = tcg_temp_new_i64();
    tcg_gen_ext32s_i64(o->in1, regs[get_field(f, r1)]);
}
#define SPEC_in1_r1_32s 0

static void in1_r1_32u(DisasContext *s, DisasFields *f, DisasOps *o)
{
    o->in1 = tcg_temp_new_i64();
    tcg_gen_ext32u_i64(o->in1, regs[get_field(f, r1)]);
}
#define SPEC_in1_r1_32u 0

static void in1_r1_sr32(DisasContext *s, DisasFields *f, DisasOps *o)
{
    o->in1 = tcg_temp_new_i64();
    tcg_gen_shri_i64(o->in1, regs[get_field(f, r1)], 32);
}
#define SPEC_in1_r1_sr32 0

static void in1_r1p1(DisasContext *s, DisasFields *f, DisasOps *o)
{
    o->in1 = load_reg(get_field(f, r1) + 1);
}
#define SPEC_in1_r1p1 SPEC_r1_even

static void in1_r1p1_32s(DisasContext *s, DisasFields *f, DisasOps *o)
{
    o->in1 = tcg_temp_new_i64();
    tcg_gen_ext32s_i64(o->in1, regs[get_field(f, r1) + 1]);
}
#define SPEC_in1_r1p1_32s SPEC_r1_even

static void in1_r1p1_32u(DisasContext *s, DisasFields *f, DisasOps *o)
{
    o->in1 = tcg_temp_new_i64();
    tcg_gen_ext32u_i64(o->in1, regs[get_field(f, r1) + 1]);
}
#define SPEC_in1_r1p1_32u SPEC_r1_even

static void in1_r1_D32(DisasContext *s, DisasFields *f, DisasOps *o)
{
    int r1 = get_field(f, r1);
    o->in1 = tcg_temp_new_i64();
    tcg_gen_concat32_i64(o->in1, regs[r1 + 1], regs[r1]);
}
#define SPEC_in1_r1_D32 SPEC_r1_even

static void in1_r2(DisasContext *s, DisasFields *f, DisasOps *o)
{
    o->in1 = load_reg(get_field(f, r2));
}
#define SPEC_in1_r2 0

static void in1_r2_sr32(DisasContext *s, DisasFields *f, DisasOps *o)
{
    o->in1 = tcg_temp_new_i64();
    tcg_gen_shri_i64(o->in1, regs[get_field(f, r2)], 32);
}
#define SPEC_in1_r2_sr32 0

static void in1_r3(DisasContext *s, DisasFields *f, DisasOps *o)
{
    o->in1 = load_reg(get_field(f, r3));
}
#define SPEC_in1_r3 0

static void in1_r3_o(DisasContext *s, DisasFields *f, DisasOps *o)
{
    o->in1 = regs[get_field(f, r3)];
    o->g_in1 = true;
}
#define SPEC_in1_r3_o 0

static void in1_r3_32s(DisasContext *s, DisasFields *f, DisasOps *o)
{
    o->in1 = tcg_temp_new_i64();
    tcg_gen_ext32s_i64(o->in1, regs[get_field(f, r3)]);
}
#define SPEC_in1_r3_32s 0

static void in1_r3_32u(DisasContext *s, DisasFields *f, DisasOps *o)
{
    o->in1 = tcg_temp_new_i64();
    tcg_gen_ext32u_i64(o->in1, regs[get_field(f, r3)]);
}
#define SPEC_in1_r3_32u 0

static void in1_r3_D32(DisasContext *s, DisasFields *f, DisasOps *o)
{
    int r3 = get_field(f, r3);
    o->in1 = tcg_temp_new_i64();
    tcg_gen_concat32_i64(o->in1, regs[r3 + 1], regs[r3]);
}
#define SPEC_in1_r3_D32 SPEC_r3_even

static void in1_e1(DisasContext *s, DisasFields *f, DisasOps *o)
{
    o->in1 = load_freg32_i64(get_field(f, r1));
}
#define SPEC_in1_e1 0

static void in1_f1_o(DisasContext *s, DisasFields *f, DisasOps *o)
{
    o->in1 = fregs[get_field(f, r1)];
    o->g_in1 = true;
}
#define SPEC_in1_f1_o 0

static void in1_x1_o(DisasContext *s, DisasFields *f, DisasOps *o)
{
    int r1 = get_field(f, r1);
    o->out = fregs[r1];
    o->out2 = fregs[r1 + 2];
    o->g_out = o->g_out2 = true;
}
#define SPEC_in1_x1_o SPEC_r1_f128

static void in1_f3_o(DisasContext *s, DisasFields *f, DisasOps *o)
{
    o->in1 = fregs[get_field(f, r3)];
    o->g_in1 = true;
}
#define SPEC_in1_f3_o 0

static void in1_la1(DisasContext *s, DisasFields *f, DisasOps *o)
{
    o->addr1 = get_address(s, 0, get_field(f, b1), get_field(f, d1));
}
#define SPEC_in1_la1 0

static void in1_la2(DisasContext *s, DisasFields *f, DisasOps *o)
{
    int x2 = have_field(f, x2) ? get_field(f, x2) : 0;
    o->addr1 = get_address(s, x2, get_field(f, b2), get_field(f, d2));
}
#define SPEC_in1_la2 0

static void in1_m1_8u(DisasContext *s, DisasFields *f, DisasOps *o)
{
    in1_la1(s, f, o);
    o->in1 = tcg_temp_new_i64();
    tcg_gen_qemu_ld8u(o->in1, o->addr1, get_mem_index(s));
}
#define SPEC_in1_m1_8u 0

static void in1_m1_16s(DisasContext *s, DisasFields *f, DisasOps *o)
{
    in1_la1(s, f, o);
    o->in1 = tcg_temp_new_i64();
    tcg_gen_qemu_ld16s(o->in1, o->addr1, get_mem_index(s));
}
#define SPEC_in1_m1_16s 0

static void in1_m1_16u(DisasContext *s, DisasFields *f, DisasOps *o)
{
    in1_la1(s, f, o);
    o->in1 = tcg_temp_new_i64();
    tcg_gen_qemu_ld16u(o->in1, o->addr1, get_mem_index(s));
}
#define SPEC_in1_m1_16u 0

static void in1_m1_32s(DisasContext *s, DisasFields *f, DisasOps *o)
{
    in1_la1(s, f, o);
    o->in1 = tcg_temp_new_i64();
    tcg_gen_qemu_ld32s(o->in1, o->addr1, get_mem_index(s));
}
#define SPEC_in1_m1_32s 0

static void in1_m1_32u(DisasContext *s, DisasFields *f, DisasOps *o)
{
    in1_la1(s, f, o);
    o->in1 = tcg_temp_new_i64();
    tcg_gen_qemu_ld32u(o->in1, o->addr1, get_mem_index(s));
}
#define SPEC_in1_m1_32u 0

static void in1_m1_64(DisasContext *s, DisasFields *f, DisasOps *o)
{
    in1_la1(s, f, o);
    o->in1 = tcg_temp_new_i64();
    tcg_gen_qemu_ld64(o->in1, o->addr1, get_mem_index(s));
}
#define SPEC_in1_m1_64 0

/* ====================================================================== */
/* The "INput 2" generators.  These load the second operand to an insn.  */

static void in2_r1_o(DisasContext *s, DisasFields *f, DisasOps *o)
{
    o->in2 = regs[get_field(f, r1)];
    o->g_in2 = true;
}
#define SPEC_in2_r1_o 0

static void in2_r1_16u(DisasContext *s, DisasFields *f, DisasOps *o)
{
    o->in2 = tcg_temp_new_i64();
    tcg_gen_ext16u_i64(o->in2, regs[get_field(f, r1)]);
}
#define SPEC_in2_r1_16u 0

static void in2_r1_32u(DisasContext *s, DisasFields *f, DisasOps *o)
{
    o->in2 = tcg_temp_new_i64();
    tcg_gen_ext32u_i64(o->in2, regs[get_field(f, r1)]);
}
#define SPEC_in2_r1_32u 0

static void in2_r1_D32(DisasContext *s, DisasFields *f, DisasOps *o)
{
    int r1 = get_field(f, r1);
    o->in2 = tcg_temp_new_i64();
    tcg_gen_concat32_i64(o->in2, regs[r1 + 1], regs[r1]);
}
#define SPEC_in2_r1_D32 SPEC_r1_even

static void in2_r2(DisasContext *s, DisasFields *f, DisasOps *o)
{
    o->in2 = load_reg(get_field(f, r2));
}
#define SPEC_in2_r2 0

static void in2_r2_o(DisasContext *s, DisasFields *f, DisasOps *o)
{
    o->in2 = regs[get_field(f, r2)];
    o->g_in2 = true;
}
#define SPEC_in2_r2_o 0

static void in2_r2_nz(DisasContext *s, DisasFields *f, DisasOps *o)
{
    int r2 = get_field(f, r2);
    if (r2 != 0) {
        o->in2 = load_reg(r2);
    }
}
#define SPEC_in2_r2_nz 0

static void in2_r2_8s(DisasContext *s, DisasFields *f, DisasOps *o)
{
    o->in2 = tcg_temp_new_i64();
    tcg_gen_ext8s_i64(o->in2, regs[get_field(f, r2)]);
}
#define SPEC_in2_r2_8s 0

static void in2_r2_8u(DisasContext *s, DisasFields *f, DisasOps *o)
{
    o->in2 = tcg_temp_new_i64();
    tcg_gen_ext8u_i64(o->in2, regs[get_field(f, r2)]);
}
#define SPEC_in2_r2_8u 0

static void in2_r2_16s(DisasContext *s, DisasFields *f, DisasOps *o)
{
    o->in2 = tcg_temp_new_i64();
    tcg_gen_ext16s_i64(o->in2, regs[get_field(f, r2)]);
}
#define SPEC_in2_r2_16s 0

static void in2_r2_16u(DisasContext *s, DisasFields *f, DisasOps *o)
{
    o->in2 = tcg_temp_new_i64();
    tcg_gen_ext16u_i64(o->in2, regs[get_field(f, r2)]);
}
#define SPEC_in2_r2_16u 0

static void in2_r3(DisasContext *s, DisasFields *f, DisasOps *o)
{
    o->in2 = load_reg(get_field(f, r3));
}
#define SPEC_in2_r3 0

static void in2_r3_sr32(DisasContext *s, DisasFields *f, DisasOps *o)
{
    o->in2 = tcg_temp_new_i64();
    tcg_gen_shri_i64(o->in2, regs[get_field(f, r3)], 32);
}
#define SPEC_in2_r3_sr32 0

static void in2_r2_32s(DisasContext *s, DisasFields *f, DisasOps *o)
{
    o->in2 = tcg_temp_new_i64();
    tcg_gen_ext32s_i64(o->in2, regs[get_field(f, r2)]);
}
#define SPEC_in2_r2_32s 0

static void in2_r2_32u(DisasContext *s, DisasFields *f, DisasOps *o)
{
    o->in2 = tcg_temp_new_i64();
    tcg_gen_ext32u_i64(o->in2, regs[get_field(f, r2)]);
}
#define SPEC_in2_r2_32u 0

static void in2_r2_sr32(DisasContext *s, DisasFields *f, DisasOps *o)
{
    o->in2 = tcg_temp_new_i64();
    tcg_gen_shri_i64(o->in2, regs[get_field(f, r2)], 32);
}
#define SPEC_in2_r2_sr32 0

static void in2_e2(DisasContext *s, DisasFields *f, DisasOps *o)
{
    o->in2 = load_freg32_i64(get_field(f, r2));
}
#define SPEC_in2_e2 0

static void in2_f2_o(DisasContext *s, DisasFields *f, DisasOps *o)
{
    o->in2 = fregs[get_field(f, r2)];
    o->g_in2 = true;
}
#define SPEC_in2_f2_o 0

static void in2_x2_o(DisasContext *s, DisasFields *f, DisasOps *o)
{
    int r2 = get_field(f, r2);
    o->in1 = fregs[r2];
    o->in2 = fregs[r2 + 2];
    o->g_in1 = o->g_in2 = true;
}
#define SPEC_in2_x2_o SPEC_r2_f128

static void in2_ra2(DisasContext *s, DisasFields *f, DisasOps *o)
{
    o->in2 = get_address(s, 0, get_field(f, r2), 0);
}
#define SPEC_in2_ra2 0

static void in2_a2(DisasContext *s, DisasFields *f, DisasOps *o)
{
    int x2 = have_field(f, x2) ? get_field(f, x2) : 0;
    o->in2 = get_address(s, x2, get_field(f, b2), get_field(f, d2));
}
#define SPEC_in2_a2 0

static void in2_ri2(DisasContext *s, DisasFields *f, DisasOps *o)
{
    o->in2 = tcg_const_i64(s->pc + (int64_t)get_field(f, i2) * 2);
}
#define SPEC_in2_ri2 0

static void in2_sh32(DisasContext *s, DisasFields *f, DisasOps *o)
{
    help_l2_shift(s, f, o, 31);
}
#define SPEC_in2_sh32 0

static void in2_sh64(DisasContext *s, DisasFields *f, DisasOps *o)
{
    help_l2_shift(s, f, o, 63);
}
#define SPEC_in2_sh64 0

static void in2_m2_8u(DisasContext *s, DisasFields *f, DisasOps *o)
{
    in2_a2(s, f, o);
    tcg_gen_qemu_ld8u(o->in2, o->in2, get_mem_index(s));
}
#define SPEC_in2_m2_8u 0

static void in2_m2_16s(DisasContext *s, DisasFields *f, DisasOps *o)
{
    in2_a2(s, f, o);
    tcg_gen_qemu_ld16s(o->in2, o->in2, get_mem_index(s));
}
#define SPEC_in2_m2_16s 0

static void in2_m2_16u(DisasContext *s, DisasFields *f, DisasOps *o)
{
    in2_a2(s, f, o);
    tcg_gen_qemu_ld16u(o->in2, o->in2, get_mem_index(s));
}
#define SPEC_in2_m2_16u 0

static void in2_m2_32s(DisasContext *s, DisasFields *f, DisasOps *o)
{
    in2_a2(s, f, o);
    tcg_gen_qemu_ld32s(o->in2, o->in2, get_mem_index(s));
}
#define SPEC_in2_m2_32s 0

static void in2_m2_32u(DisasContext *s, DisasFields *f, DisasOps *o)
{
    in2_a2(s, f, o);
    tcg_gen_qemu_ld32u(o->in2, o->in2, get_mem_index(s));
}
#define SPEC_in2_m2_32u 0

static void in2_m2_64(DisasContext *s, DisasFields *f, DisasOps *o)
{
    in2_a2(s, f, o);
    tcg_gen_qemu_ld64(o->in2, o->in2, get_mem_index(s));
}
#define SPEC_in2_m2_64 0

static void in2_mri2_16u(DisasContext *s, DisasFields *f, DisasOps *o)
{
    in2_ri2(s, f, o);
    tcg_gen_qemu_ld16u(o->in2, o->in2, get_mem_index(s));
}
#define SPEC_in2_mri2_16u 0

static void in2_mri2_32s(DisasContext *s, DisasFields *f, DisasOps *o)
{
    in2_ri2(s, f, o);
    tcg_gen_qemu_ld32s(o->in2, o->in2, get_mem_index(s));
}
#define SPEC_in2_mri2_32s 0

static void in2_mri2_32u(DisasContext *s, DisasFields *f, DisasOps *o)
{
    in2_ri2(s, f, o);
    tcg_gen_qemu_ld32u(o->in2, o->in2, get_mem_index(s));
}
#define SPEC_in2_mri2_32u 0

static void in2_mri2_64(DisasContext *s, DisasFields *f, DisasOps *o)
{
    in2_ri2(s, f, o);
    tcg_gen_qemu_ld64(o->in2, o->in2, get_mem_index(s));
}
#define SPEC_in2_mri2_64 0

static void in2_m2_32s_atomic(DisasContext *s, DisasFields *f, DisasOps *o)
{
    /* XXX should reserve the address */
    in1_la2(s, f, o);
    o->in2 = tcg_temp_new_i64();
    tcg_gen_qemu_ld32s(o->in2, o->addr1, get_mem_index(s));
}
#define SPEC_in2_m2_32s_atomic 0

static void in2_m2_64_atomic(DisasContext *s, DisasFields *f, DisasOps *o)
{
    /* XXX should reserve the address */
    in1_la2(s, f, o);
    o->in2 = tcg_temp_new_i64();
    tcg_gen_qemu_ld64(o->in2, o->addr1, get_mem_index(s));
}
#define SPEC_in2_m2_64_atomic 0

static void in2_i2(DisasContext *s, DisasFields *f, DisasOps *o)
{
    o->in2 = tcg_const_i64(get_field(f, i2));
}
#define SPEC_in2_i2 0

static void in2_i2_8u(DisasContext *s, DisasFields *f, DisasOps *o)
{
    o->in2 = tcg_const_i64((uint8_t)get_field(f, i2));
}
#define SPEC_in2_i2_8u 0

static void in2_i2_16u(DisasContext *s, DisasFields *f, DisasOps *o)
{
    o->in2 = tcg_const_i64((uint16_t)get_field(f, i2));
}
#define SPEC_in2_i2_16u 0

static void in2_i2_32u(DisasContext *s, DisasFields *f, DisasOps *o)
{
    o->in2 = tcg_const_i64((uint32_t)get_field(f, i2));
}
#define SPEC_in2_i2_32u 0

static void in2_i2_16u_shl(DisasContext *s, DisasFields *f, DisasOps *o)
{
    uint64_t i2 = (uint16_t)get_field(f, i2);
    o->in2 = tcg_const_i64(i2 << s->insn->data);
}
#define SPEC_in2_i2_16u_shl 0

static void in2_i2_32u_shl(DisasContext *s, DisasFields *f, DisasOps *o)
{
    uint64_t i2 = (uint32_t)get_field(f, i2);
    o->in2 = tcg_const_i64(i2 << s->insn->data);
}
#define SPEC_in2_i2_32u_shl 0

#ifndef CONFIG_USER_ONLY
static void in2_insn(DisasContext *s, DisasFields *f, DisasOps *o)
{
    o->in2 = tcg_const_i64(s->fields->raw_insn);
}
#define SPEC_in2_insn 0
#endif

/* ====================================================================== */

/* Find opc within the table of insns.  This is formulated as a switch
   statement so that (1) we get compile-time notice of cut-paste errors
   for duplicated opcodes, and (2) the compiler generates the binary
   search tree, rather than us having to post-process the table.  */

#define C(OPC, NM, FT, FC, I1, I2, P, W, OP, CC) \
    D(OPC, NM, FT, FC, I1, I2, P, W, OP, CC, 0)

#define D(OPC, NM, FT, FC, I1, I2, P, W, OP, CC, D) insn_ ## NM,

enum DisasInsnEnum {
#include "insn-data.def"
};

#undef D
#define D(OPC, NM, FT, FC, I1, I2, P, W, OP, CC, D) {                       \
    .opc = OPC,                                                             \
    .fmt = FMT_##FT,                                                        \
    .fac = FAC_##FC,                                                        \
    .spec = SPEC_in1_##I1 | SPEC_in2_##I2 | SPEC_prep_##P | SPEC_wout_##W,  \
    .name = #NM,                                                            \
    .help_in1 = in1_##I1,                                                   \
    .help_in2 = in2_##I2,                                                   \
    .help_prep = prep_##P,                                                  \
    .help_wout = wout_##W,                                                  \
    .help_cout = cout_##CC,                                                 \
    .help_op = op_##OP,                                                     \
    .data = D                                                               \
 },

/* Allow 0 to be used for NULL in the table below.  */
#define in1_0  NULL
#define in2_0  NULL
#define prep_0  NULL
#define wout_0  NULL
#define cout_0  NULL
#define op_0  NULL

#define SPEC_in1_0 0
#define SPEC_in2_0 0
#define SPEC_prep_0 0
#define SPEC_wout_0 0

static const DisasInsn insn_info[] = {
#include "insn-data.def"
};

#undef D
#define D(OPC, NM, FT, FC, I1, I2, P, W, OP, CC, D) \
    case OPC: return &insn_info[insn_ ## NM];

static const DisasInsn *lookup_opc(uint16_t opc)
{
    switch (opc) {
#include "insn-data.def"
    default:
        return NULL;
    }
}

#undef D
#undef C

/* Extract a field from the insn.  The INSN should be left-aligned in
   the uint64_t so that we can more easily utilize the big-bit-endian
   definitions we extract from the Principals of Operation.  */

static void extract_field(DisasFields *o, const DisasField *f, uint64_t insn)
{
    uint32_t r, m;

    if (f->size == 0) {
        return;
    }

    /* Zero extract the field from the insn.  */
    r = (insn << f->beg) >> (64 - f->size);

    /* Sign-extend, or un-swap the field as necessary.  */
    switch (f->type) {
    case 0: /* unsigned */
        break;
    case 1: /* signed */
        assert(f->size <= 32);
        m = 1u << (f->size - 1);
        r = (r ^ m) - m;
        break;
    case 2: /* dl+dh split, signed 20 bit. */
        r = ((int8_t)r << 12) | (r >> 8);
        break;
    default:
        abort();
    }

    /* Validate that the "compressed" encoding we selected above is valid.
       I.e. we havn't make two different original fields overlap.  */
    assert(((o->presentC >> f->indexC) & 1) == 0);
    o->presentC |= 1 << f->indexC;
    o->presentO |= 1 << f->indexO;

    o->c[f->indexC] = r;
}

/* Lookup the insn at the current PC, extracting the operands into O and
   returning the info struct for the insn.  Returns NULL for invalid insn.  */

static const DisasInsn *extract_insn(CPUS390XState *env, DisasContext *s,
                                     DisasFields *f)
{
    uint64_t insn, pc = s->pc;
    int op, op2, ilen;
    const DisasInsn *info;

    insn = ld_code2(env, pc);
    op = (insn >> 8) & 0xff;
    ilen = get_ilen(op);
    s->next_pc = s->pc + ilen;

    switch (ilen) {
    case 2:
        insn = insn << 48;
        break;
    case 4:
        insn = ld_code4(env, pc) << 32;
        break;
    case 6:
        insn = (insn << 48) | (ld_code4(env, pc + 2) << 16);
        break;
    default:
        abort();
    }

    /* We can't actually determine the insn format until we've looked up
       the full insn opcode.  Which we can't do without locating the
       secondary opcode.  Assume by default that OP2 is at bit 40; for
       those smaller insns that don't actually have a secondary opcode
       this will correctly result in OP2 = 0. */
    switch (op) {
    case 0x01: /* E */
    case 0x80: /* S */
    case 0x82: /* S */
    case 0x93: /* S */
    case 0xb2: /* S, RRF, RRE */
    case 0xb3: /* RRE, RRD, RRF */
    case 0xb9: /* RRE, RRF */
    case 0xe5: /* SSE, SIL */
        op2 = (insn << 8) >> 56;
        break;
    case 0xa5: /* RI */
    case 0xa7: /* RI */
    case 0xc0: /* RIL */
    case 0xc2: /* RIL */
    case 0xc4: /* RIL */
    case 0xc6: /* RIL */
    case 0xc8: /* SSF */
    case 0xcc: /* RIL */
        op2 = (insn << 12) >> 60;
        break;
    case 0xd0 ... 0xdf: /* SS */
    case 0xe1: /* SS */
    case 0xe2: /* SS */
    case 0xe8: /* SS */
    case 0xe9: /* SS */
    case 0xea: /* SS */
    case 0xee ... 0xf3: /* SS */
    case 0xf8 ... 0xfd: /* SS */
        op2 = 0;
        break;
    default:
        op2 = (insn << 40) >> 56;
        break;
    }

    memset(f, 0, sizeof(*f));
    f->raw_insn = insn;
    f->op = op;
    f->op2 = op2;

    /* Lookup the instruction.  */
    info = lookup_opc(op << 8 | op2);

    /* If we found it, extract the operands.  */
    if (info != NULL) {
        DisasFormat fmt = info->fmt;
        int i;

        for (i = 0; i < NUM_C_FIELD; ++i) {
            extract_field(f, &format_info[fmt].op[i], insn);
        }
    }
    return info;
}

static ExitStatus translate_one(CPUS390XState *env, DisasContext *s)
{
    const DisasInsn *insn;
    ExitStatus ret = NO_EXIT;
    DisasFields f;
    DisasOps o;

    /* Search for the insn in the table.  */
    insn = extract_insn(env, s, &f);

    /* Not found means unimplemented/illegal opcode.  */
    if (insn == NULL) {
        qemu_log_mask(LOG_UNIMP, "unimplemented opcode 0x%02x%02x\n",
                      f.op, f.op2);
        gen_illegal_opcode(s);
        return EXIT_NORETURN;
    }

#ifndef CONFIG_USER_ONLY
    if (s->tb->flags & FLAG_MASK_PER) {
        TCGv_i64 addr = tcg_const_i64(s->pc);
        gen_helper_per_ifetch(cpu_env, addr);
        tcg_temp_free_i64(addr);
    }
#endif

    /* Check for insn specification exceptions.  */
    if (insn->spec) {
        int spec = insn->spec, excp = 0, r;

        if (spec & SPEC_r1_even) {
            r = get_field(&f, r1);
            if (r & 1) {
                excp = PGM_SPECIFICATION;
            }
        }
        if (spec & SPEC_r2_even) {
            r = get_field(&f, r2);
            if (r & 1) {
                excp = PGM_SPECIFICATION;
            }
        }
        if (spec & SPEC_r3_even) {
            r = get_field(&f, r3);
            if (r & 1) {
                excp = PGM_SPECIFICATION;
            }
        }
        if (spec & SPEC_r1_f128) {
            r = get_field(&f, r1);
            if (r > 13) {
                excp = PGM_SPECIFICATION;
            }
        }
        if (spec & SPEC_r2_f128) {
            r = get_field(&f, r2);
            if (r > 13) {
                excp = PGM_SPECIFICATION;
            }
        }
        if (excp) {
            gen_program_exception(s, excp);
            return EXIT_NORETURN;
        }
    }

    /* Set up the strutures we use to communicate with the helpers. */
    s->insn = insn;
    s->fields = &f;
    o.g_out = o.g_out2 = o.g_in1 = o.g_in2 = false;
    TCGV_UNUSED_I64(o.out);
    TCGV_UNUSED_I64(o.out2);
    TCGV_UNUSED_I64(o.in1);
    TCGV_UNUSED_I64(o.in2);
    TCGV_UNUSED_I64(o.addr1);

    /* Implement the instruction.  */
    if (insn->help_in1) {
        insn->help_in1(s, &f, &o);
    }
    if (insn->help_in2) {
        insn->help_in2(s, &f, &o);
    }
    if (insn->help_prep) {
        insn->help_prep(s, &f, &o);
    }
    if (insn->help_op) {
        ret = insn->help_op(s, &o);
    }
    if (insn->help_wout) {
        insn->help_wout(s, &f, &o);
    }
    if (insn->help_cout) {
        insn->help_cout(s, &o);
    }

    /* Free any temporaries created by the helpers.  */
    if (!TCGV_IS_UNUSED_I64(o.out) && !o.g_out) {
        tcg_temp_free_i64(o.out);
    }
    if (!TCGV_IS_UNUSED_I64(o.out2) && !o.g_out2) {
        tcg_temp_free_i64(o.out2);
    }
    if (!TCGV_IS_UNUSED_I64(o.in1) && !o.g_in1) {
        tcg_temp_free_i64(o.in1);
    }
    if (!TCGV_IS_UNUSED_I64(o.in2) && !o.g_in2) {
        tcg_temp_free_i64(o.in2);
    }
    if (!TCGV_IS_UNUSED_I64(o.addr1)) {
        tcg_temp_free_i64(o.addr1);
    }

#ifndef CONFIG_USER_ONLY
    if (s->tb->flags & FLAG_MASK_PER) {
        /* An exception might be triggered, save PSW if not already done.  */
        if (ret == NO_EXIT || ret == EXIT_PC_STALE) {
            tcg_gen_movi_i64(psw_addr, s->next_pc);
        }

        /* Save off cc.  */
        update_cc_op(s);

        /* Call the helper to check for a possible PER exception.  */
        gen_helper_per_check_exception(cpu_env);
    }
#endif

    /* Advance to the next instruction.  */
    s->pc = s->next_pc;
    return ret;
}

void gen_intermediate_code(CPUS390XState *env, struct TranslationBlock *tb)
{
    S390CPU *cpu = s390_env_get_cpu(env);
    CPUState *cs = CPU(cpu);
    DisasContext dc;
    target_ulong pc_start;
    uint64_t next_page_start;
<<<<<<< HEAD
    int j, lj = -1;
=======
>>>>>>> b01ff82c
    int num_insns, max_insns;
    ExitStatus status;
    bool do_debug;

    pc_start = tb->pc;

    /* 31-bit mode */
    if (!(tb->flags & FLAG_MASK_64)) {
        pc_start &= 0x7fffffff;
    }

    dc.tb = tb;
    dc.pc = pc_start;
    dc.cc_op = CC_OP_DYNAMIC;
    do_debug = dc.singlestep_enabled = cs->singlestep_enabled;

    next_page_start = (pc_start & TARGET_PAGE_MASK) + TARGET_PAGE_SIZE;

    num_insns = 0;
    max_insns = tb->cflags & CF_COUNT_MASK;
    if (max_insns == 0) {
        max_insns = CF_COUNT_MASK;
    }
    if (max_insns > TCG_MAX_INSNS) {
        max_insns = TCG_MAX_INSNS;
    }

    gen_tb_start(tb);

    do {
<<<<<<< HEAD
        if (search_pc) {
            j = tcg_op_buf_count();
            if (lj < j) {
                lj++;
                while (lj < j) {
                    tcg_ctx.gen_opc_instr_start[lj++] = 0;
                }
            }
            tcg_ctx.gen_opc_pc[lj] = dc.pc;
            gen_opc_cc_op[lj] = dc.cc_op;
            tcg_ctx.gen_opc_instr_start[lj] = 1;
            tcg_ctx.gen_opc_icount[lj] = num_insns;
        }
        if (++num_insns == max_insns && (tb->cflags & CF_LAST_IO)) {
            gen_io_start();
=======
        tcg_gen_insn_start(dc.pc, dc.cc_op);
        num_insns++;

        if (unlikely(cpu_breakpoint_test(cs, dc.pc, BP_ANY))) {
            status = EXIT_PC_STALE;
            do_debug = true;
            /* The address covered by the breakpoint must be included in
               [tb->pc, tb->pc + tb->size) in order to for it to be
               properly cleared -- thus we increment the PC here so that
               the logic setting tb->size below does the right thing.  */
            dc.pc += 2;
            break;
>>>>>>> b01ff82c
        }

        if (num_insns == max_insns && (tb->cflags & CF_LAST_IO)) {
            gen_io_start();
        }

        status = NO_EXIT;
        if (status == NO_EXIT) {
            status = translate_one(env, &dc);
        }

        /* If we reach a page boundary, are single stepping,
           or exhaust instruction count, stop generation.  */
        if (status == NO_EXIT
            && (dc.pc >= next_page_start
                || tcg_op_buf_full()
                || num_insns >= max_insns
                || singlestep
                || cs->singlestep_enabled)) {
            status = EXIT_PC_STALE;
        }
    } while (status == NO_EXIT);

    if (tb->cflags & CF_LAST_IO) {
        gen_io_end();
    }

    switch (status) {
    case EXIT_GOTO_TB:
    case EXIT_NORETURN:
        break;
    case EXIT_PC_STALE:
        update_psw_addr(&dc);
        /* FALLTHRU */
    case EXIT_PC_UPDATED:
        /* Next TB starts off with CC_OP_DYNAMIC, so make sure the
           cc op type is in env */
        update_cc_op(&dc);
        /* Exit the TB, either by raising a debug exception or by return.  */
        if (do_debug) {
            gen_exception(EXCP_DEBUG);
        } else {
            tcg_gen_exit_tb(0);
        }
        break;
    default:
        abort();
    }

    gen_tb_end(tb, num_insns);

<<<<<<< HEAD
    if (search_pc) {
        j = tcg_op_buf_count();
        lj++;
        while (lj <= j) {
            tcg_ctx.gen_opc_instr_start[lj++] = 0;
        }
    } else {
        tb->size = dc.pc - pc_start;
        tb->icount = num_insns;
    }
=======
    tb->size = dc.pc - pc_start;
    tb->icount = num_insns;
>>>>>>> b01ff82c

#if defined(S390X_DEBUG_DISAS)
    if (qemu_loglevel_mask(CPU_LOG_TB_IN_ASM)
        && qemu_log_in_addr_range(pc_start)) {
        qemu_log("IN: %s\n", lookup_symbol(pc_start));
        log_target_disas(cs, pc_start, dc.pc - pc_start, 1);
        qemu_log("\n");
    }
#endif
}

void restore_state_to_opc(CPUS390XState *env, TranslationBlock *tb,
                          target_ulong *data)
{
    int cc_op = data[1];
    env->psw.addr = data[0];
    if ((cc_op != CC_OP_DYNAMIC) && (cc_op != CC_OP_STATIC)) {
        env->cc_op = cc_op;
    }
}<|MERGE_RESOLUTION|>--- conflicted
+++ resolved
@@ -5333,10 +5333,6 @@
     DisasContext dc;
     target_ulong pc_start;
     uint64_t next_page_start;
-<<<<<<< HEAD
-    int j, lj = -1;
-=======
->>>>>>> b01ff82c
     int num_insns, max_insns;
     ExitStatus status;
     bool do_debug;
@@ -5367,23 +5363,6 @@
     gen_tb_start(tb);
 
     do {
-<<<<<<< HEAD
-        if (search_pc) {
-            j = tcg_op_buf_count();
-            if (lj < j) {
-                lj++;
-                while (lj < j) {
-                    tcg_ctx.gen_opc_instr_start[lj++] = 0;
-                }
-            }
-            tcg_ctx.gen_opc_pc[lj] = dc.pc;
-            gen_opc_cc_op[lj] = dc.cc_op;
-            tcg_ctx.gen_opc_instr_start[lj] = 1;
-            tcg_ctx.gen_opc_icount[lj] = num_insns;
-        }
-        if (++num_insns == max_insns && (tb->cflags & CF_LAST_IO)) {
-            gen_io_start();
-=======
         tcg_gen_insn_start(dc.pc, dc.cc_op);
         num_insns++;
 
@@ -5396,7 +5375,6 @@
                the logic setting tb->size below does the right thing.  */
             dc.pc += 2;
             break;
->>>>>>> b01ff82c
         }
 
         if (num_insns == max_insns && (tb->cflags & CF_LAST_IO)) {
@@ -5448,21 +5426,8 @@
 
     gen_tb_end(tb, num_insns);
 
-<<<<<<< HEAD
-    if (search_pc) {
-        j = tcg_op_buf_count();
-        lj++;
-        while (lj <= j) {
-            tcg_ctx.gen_opc_instr_start[lj++] = 0;
-        }
-    } else {
-        tb->size = dc.pc - pc_start;
-        tb->icount = num_insns;
-    }
-=======
     tb->size = dc.pc - pc_start;
     tb->icount = num_insns;
->>>>>>> b01ff82c
 
 #if defined(S390X_DEBUG_DISAS)
     if (qemu_loglevel_mask(CPU_LOG_TB_IN_ASM)
