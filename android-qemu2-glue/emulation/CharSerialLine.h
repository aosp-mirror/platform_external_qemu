// Copyright 2015 The Android Open Source Project
//
// This software is licensed under the terms of the GNU General Public
// License version 2, as published by the Free Software Foundation, and
// may be copied, distributed, and modified under those terms.
//
// This program is distributed in the hope that it will be useful,
// but WITHOUT ANY WARRANTY; without even the implied warranty of
// MERCHANTABILITY or FITNESS FOR A PARTICULAR PURPOSE.  See the
// GNU General Public License for more details.

#pragma once

#include "android/base/Compiler.h"
#include "android/emulation/SerialLine.h"
extern "C" {
  #include "qemu/osdep.h"
  #include "sysemu/char.h"
}

// QEMU1-specific implementation of the generic SerialLine interface,
// based on CharDriverState

namespace android {
namespace qemu2 {

class CharSerialLine : public android::SerialLine {
public:
    // takes ownership of |cs|, deletes it in destructor
    CharSerialLine(CharDriverState* cs);

    ~CharSerialLine();

    virtual void addHandlers(void* opaque, CanReadFunc canReadFunc, ReadFunc readFunc);

    virtual int write(const uint8_t* data, int len);

    CharDriverState* state() const { return mBackend.chr; }

<<<<<<< HEAD
=======
    CharDriverState* release() {
        CharDriverState* cs = mBackend.chr;
        mBackend.chr = nullptr;
        return cs;
    }

>>>>>>> e809b00e
private:
    DISALLOW_COPY_AND_ASSIGN(CharSerialLine);

private:
    CharBackend mBackend = { 0 };
};

}  // namespace qemu2
}  // namespace android<|MERGE_RESOLUTION|>--- conflicted
+++ resolved
@@ -37,15 +37,6 @@
 
     CharDriverState* state() const { return mBackend.chr; }
 
-<<<<<<< HEAD
-=======
-    CharDriverState* release() {
-        CharDriverState* cs = mBackend.chr;
-        mBackend.chr = nullptr;
-        return cs;
-    }
-
->>>>>>> e809b00e
 private:
     DISALLOW_COPY_AND_ASSIGN(CharSerialLine);
 
