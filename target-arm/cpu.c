/*
 * QEMU ARM CPU
 *
 * Copyright (c) 2012 SUSE LINUX Products GmbH
 *
 * This program is free software; you can redistribute it and/or
 * modify it under the terms of the GNU General Public License
 * as published by the Free Software Foundation; either version 2
 * of the License, or (at your option) any later version.
 *
 * This program is distributed in the hope that it will be useful,
 * but WITHOUT ANY WARRANTY; without even the implied warranty of
 * MERCHANTABILITY or FITNESS FOR A PARTICULAR PURPOSE.  See the
 * GNU General Public License for more details.
 *
 * You should have received a copy of the GNU General Public License
 * along with this program; if not, see
 * <http://www.gnu.org/licenses/gpl-2.0.html>
 */

#include "qemu/osdep.h"
#include "qapi/error.h"
#include "cpu.h"
#include "internals.h"
#include "qemu-common.h"
#include "exec/exec-all.h"
#include "hw/qdev-properties.h"
#if !defined(CONFIG_USER_ONLY)
#include "hw/loader.h"
#endif
#include "hw/arm/arm.h"
#include "sysemu/sysemu.h"
#include "sysemu/kvm.h"
#include "kvm_arm.h"

static void arm_cpu_set_pc(CPUState *cs, vaddr value)
{
    ARMCPU *cpu = ARM_CPU(cs);

    cpu->env.regs[15] = value;
}

static bool arm_cpu_has_work(CPUState *cs)
{
    ARMCPU *cpu = ARM_CPU(cs);

    return !cpu->powered_off
        && cs->interrupt_request &
        (CPU_INTERRUPT_FIQ | CPU_INTERRUPT_HARD
         | CPU_INTERRUPT_VFIQ | CPU_INTERRUPT_VIRQ
         | CPU_INTERRUPT_EXITTB);
}

void arm_register_el_change_hook(ARMCPU *cpu, ARMELChangeHook *hook,
                                 void *opaque)
{
    /* We currently only support registering a single hook function */
    assert(!cpu->el_change_hook);
    cpu->el_change_hook = hook;
    cpu->el_change_hook_opaque = opaque;
}

static void cp_reg_reset(gpointer key, gpointer value, gpointer opaque)
{
    /* Reset a single ARMCPRegInfo register */
    ARMCPRegInfo *ri = value;
    ARMCPU *cpu = opaque;

    if (ri->type & (ARM_CP_SPECIAL | ARM_CP_ALIAS)) {
        return;
    }

    if (ri->resetfn) {
        ri->resetfn(&cpu->env, ri);
        return;
    }

    /* A zero offset is never possible as it would be regs[0]
     * so we use it to indicate that reset is being handled elsewhere.
     * This is basically only used for fields in non-core coprocessors
     * (like the pxa2xx ones).
     */
    if (!ri->fieldoffset) {
        return;
    }

    if (cpreg_field_is_64bit(ri)) {
        CPREG_FIELD64(&cpu->env, ri) = ri->resetvalue;
    } else {
        CPREG_FIELD32(&cpu->env, ri) = ri->resetvalue;
    }
}

static void cp_reg_check_reset(gpointer key, gpointer value,  gpointer opaque)
{
    /* Purely an assertion check: we've already done reset once,
     * so now check that running the reset for the cpreg doesn't
     * change its value. This traps bugs where two different cpregs
     * both try to reset the same state field but to different values.
     */
    ARMCPRegInfo *ri = value;
    ARMCPU *cpu = opaque;
    uint64_t oldvalue, newvalue;

    if (ri->type & (ARM_CP_SPECIAL | ARM_CP_ALIAS | ARM_CP_NO_RAW)) {
        return;
    }

    oldvalue = read_raw_cp_reg(&cpu->env, ri);
    cp_reg_reset(key, value, opaque);
    newvalue = read_raw_cp_reg(&cpu->env, ri);
    assert(oldvalue == newvalue);
}

/* CPUClass::reset() */
static void arm_cpu_reset(CPUState *s)
{
    ARMCPU *cpu = ARM_CPU(s);
    ARMCPUClass *acc = ARM_CPU_GET_CLASS(cpu);
    CPUARMState *env = &cpu->env;

    acc->parent_reset(s);

    memset(env, 0, offsetof(CPUARMState, features));
    g_hash_table_foreach(cpu->cp_regs, cp_reg_reset, cpu);
    g_hash_table_foreach(cpu->cp_regs, cp_reg_check_reset, cpu);

    env->vfp.xregs[ARM_VFP_FPSID] = cpu->reset_fpsid;
    env->vfp.xregs[ARM_VFP_MVFR0] = cpu->mvfr0;
    env->vfp.xregs[ARM_VFP_MVFR1] = cpu->mvfr1;
    env->vfp.xregs[ARM_VFP_MVFR2] = cpu->mvfr2;

    cpu->powered_off = cpu->start_powered_off;
    s->halted = cpu->start_powered_off;

    if (arm_feature(env, ARM_FEATURE_IWMMXT)) {
        env->iwmmxt.cregs[ARM_IWMMXT_wCID] = 0x69051000 | 'Q';
    }

    if (arm_feature(env, ARM_FEATURE_AARCH64)) {
        /* 64 bit CPUs always start in 64 bit mode */
        env->aarch64 = 1;
#if defined(CONFIG_USER_ONLY)
        env->pstate = PSTATE_MODE_EL0t;
        /* Userspace expects access to DC ZVA, CTL_EL0 and the cache ops */
        env->cp15.sctlr_el[1] |= SCTLR_UCT | SCTLR_UCI | SCTLR_DZE;
        /* and to the FP/Neon instructions */
        env->cp15.cpacr_el1 = deposit64(env->cp15.cpacr_el1, 20, 2, 3);
#else
        /* Reset into the highest available EL */
        if (arm_feature(env, ARM_FEATURE_EL3)) {
            env->pstate = PSTATE_MODE_EL3h;
        } else if (arm_feature(env, ARM_FEATURE_EL2)) {
            env->pstate = PSTATE_MODE_EL2h;
        } else {
            env->pstate = PSTATE_MODE_EL1h;
        }
        env->pc = cpu->rvbar;
#endif
    } else {
#if defined(CONFIG_USER_ONLY)
        /* Userspace expects access to cp10 and cp11 for FP/Neon */
        env->cp15.cpacr_el1 = deposit64(env->cp15.cpacr_el1, 20, 4, 0xf);
#endif
    }

#if defined(CONFIG_USER_ONLY)
    env->uncached_cpsr = ARM_CPU_MODE_USR;
    /* For user mode we must enable access to coprocessors */
    env->vfp.xregs[ARM_VFP_FPEXC] = 1 << 30;
    if (arm_feature(env, ARM_FEATURE_IWMMXT)) {
        env->cp15.c15_cpar = 3;
    } else if (arm_feature(env, ARM_FEATURE_XSCALE)) {
        env->cp15.c15_cpar = 1;
    }
#else
    /* SVC mode with interrupts disabled.  */
    env->uncached_cpsr = ARM_CPU_MODE_SVC;
    env->daif = PSTATE_D | PSTATE_A | PSTATE_I | PSTATE_F;
    /* On ARMv7-M the CPSR_I is the value of the PRIMASK register, and is
     * clear at reset. Initial SP and PC are loaded from ROM.
     */
    if (IS_M(env)) {
        uint32_t initial_msp; /* Loaded from 0x0 */
        uint32_t initial_pc; /* Loaded from 0x4 */
        uint8_t *rom;

        env->daif &= ~PSTATE_I;
        rom = rom_ptr(0);
        if (rom) {
            /* Address zero is covered by ROM which hasn't yet been
             * copied into physical memory.
             */
            initial_msp = ldl_p(rom);
            initial_pc = ldl_p(rom + 4);
        } else {
            /* Address zero not covered by a ROM blob, or the ROM blob
             * is in non-modifiable memory and this is a second reset after
             * it got copied into memory. In the latter case, rom_ptr
             * will return a NULL pointer and we should use ldl_phys instead.
             */
            initial_msp = ldl_phys(s->as, 0);
            initial_pc = ldl_phys(s->as, 4);
        }

        env->regs[13] = initial_msp & 0xFFFFFFFC;
        env->regs[15] = initial_pc & ~1;
        env->thumb = initial_pc & 1;
    }

    /* AArch32 has a hard highvec setting of 0xFFFF0000.  If we are currently
     * executing as AArch32 then check if highvecs are enabled and
     * adjust the PC accordingly.
     */
    if (A32_BANKED_CURRENT_REG_GET(env, sctlr) & SCTLR_V) {
        env->regs[15] = 0xFFFF0000;
    }

    env->vfp.xregs[ARM_VFP_FPEXC] = 0;
#endif
    set_flush_to_zero(1, &env->vfp.standard_fp_status);
    set_flush_inputs_to_zero(1, &env->vfp.standard_fp_status);
    set_default_nan_mode(1, &env->vfp.standard_fp_status);
    set_float_detect_tininess(float_tininess_before_rounding,
                              &env->vfp.fp_status);
    set_float_detect_tininess(float_tininess_before_rounding,
                              &env->vfp.standard_fp_status);
    tlb_flush(s, 1);

#ifndef CONFIG_USER_ONLY
    if (kvm_enabled()) {
        kvm_arm_reset_vcpu(cpu);
    }
#endif

    hw_breakpoint_update_all(cpu);
    hw_watchpoint_update_all(cpu);
}

bool arm_cpu_exec_interrupt(CPUState *cs, int interrupt_request)
{
    CPUClass *cc = CPU_GET_CLASS(cs);
    CPUARMState *env = cs->env_ptr;
    uint32_t cur_el = arm_current_el(env);
    bool secure = arm_is_secure(env);
    uint32_t target_el;
    uint32_t excp_idx;
    bool ret = false;

    if (interrupt_request & CPU_INTERRUPT_FIQ) {
        excp_idx = EXCP_FIQ;
        target_el = arm_phys_excp_target_el(cs, excp_idx, cur_el, secure);
        if (arm_excp_unmasked(cs, excp_idx, target_el)) {
            cs->exception_index = excp_idx;
            env->exception.target_el = target_el;
            cc->do_interrupt(cs);
            ret = true;
        }
    }
    if (interrupt_request & CPU_INTERRUPT_HARD) {
        excp_idx = EXCP_IRQ;
        target_el = arm_phys_excp_target_el(cs, excp_idx, cur_el, secure);
        if (arm_excp_unmasked(cs, excp_idx, target_el)) {
            cs->exception_index = excp_idx;
            env->exception.target_el = target_el;
            cc->do_interrupt(cs);
            ret = true;
        }
    }
    if (interrupt_request & CPU_INTERRUPT_VIRQ) {
        excp_idx = EXCP_VIRQ;
        target_el = 1;
        if (arm_excp_unmasked(cs, excp_idx, target_el)) {
            cs->exception_index = excp_idx;
            env->exception.target_el = target_el;
            cc->do_interrupt(cs);
            ret = true;
        }
    }
    if (interrupt_request & CPU_INTERRUPT_VFIQ) {
        excp_idx = EXCP_VFIQ;
        target_el = 1;
        if (arm_excp_unmasked(cs, excp_idx, target_el)) {
            cs->exception_index = excp_idx;
            env->exception.target_el = target_el;
            cc->do_interrupt(cs);
            ret = true;
        }
    }

    return ret;
}

#if !defined(CONFIG_USER_ONLY) || !defined(TARGET_AARCH64)
static bool arm_v7m_cpu_exec_interrupt(CPUState *cs, int interrupt_request)
{
    CPUClass *cc = CPU_GET_CLASS(cs);
    ARMCPU *cpu = ARM_CPU(cs);
    CPUARMState *env = &cpu->env;
    bool ret = false;


    if (interrupt_request & CPU_INTERRUPT_FIQ
        && !(env->daif & PSTATE_F)) {
        cs->exception_index = EXCP_FIQ;
        cc->do_interrupt(cs);
        ret = true;
    }
    /* ARMv7-M interrupt return works by loading a magic value
     * into the PC.  On real hardware the load causes the
     * return to occur.  The qemu implementation performs the
     * jump normally, then does the exception return when the
     * CPU tries to execute code at the magic address.
     * This will cause the magic PC value to be pushed to
     * the stack if an interrupt occurred at the wrong time.
     * We avoid this by disabling interrupts when
     * pc contains a magic address.
     */
    if (interrupt_request & CPU_INTERRUPT_HARD
        && !(env->daif & PSTATE_I)
        && (env->regs[15] < 0xfffffff0)) {
        cs->exception_index = EXCP_IRQ;
        cc->do_interrupt(cs);
        ret = true;
    }
    return ret;
}
#endif

#ifndef CONFIG_USER_ONLY
static void arm_cpu_set_irq(void *opaque, int irq, int level)
{
    ARMCPU *cpu = opaque;
    CPUARMState *env = &cpu->env;
    CPUState *cs = CPU(cpu);
    static const int mask[] = {
        [ARM_CPU_IRQ] = CPU_INTERRUPT_HARD,
        [ARM_CPU_FIQ] = CPU_INTERRUPT_FIQ,
        [ARM_CPU_VIRQ] = CPU_INTERRUPT_VIRQ,
        [ARM_CPU_VFIQ] = CPU_INTERRUPT_VFIQ
    };

    switch (irq) {
    case ARM_CPU_VIRQ:
    case ARM_CPU_VFIQ:
        assert(arm_feature(env, ARM_FEATURE_EL2));
        /* fall through */
    case ARM_CPU_IRQ:
    case ARM_CPU_FIQ:
        if (level) {
            cpu_interrupt(cs, mask[irq]);
        } else {
            cpu_reset_interrupt(cs, mask[irq]);
        }
        break;
    default:
        g_assert_not_reached();
    }
}

static void arm_cpu_kvm_set_irq(void *opaque, int irq, int level)
{
#ifdef CONFIG_KVM
    ARMCPU *cpu = opaque;
    CPUState *cs = CPU(cpu);
    int kvm_irq = KVM_ARM_IRQ_TYPE_CPU << KVM_ARM_IRQ_TYPE_SHIFT;

    switch (irq) {
    case ARM_CPU_IRQ:
        kvm_irq |= KVM_ARM_IRQ_CPU_IRQ;
        break;
    case ARM_CPU_FIQ:
        kvm_irq |= KVM_ARM_IRQ_CPU_FIQ;
        break;
    default:
        g_assert_not_reached();
    }
    kvm_irq |= cs->cpu_index << KVM_ARM_IRQ_VCPU_SHIFT;
    kvm_set_irq(kvm_state, kvm_irq, level ? 1 : 0);
#endif
}

static bool arm_cpu_virtio_is_big_endian(CPUState *cs)
{
    ARMCPU *cpu = ARM_CPU(cs);
    CPUARMState *env = &cpu->env;

    cpu_synchronize_state(cs);
    return arm_cpu_data_is_big_endian(env);
}

#endif

static inline void set_feature(CPUARMState *env, int feature)
{
    env->features |= 1ULL << feature;
}

static inline void unset_feature(CPUARMState *env, int feature)
{
    env->features &= ~(1ULL << feature);
}

static int
print_insn_thumb1(bfd_vma pc, disassemble_info *info)
{
  return print_insn_arm(pc | 1, info);
}

static void arm_disas_set_info(CPUState *cpu, disassemble_info *info)
{
    ARMCPU *ac = ARM_CPU(cpu);
    CPUARMState *env = &ac->env;

    if (is_a64(env)) {
        /* We might not be compiled with the A64 disassembler
         * because it needs a C++ compiler. Leave print_insn
         * unset in this case to use the caller default behaviour.
         */
#if defined(CONFIG_ARM_A64_DIS)
        info->print_insn = print_insn_arm_a64;
#endif
    } else if (env->thumb) {
        info->print_insn = print_insn_thumb1;
    } else {
        info->print_insn = print_insn_arm;
    }
    if (bswap_code(arm_sctlr_b(env))) {
#ifdef TARGET_WORDS_BIGENDIAN
        info->endian = BFD_ENDIAN_LITTLE;
#else
        info->endian = BFD_ENDIAN_BIG;
#endif
    }
}

#define ARM_CPUS_PER_CLUSTER 8

static void arm_cpu_initfn(Object *obj)
{
    CPUState *cs = CPU(obj);
    ARMCPU *cpu = ARM_CPU(obj);
    static bool inited;
    uint32_t Aff1, Aff0;

    cs->env_ptr = &cpu->env;
    cpu_exec_init(cs, &error_abort);
    cpu->cp_regs = g_hash_table_new_full(g_int_hash, g_int_equal,
                                         g_free, g_free);

    /* This cpu-id-to-MPIDR affinity is used only for TCG; KVM will override it.
     * We don't support setting cluster ID ([16..23]) (known as Aff2
     * in later ARM ARM versions), or any of the higher affinity level fields,
     * so these bits always RAZ.
     */
    Aff1 = cs->cpu_index / ARM_CPUS_PER_CLUSTER;
    Aff0 = cs->cpu_index % ARM_CPUS_PER_CLUSTER;
    cpu->mp_affinity = (Aff1 << ARM_AFF1_SHIFT) | Aff0;

#ifndef CONFIG_USER_ONLY
    /* Our inbound IRQ and FIQ lines */
    if (kvm_enabled()) {
        /* VIRQ and VFIQ are unused with KVM but we add them to maintain
         * the same interface as non-KVM CPUs.
         */
        qdev_init_gpio_in(DEVICE(cpu), arm_cpu_kvm_set_irq, 4);
    } else {
        qdev_init_gpio_in(DEVICE(cpu), arm_cpu_set_irq, 4);
    }

    cpu->gt_timer[GTIMER_PHYS] = timer_new(QEMU_CLOCK_VIRTUAL, GTIMER_SCALE,
                                                arm_gt_ptimer_cb, cpu);
    cpu->gt_timer[GTIMER_VIRT] = timer_new(QEMU_CLOCK_VIRTUAL, GTIMER_SCALE,
                                                arm_gt_vtimer_cb, cpu);
    cpu->gt_timer[GTIMER_HYP] = timer_new(QEMU_CLOCK_VIRTUAL, GTIMER_SCALE,
                                                arm_gt_htimer_cb, cpu);
    cpu->gt_timer[GTIMER_SEC] = timer_new(QEMU_CLOCK_VIRTUAL, GTIMER_SCALE,
                                                arm_gt_stimer_cb, cpu);
    qdev_init_gpio_out(DEVICE(cpu), cpu->gt_timer_outputs,
                       ARRAY_SIZE(cpu->gt_timer_outputs));
#endif

    /* DTB consumers generally don't in fact care what the 'compatible'
     * string is, so always provide some string and trust that a hypothetical
     * picky DTB consumer will also provide a helpful error message.
     */
    cpu->dtb_compatible = "qemu,unknown";
    cpu->psci_version = 1; /* By default assume PSCI v0.1 */
    cpu->kvm_target = QEMU_KVM_ARM_TARGET_NONE;

    if (tcg_enabled()) {
        cpu->psci_version = 2; /* TCG implements PSCI 0.2 */
        if (!inited) {
            inited = true;
            arm_translate_init();
        }
    }
}

static Property arm_cpu_reset_cbar_property =
            DEFINE_PROP_UINT64("reset-cbar", ARMCPU, reset_cbar, 0);

static Property arm_cpu_reset_hivecs_property =
            DEFINE_PROP_BOOL("reset-hivecs", ARMCPU, reset_hivecs, false);

static Property arm_cpu_rvbar_property =
            DEFINE_PROP_UINT64("rvbar", ARMCPU, rvbar, 0);

static Property arm_cpu_has_el3_property =
            DEFINE_PROP_BOOL("has_el3", ARMCPU, has_el3, true);

static Property arm_cpu_has_mpu_property =
            DEFINE_PROP_BOOL("has-mpu", ARMCPU, has_mpu, true);

static Property arm_cpu_pmsav7_dregion_property =
            DEFINE_PROP_UINT32("pmsav7-dregion", ARMCPU, pmsav7_dregion, 16);

static void arm_cpu_post_init(Object *obj)
{
    ARMCPU *cpu = ARM_CPU(obj);

    if (arm_feature(&cpu->env, ARM_FEATURE_CBAR) ||
        arm_feature(&cpu->env, ARM_FEATURE_CBAR_RO)) {
        qdev_property_add_static(DEVICE(obj), &arm_cpu_reset_cbar_property,
                                 &error_abort);
    }

    if (!arm_feature(&cpu->env, ARM_FEATURE_M)) {
        qdev_property_add_static(DEVICE(obj), &arm_cpu_reset_hivecs_property,
                                 &error_abort);
    }

    if (arm_feature(&cpu->env, ARM_FEATURE_AARCH64)) {
        qdev_property_add_static(DEVICE(obj), &arm_cpu_rvbar_property,
                                 &error_abort);
    }

    if (arm_feature(&cpu->env, ARM_FEATURE_EL3)) {
        /* Add the has_el3 state CPU property only if EL3 is allowed.  This will
         * prevent "has_el3" from existing on CPUs which cannot support EL3.
         */
        qdev_property_add_static(DEVICE(obj), &arm_cpu_has_el3_property,
                                 &error_abort);

#ifndef CONFIG_USER_ONLY
        object_property_add_link(obj, "secure-memory",
                                 TYPE_MEMORY_REGION,
                                 (Object **)&cpu->secure_memory,
                                 qdev_prop_allow_set_link_before_realize,
                                 OBJ_PROP_LINK_UNREF_ON_RELEASE,
                                 &error_abort);
#endif
    }

    if (arm_feature(&cpu->env, ARM_FEATURE_MPU)) {
        qdev_property_add_static(DEVICE(obj), &arm_cpu_has_mpu_property,
                                 &error_abort);
        if (arm_feature(&cpu->env, ARM_FEATURE_V7)) {
            qdev_property_add_static(DEVICE(obj),
                                     &arm_cpu_pmsav7_dregion_property,
                                     &error_abort);
        }
    }

}

static void arm_cpu_finalizefn(Object *obj)
{
    ARMCPU *cpu = ARM_CPU(obj);
    g_hash_table_destroy(cpu->cp_regs);
}

static void arm_cpu_realizefn(DeviceState *dev, Error **errp)
{
    CPUState *cs = CPU(dev);
    ARMCPU *cpu = ARM_CPU(dev);
    ARMCPUClass *acc = ARM_CPU_GET_CLASS(dev);
    CPUARMState *env = &cpu->env;

    /* Some features automatically imply others: */
    if (arm_feature(env, ARM_FEATURE_V8)) {
        set_feature(env, ARM_FEATURE_V7);
        set_feature(env, ARM_FEATURE_ARM_DIV);
        set_feature(env, ARM_FEATURE_LPAE);
    }
    if (arm_feature(env, ARM_FEATURE_V7)) {
        set_feature(env, ARM_FEATURE_VAPA);
        set_feature(env, ARM_FEATURE_THUMB2);
        set_feature(env, ARM_FEATURE_MPIDR);
        if (!arm_feature(env, ARM_FEATURE_M)) {
            set_feature(env, ARM_FEATURE_V6K);
        } else {
            set_feature(env, ARM_FEATURE_V6);
        }
    }
    if (arm_feature(env, ARM_FEATURE_V6K)) {
        set_feature(env, ARM_FEATURE_V6);
        set_feature(env, ARM_FEATURE_MVFR);
    }
    if (arm_feature(env, ARM_FEATURE_V6)) {
        set_feature(env, ARM_FEATURE_V5);
        if (!arm_feature(env, ARM_FEATURE_M)) {
            set_feature(env, ARM_FEATURE_AUXCR);
        }
    }
    if (arm_feature(env, ARM_FEATURE_V5)) {
        set_feature(env, ARM_FEATURE_V4T);
    }
    if (arm_feature(env, ARM_FEATURE_M)) {
        set_feature(env, ARM_FEATURE_THUMB_DIV);
    }
    if (arm_feature(env, ARM_FEATURE_ARM_DIV)) {
        set_feature(env, ARM_FEATURE_THUMB_DIV);
    }
    if (arm_feature(env, ARM_FEATURE_VFP4)) {
        set_feature(env, ARM_FEATURE_VFP3);
        set_feature(env, ARM_FEATURE_VFP_FP16);
    }
    if (arm_feature(env, ARM_FEATURE_VFP3)) {
        set_feature(env, ARM_FEATURE_VFP);
    }
    if (arm_feature(env, ARM_FEATURE_LPAE)) {
        set_feature(env, ARM_FEATURE_V7MP);
        set_feature(env, ARM_FEATURE_PXN);
    }
    if (arm_feature(env, ARM_FEATURE_CBAR_RO)) {
        set_feature(env, ARM_FEATURE_CBAR);
    }
    if (arm_feature(env, ARM_FEATURE_THUMB2) &&
        !arm_feature(env, ARM_FEATURE_M)) {
        set_feature(env, ARM_FEATURE_THUMB_DSP);
    }

    if (cpu->reset_hivecs) {
            cpu->reset_sctlr |= (1 << 13);
    }

    if (!cpu->has_el3) {
        /* If the has_el3 CPU property is disabled then we need to disable the
         * feature.
         */
        unset_feature(env, ARM_FEATURE_EL3);

        /* Disable the security extension feature bits in the processor feature
         * registers as well. These are id_pfr1[7:4] and id_aa64pfr0[15:12].
         */
        cpu->id_pfr1 &= ~0xf0;
        cpu->id_aa64pfr0 &= ~0xf000;
    }

    if (!arm_feature(env, ARM_FEATURE_EL2)) {
        /* Disable the hypervisor feature bits in the processor feature
         * registers if we don't have EL2. These are id_pfr1[15:12] and
         * id_aa64pfr0_el1[11:8].
         */
        cpu->id_aa64pfr0 &= ~0xf00;
        cpu->id_pfr1 &= ~0xf000;
    }

    if (!cpu->has_mpu) {
        unset_feature(env, ARM_FEATURE_MPU);
    }

    if (arm_feature(env, ARM_FEATURE_MPU) &&
        arm_feature(env, ARM_FEATURE_V7)) {
        uint32_t nr = cpu->pmsav7_dregion;

        if (nr > 0xff) {
            error_setg(errp, "PMSAv7 MPU #regions invalid %" PRIu32, nr);
            return;
        }

        if (nr) {
            env->pmsav7.drbar = g_new0(uint32_t, nr);
            env->pmsav7.drsr = g_new0(uint32_t, nr);
            env->pmsav7.dracr = g_new0(uint32_t, nr);
        }
    }

    register_cp_regs_for_features(cpu);
    arm_cpu_register_gdb_regs_for_features(cpu);

    init_cpreg_list(cpu);

#ifndef CONFIG_USER_ONLY
    if (cpu->has_el3) {
        cs->num_ases = 2;
    } else {
        cs->num_ases = 1;
    }

    if (cpu->has_el3) {
        AddressSpace *as;

        if (!cpu->secure_memory) {
            cpu->secure_memory = cs->memory;
        }
        as = address_space_init_shareable(cpu->secure_memory,
                                          "cpu-secure-memory");
        cpu_address_space_init(cs, as, ARMASIdx_S);
    }
    cpu_address_space_init(cs,
                           address_space_init_shareable(cs->memory,
                                                        "cpu-memory"),
                           ARMASIdx_NS);
#endif

    qemu_init_vcpu(cs);
    cpu_reset(cs);

    acc->parent_realize(dev, errp);
}

static ObjectClass *arm_cpu_class_by_name(const char *cpu_model)
{
    ObjectClass *oc;
    char *typename;
    char **cpuname;

    if (!cpu_model) {
        return NULL;
    }

    cpuname = g_strsplit(cpu_model, ",", 1);
    typename = g_strdup_printf("%s-" TYPE_ARM_CPU, cpuname[0]);
    oc = object_class_by_name(typename);
    g_strfreev(cpuname);
    g_free(typename);
    if (!oc || !object_class_dynamic_cast(oc, TYPE_ARM_CPU) ||
        object_class_is_abstract(oc)) {
        return NULL;
    }
    return oc;
}

/* CPU models. These are not needed for the AArch64 linux-user build. */
#if !defined(CONFIG_USER_ONLY) || !defined(TARGET_AARCH64)

static void arm926_initfn(Object *obj)
{
    ARMCPU *cpu = ARM_CPU(obj);

    cpu->dtb_compatible = "arm,arm926";
    set_feature(&cpu->env, ARM_FEATURE_V5);
    set_feature(&cpu->env, ARM_FEATURE_VFP);
    set_feature(&cpu->env, ARM_FEATURE_DUMMY_C15_REGS);
    set_feature(&cpu->env, ARM_FEATURE_CACHE_TEST_CLEAN);
    cpu->midr = 0x41069265;
    cpu->reset_fpsid = 0x41011090;
    cpu->ctr = 0x1dd20d2;
    cpu->reset_sctlr = 0x00090078;
}

static void arm946_initfn(Object *obj)
{
    ARMCPU *cpu = ARM_CPU(obj);

    cpu->dtb_compatible = "arm,arm946";
    set_feature(&cpu->env, ARM_FEATURE_V5);
    set_feature(&cpu->env, ARM_FEATURE_MPU);
    set_feature(&cpu->env, ARM_FEATURE_DUMMY_C15_REGS);
    cpu->midr = 0x41059461;
    cpu->ctr = 0x0f004006;
    cpu->reset_sctlr = 0x00000078;
}

static void arm1026_initfn(Object *obj)
{
    ARMCPU *cpu = ARM_CPU(obj);

    cpu->dtb_compatible = "arm,arm1026";
    set_feature(&cpu->env, ARM_FEATURE_V5);
    set_feature(&cpu->env, ARM_FEATURE_VFP);
    set_feature(&cpu->env, ARM_FEATURE_AUXCR);
    set_feature(&cpu->env, ARM_FEATURE_DUMMY_C15_REGS);
    set_feature(&cpu->env, ARM_FEATURE_CACHE_TEST_CLEAN);
    cpu->midr = 0x4106a262;
    cpu->reset_fpsid = 0x410110a0;
    cpu->ctr = 0x1dd20d2;
    cpu->reset_sctlr = 0x00090078;
    cpu->reset_auxcr = 1;
    {
        /* The 1026 had an IFAR at c6,c0,0,1 rather than the ARMv6 c6,c0,0,2 */
        ARMCPRegInfo ifar = {
            .name = "IFAR", .cp = 15, .crn = 6, .crm = 0, .opc1 = 0, .opc2 = 1,
            .access = PL1_RW,
            .fieldoffset = offsetof(CPUARMState, cp15.ifar_ns),
            .resetvalue = 0
        };
        define_one_arm_cp_reg(cpu, &ifar);
    }
}

static void arm1136_r2_initfn(Object *obj)
{
    ARMCPU *cpu = ARM_CPU(obj);
    /* What qemu calls "arm1136_r2" is actually the 1136 r0p2, ie an
     * older core than plain "arm1136". In particular this does not
     * have the v6K features.
     * These ID register values are correct for 1136 but may be wrong
     * for 1136_r2 (in particular r0p2 does not actually implement most
     * of the ID registers).
     */

    cpu->dtb_compatible = "arm,arm1136";
    set_feature(&cpu->env, ARM_FEATURE_V6);
    set_feature(&cpu->env, ARM_FEATURE_VFP);
    set_feature(&cpu->env, ARM_FEATURE_DUMMY_C15_REGS);
    set_feature(&cpu->env, ARM_FEATURE_CACHE_DIRTY_REG);
    set_feature(&cpu->env, ARM_FEATURE_CACHE_BLOCK_OPS);
    cpu->midr = 0x4107b362;
    cpu->reset_fpsid = 0x410120b4;
    cpu->mvfr0 = 0x11111111;
    cpu->mvfr1 = 0x00000000;
    cpu->ctr = 0x1dd20d2;
    cpu->reset_sctlr = 0x00050078;
    cpu->id_pfr0 = 0x111;
    cpu->id_pfr1 = 0x1;
    cpu->id_dfr0 = 0x2;
    cpu->id_afr0 = 0x3;
    cpu->id_mmfr0 = 0x01130003;
    cpu->id_mmfr1 = 0x10030302;
    cpu->id_mmfr2 = 0x01222110;
    cpu->id_isar0 = 0x00140011;
    cpu->id_isar1 = 0x12002111;
    cpu->id_isar2 = 0x11231111;
    cpu->id_isar3 = 0x01102131;
    cpu->id_isar4 = 0x141;
    cpu->reset_auxcr = 7;
}

static void arm1136_initfn(Object *obj)
{
    ARMCPU *cpu = ARM_CPU(obj);

    cpu->dtb_compatible = "arm,arm1136";
    set_feature(&cpu->env, ARM_FEATURE_V6K);
    set_feature(&cpu->env, ARM_FEATURE_V6);
    set_feature(&cpu->env, ARM_FEATURE_VFP);
    set_feature(&cpu->env, ARM_FEATURE_DUMMY_C15_REGS);
    set_feature(&cpu->env, ARM_FEATURE_CACHE_DIRTY_REG);
    set_feature(&cpu->env, ARM_FEATURE_CACHE_BLOCK_OPS);
    cpu->midr = 0x4117b363;
    cpu->reset_fpsid = 0x410120b4;
    cpu->mvfr0 = 0x11111111;
    cpu->mvfr1 = 0x00000000;
    cpu->ctr = 0x1dd20d2;
    cpu->reset_sctlr = 0x00050078;
    cpu->id_pfr0 = 0x111;
    cpu->id_pfr1 = 0x1;
    cpu->id_dfr0 = 0x2;
    cpu->id_afr0 = 0x3;
    cpu->id_mmfr0 = 0x01130003;
    cpu->id_mmfr1 = 0x10030302;
    cpu->id_mmfr2 = 0x01222110;
    cpu->id_isar0 = 0x00140011;
    cpu->id_isar1 = 0x12002111;
    cpu->id_isar2 = 0x11231111;
    cpu->id_isar3 = 0x01102131;
    cpu->id_isar4 = 0x141;
    cpu->reset_auxcr = 7;
}

static void arm1176_initfn(Object *obj)
{
    ARMCPU *cpu = ARM_CPU(obj);

    cpu->dtb_compatible = "arm,arm1176";
    set_feature(&cpu->env, ARM_FEATURE_V6K);
    set_feature(&cpu->env, ARM_FEATURE_VFP);
    set_feature(&cpu->env, ARM_FEATURE_VAPA);
    set_feature(&cpu->env, ARM_FEATURE_DUMMY_C15_REGS);
    set_feature(&cpu->env, ARM_FEATURE_CACHE_DIRTY_REG);
    set_feature(&cpu->env, ARM_FEATURE_CACHE_BLOCK_OPS);
    set_feature(&cpu->env, ARM_FEATURE_EL3);
    cpu->midr = 0x410fb767;
    cpu->reset_fpsid = 0x410120b5;
    cpu->mvfr0 = 0x11111111;
    cpu->mvfr1 = 0x00000000;
    cpu->ctr = 0x1dd20d2;
    cpu->reset_sctlr = 0x00050078;
    cpu->id_pfr0 = 0x111;
    cpu->id_pfr1 = 0x11;
    cpu->id_dfr0 = 0x33;
    cpu->id_afr0 = 0;
    cpu->id_mmfr0 = 0x01130003;
    cpu->id_mmfr1 = 0x10030302;
    cpu->id_mmfr2 = 0x01222100;
    cpu->id_isar0 = 0x0140011;
    cpu->id_isar1 = 0x12002111;
    cpu->id_isar2 = 0x11231121;
    cpu->id_isar3 = 0x01102131;
    cpu->id_isar4 = 0x01141;
    cpu->reset_auxcr = 7;
}

static void arm11mpcore_initfn(Object *obj)
{
    ARMCPU *cpu = ARM_CPU(obj);

    cpu->dtb_compatible = "arm,arm11mpcore";
    set_feature(&cpu->env, ARM_FEATURE_V6K);
    set_feature(&cpu->env, ARM_FEATURE_VFP);
    set_feature(&cpu->env, ARM_FEATURE_VAPA);
    set_feature(&cpu->env, ARM_FEATURE_MPIDR);
    set_feature(&cpu->env, ARM_FEATURE_DUMMY_C15_REGS);
    cpu->midr = 0x410fb022;
    cpu->reset_fpsid = 0x410120b4;
    cpu->mvfr0 = 0x11111111;
    cpu->mvfr1 = 0x00000000;
    cpu->ctr = 0x1d192992; /* 32K icache 32K dcache */
    cpu->id_pfr0 = 0x111;
    cpu->id_pfr1 = 0x1;
    cpu->id_dfr0 = 0;
    cpu->id_afr0 = 0x2;
    cpu->id_mmfr0 = 0x01100103;
    cpu->id_mmfr1 = 0x10020302;
    cpu->id_mmfr2 = 0x01222000;
    cpu->id_isar0 = 0x00100011;
    cpu->id_isar1 = 0x12002111;
    cpu->id_isar2 = 0x11221011;
    cpu->id_isar3 = 0x01102131;
    cpu->id_isar4 = 0x141;
    cpu->reset_auxcr = 1;
}

static void cortex_m3_initfn(Object *obj)
{
    ARMCPU *cpu = ARM_CPU(obj);
    set_feature(&cpu->env, ARM_FEATURE_V7);
    set_feature(&cpu->env, ARM_FEATURE_M);
    cpu->midr = 0x410fc231;
}

static void cortex_m4_initfn(Object *obj)
{
    ARMCPU *cpu = ARM_CPU(obj);

    set_feature(&cpu->env, ARM_FEATURE_V7);
    set_feature(&cpu->env, ARM_FEATURE_M);
    set_feature(&cpu->env, ARM_FEATURE_THUMB_DSP);
    cpu->midr = 0x410fc240; /* r0p0 */
}
static void arm_v7m_class_init(ObjectClass *oc, void *data)
{
    CPUClass *cc = CPU_CLASS(oc);

#ifndef CONFIG_USER_ONLY
    cc->do_interrupt = arm_v7m_cpu_do_interrupt;
#endif

    cc->cpu_exec_interrupt = arm_v7m_cpu_exec_interrupt;
}

static const ARMCPRegInfo cortexr5_cp_reginfo[] = {
    /* Dummy the TCM region regs for the moment */
    { .name = "ATCM", .cp = 15, .opc1 = 0, .crn = 9, .crm = 1, .opc2 = 0,
      .access = PL1_RW, .type = ARM_CP_CONST },
    { .name = "BTCM", .cp = 15, .opc1 = 0, .crn = 9, .crm = 1, .opc2 = 1,
      .access = PL1_RW, .type = ARM_CP_CONST },
    REGINFO_SENTINEL
};

static void cortex_r5_initfn(Object *obj)
{
    ARMCPU *cpu = ARM_CPU(obj);

    set_feature(&cpu->env, ARM_FEATURE_V7);
    set_feature(&cpu->env, ARM_FEATURE_THUMB_DIV);
    set_feature(&cpu->env, ARM_FEATURE_ARM_DIV);
    set_feature(&cpu->env, ARM_FEATURE_V7MP);
    set_feature(&cpu->env, ARM_FEATURE_MPU);
    cpu->midr = 0x411fc153; /* r1p3 */
    cpu->id_pfr0 = 0x0131;
    cpu->id_pfr1 = 0x001;
    cpu->id_dfr0 = 0x010400;
    cpu->id_afr0 = 0x0;
    cpu->id_mmfr0 = 0x0210030;
    cpu->id_mmfr1 = 0x00000000;
    cpu->id_mmfr2 = 0x01200000;
    cpu->id_mmfr3 = 0x0211;
    cpu->id_isar0 = 0x2101111;
    cpu->id_isar1 = 0x13112111;
    cpu->id_isar2 = 0x21232141;
    cpu->id_isar3 = 0x01112131;
    cpu->id_isar4 = 0x0010142;
    cpu->id_isar5 = 0x0;
    cpu->mp_is_up = true;
    define_arm_cp_regs(cpu, cortexr5_cp_reginfo);
}

static const ARMCPRegInfo cortexa8_cp_reginfo[] = {
    { .name = "L2LOCKDOWN", .cp = 15, .crn = 9, .crm = 0, .opc1 = 1, .opc2 = 0,
      .access = PL1_RW, .type = ARM_CP_CONST, .resetvalue = 0 },
    { .name = "L2AUXCR", .cp = 15, .crn = 9, .crm = 0, .opc1 = 1, .opc2 = 2,
      .access = PL1_RW, .type = ARM_CP_CONST, .resetvalue = 0 },
    REGINFO_SENTINEL
};

static void cortex_a8_initfn(Object *obj)
{
    ARMCPU *cpu = ARM_CPU(obj);

    cpu->dtb_compatible = "arm,cortex-a8";
    set_feature(&cpu->env, ARM_FEATURE_V7);
    set_feature(&cpu->env, ARM_FEATURE_VFP3);
    set_feature(&cpu->env, ARM_FEATURE_NEON);
    set_feature(&cpu->env, ARM_FEATURE_THUMB2EE);
    set_feature(&cpu->env, ARM_FEATURE_DUMMY_C15_REGS);
    set_feature(&cpu->env, ARM_FEATURE_EL3);
    cpu->midr = 0x410fc080;
    cpu->reset_fpsid = 0x410330c0;
    cpu->mvfr0 = 0x11110222;
    cpu->mvfr1 = 0x00011100;
    cpu->ctr = 0x82048004;
    cpu->reset_sctlr = 0x00c50078;
    cpu->id_pfr0 = 0x1031;
    cpu->id_pfr1 = 0x11;
    cpu->id_dfr0 = 0x400;
    cpu->id_afr0 = 0;
    cpu->id_mmfr0 = 0x31100003;
    cpu->id_mmfr1 = 0x20000000;
    cpu->id_mmfr2 = 0x01202000;
    cpu->id_mmfr3 = 0x11;
    cpu->id_isar0 = 0x00101111;
    cpu->id_isar1 = 0x12112111;
    cpu->id_isar2 = 0x21232031;
    cpu->id_isar3 = 0x11112131;
    cpu->id_isar4 = 0x00111142;
    cpu->dbgdidr = 0x15141000;
    cpu->clidr = (1 << 27) | (2 << 24) | 3;
    cpu->ccsidr[0] = 0xe007e01a; /* 16k L1 dcache. */
    cpu->ccsidr[1] = 0x2007e01a; /* 16k L1 icache. */
    cpu->ccsidr[2] = 0xf0000000; /* No L2 icache. */
    cpu->reset_auxcr = 2;
    define_arm_cp_regs(cpu, cortexa8_cp_reginfo);
}

static const ARMCPRegInfo cortexa9_cp_reginfo[] = {
    /* power_control should be set to maximum latency. Again,
     * default to 0 and set by private hook
     */
    { .name = "A9_PWRCTL", .cp = 15, .crn = 15, .crm = 0, .opc1 = 0, .opc2 = 0,
      .access = PL1_RW, .resetvalue = 0,
      .fieldoffset = offsetof(CPUARMState, cp15.c15_power_control) },
    { .name = "A9_DIAG", .cp = 15, .crn = 15, .crm = 0, .opc1 = 0, .opc2 = 1,
      .access = PL1_RW, .resetvalue = 0,
      .fieldoffset = offsetof(CPUARMState, cp15.c15_diagnostic) },
    { .name = "A9_PWRDIAG", .cp = 15, .crn = 15, .crm = 0, .opc1 = 0, .opc2 = 2,
      .access = PL1_RW, .resetvalue = 0,
      .fieldoffset = offsetof(CPUARMState, cp15.c15_power_diagnostic) },
    { .name = "NEONBUSY", .cp = 15, .crn = 15, .crm = 1, .opc1 = 0, .opc2 = 0,
      .access = PL1_RW, .resetvalue = 0, .type = ARM_CP_CONST },
    /* TLB lockdown control */
    { .name = "TLB_LOCKR", .cp = 15, .crn = 15, .crm = 4, .opc1 = 5, .opc2 = 2,
      .access = PL1_W, .resetvalue = 0, .type = ARM_CP_NOP },
    { .name = "TLB_LOCKW", .cp = 15, .crn = 15, .crm = 4, .opc1 = 5, .opc2 = 4,
      .access = PL1_W, .resetvalue = 0, .type = ARM_CP_NOP },
    { .name = "TLB_VA", .cp = 15, .crn = 15, .crm = 5, .opc1 = 5, .opc2 = 2,
      .access = PL1_RW, .resetvalue = 0, .type = ARM_CP_CONST },
    { .name = "TLB_PA", .cp = 15, .crn = 15, .crm = 6, .opc1 = 5, .opc2 = 2,
      .access = PL1_RW, .resetvalue = 0, .type = ARM_CP_CONST },
    { .name = "TLB_ATTR", .cp = 15, .crn = 15, .crm = 7, .opc1 = 5, .opc2 = 2,
      .access = PL1_RW, .resetvalue = 0, .type = ARM_CP_CONST },
    REGINFO_SENTINEL
};

static void cortex_a9_initfn(Object *obj)
{
    ARMCPU *cpu = ARM_CPU(obj);

    cpu->dtb_compatible = "arm,cortex-a9";
    set_feature(&cpu->env, ARM_FEATURE_V7);
    set_feature(&cpu->env, ARM_FEATURE_VFP3);
    set_feature(&cpu->env, ARM_FEATURE_VFP_FP16);
    set_feature(&cpu->env, ARM_FEATURE_NEON);
    set_feature(&cpu->env, ARM_FEATURE_THUMB2EE);
    set_feature(&cpu->env, ARM_FEATURE_EL3);
    /* Note that A9 supports the MP extensions even for
     * A9UP and single-core A9MP (which are both different
     * and valid configurations; we don't model A9UP).
     */
    set_feature(&cpu->env, ARM_FEATURE_V7MP);
    set_feature(&cpu->env, ARM_FEATURE_CBAR);
    cpu->midr = 0x410fc090;
    cpu->reset_fpsid = 0x41033090;
    cpu->mvfr0 = 0x11110222;
    cpu->mvfr1 = 0x01111111;
    cpu->ctr = 0x80038003;
    cpu->reset_sctlr = 0x00c50078;
    cpu->id_pfr0 = 0x1031;
    cpu->id_pfr1 = 0x11;
    cpu->id_dfr0 = 0x000;
    cpu->id_afr0 = 0;
    cpu->id_mmfr0 = 0x00100103;
    cpu->id_mmfr1 = 0x20000000;
    cpu->id_mmfr2 = 0x01230000;
    cpu->id_mmfr3 = 0x00002111;
    cpu->id_isar0 = 0x00101111;
    cpu->id_isar1 = 0x13112111;
    cpu->id_isar2 = 0x21232041;
    cpu->id_isar3 = 0x11112131;
    cpu->id_isar4 = 0x00111142;
    cpu->dbgdidr = 0x35141000;
    cpu->clidr = (1 << 27) | (1 << 24) | 3;
    cpu->ccsidr[0] = 0xe00fe019; /* 16k L1 dcache. */
    cpu->ccsidr[1] = 0x200fe019; /* 16k L1 icache. */
    define_arm_cp_regs(cpu, cortexa9_cp_reginfo);
}

#ifndef CONFIG_USER_ONLY
static uint64_t a15_l2ctlr_read(CPUARMState *env, const ARMCPRegInfo *ri)
{
    /* Linux wants the number of processors from here.
     * Might as well set the interrupt-controller bit too.
     */
    return ((smp_cpus - 1) << 24) | (1 << 23);
}
#endif

static const ARMCPRegInfo cortexa15_cp_reginfo[] = {
#ifndef CONFIG_USER_ONLY
    { .name = "L2CTLR", .cp = 15, .crn = 9, .crm = 0, .opc1 = 1, .opc2 = 2,
      .access = PL1_RW, .resetvalue = 0, .readfn = a15_l2ctlr_read,
      .writefn = arm_cp_write_ignore, },
#endif
    { .name = "L2ECTLR", .cp = 15, .crn = 9, .crm = 0, .opc1 = 1, .opc2 = 3,
      .access = PL1_RW, .type = ARM_CP_CONST, .resetvalue = 0 },
    REGINFO_SENTINEL
};

static void cortex_a15_initfn(Object *obj)
{
    ARMCPU *cpu = ARM_CPU(obj);

    cpu->dtb_compatible = "arm,cortex-a15";
    set_feature(&cpu->env, ARM_FEATURE_V7);
    set_feature(&cpu->env, ARM_FEATURE_VFP4);
    set_feature(&cpu->env, ARM_FEATURE_NEON);
    set_feature(&cpu->env, ARM_FEATURE_THUMB2EE);
    set_feature(&cpu->env, ARM_FEATURE_ARM_DIV);
    set_feature(&cpu->env, ARM_FEATURE_GENERIC_TIMER);
    set_feature(&cpu->env, ARM_FEATURE_DUMMY_C15_REGS);
    set_feature(&cpu->env, ARM_FEATURE_CBAR_RO);
    set_feature(&cpu->env, ARM_FEATURE_LPAE);
    set_feature(&cpu->env, ARM_FEATURE_EL3);
    cpu->kvm_target = QEMU_KVM_ARM_TARGET_CORTEX_A15;
    cpu->midr = 0x412fc0f1;
    cpu->reset_fpsid = 0x410430f0;
    cpu->mvfr0 = 0x10110222;
    cpu->mvfr1 = 0x11111111;
    cpu->ctr = 0x8444c004;
    cpu->reset_sctlr = 0x00c50078;
    cpu->id_pfr0 = 0x00001131;
    cpu->id_pfr1 = 0x00011011;
    cpu->id_dfr0 = 0x02010555;
    cpu->pmceid0 = 0x0000000;
    cpu->pmceid1 = 0x00000000;
    cpu->id_afr0 = 0x00000000;
    cpu->id_mmfr0 = 0x10201105;
    cpu->id_mmfr1 = 0x20000000;
    cpu->id_mmfr2 = 0x01240000;
    cpu->id_mmfr3 = 0x02102211;
    cpu->id_isar0 = 0x02101110;
    cpu->id_isar1 = 0x13112111;
    cpu->id_isar2 = 0x21232041;
    cpu->id_isar3 = 0x11112131;
    cpu->id_isar4 = 0x10011142;
    cpu->dbgdidr = 0x3515f021;
    cpu->clidr = 0x0a200023;
    cpu->ccsidr[0] = 0x701fe00a; /* 32K L1 dcache */
    cpu->ccsidr[1] = 0x201fe00a; /* 32K L1 icache */
    cpu->ccsidr[2] = 0x711fe07a; /* 4096K L2 unified cache */
    define_arm_cp_regs(cpu, cortexa15_cp_reginfo);
}

static void ti925t_initfn(Object *obj)
{
    ARMCPU *cpu = ARM_CPU(obj);
    set_feature(&cpu->env, ARM_FEATURE_V4T);
    set_feature(&cpu->env, ARM_FEATURE_OMAPCP);
    cpu->midr = ARM_CPUID_TI925T;
    cpu->ctr = 0x5109149;
    cpu->reset_sctlr = 0x00000070;
}

static void sa1100_initfn(Object *obj)
{
    ARMCPU *cpu = ARM_CPU(obj);

    cpu->dtb_compatible = "intel,sa1100";
    set_feature(&cpu->env, ARM_FEATURE_STRONGARM);
    set_feature(&cpu->env, ARM_FEATURE_DUMMY_C15_REGS);
    cpu->midr = 0x4401A11B;
    cpu->reset_sctlr = 0x00000070;
}

static void sa1110_initfn(Object *obj)
{
    ARMCPU *cpu = ARM_CPU(obj);
    set_feature(&cpu->env, ARM_FEATURE_STRONGARM);
    set_feature(&cpu->env, ARM_FEATURE_DUMMY_C15_REGS);
    cpu->midr = 0x6901B119;
    cpu->reset_sctlr = 0x00000070;
}

static void pxa250_initfn(Object *obj)
{
    ARMCPU *cpu = ARM_CPU(obj);

    cpu->dtb_compatible = "marvell,xscale";
    set_feature(&cpu->env, ARM_FEATURE_V5);
    set_feature(&cpu->env, ARM_FEATURE_XSCALE);
    cpu->midr = 0x69052100;
    cpu->ctr = 0xd172172;
    cpu->reset_sctlr = 0x00000078;
}

static void pxa255_initfn(Object *obj)
{
    ARMCPU *cpu = ARM_CPU(obj);

    cpu->dtb_compatible = "marvell,xscale";
    set_feature(&cpu->env, ARM_FEATURE_V5);
    set_feature(&cpu->env, ARM_FEATURE_XSCALE);
    cpu->midr = 0x69052d00;
    cpu->ctr = 0xd172172;
    cpu->reset_sctlr = 0x00000078;
}

static void pxa260_initfn(Object *obj)
{
    ARMCPU *cpu = ARM_CPU(obj);

    cpu->dtb_compatible = "marvell,xscale";
    set_feature(&cpu->env, ARM_FEATURE_V5);
    set_feature(&cpu->env, ARM_FEATURE_XSCALE);
    cpu->midr = 0x69052903;
    cpu->ctr = 0xd172172;
    cpu->reset_sctlr = 0x00000078;
}

static void pxa261_initfn(Object *obj)
{
    ARMCPU *cpu = ARM_CPU(obj);

    cpu->dtb_compatible = "marvell,xscale";
    set_feature(&cpu->env, ARM_FEATURE_V5);
    set_feature(&cpu->env, ARM_FEATURE_XSCALE);
    cpu->midr = 0x69052d05;
    cpu->ctr = 0xd172172;
    cpu->reset_sctlr = 0x00000078;
}

static void pxa262_initfn(Object *obj)
{
    ARMCPU *cpu = ARM_CPU(obj);

    cpu->dtb_compatible = "marvell,xscale";
    set_feature(&cpu->env, ARM_FEATURE_V5);
    set_feature(&cpu->env, ARM_FEATURE_XSCALE);
    cpu->midr = 0x69052d06;
    cpu->ctr = 0xd172172;
    cpu->reset_sctlr = 0x00000078;
}

static void pxa270a0_initfn(Object *obj)
{
    ARMCPU *cpu = ARM_CPU(obj);

    cpu->dtb_compatible = "marvell,xscale";
    set_feature(&cpu->env, ARM_FEATURE_V5);
    set_feature(&cpu->env, ARM_FEATURE_XSCALE);
    set_feature(&cpu->env, ARM_FEATURE_IWMMXT);
    cpu->midr = 0x69054110;
    cpu->ctr = 0xd172172;
    cpu->reset_sctlr = 0x00000078;
}

static void pxa270a1_initfn(Object *obj)
{
    ARMCPU *cpu = ARM_CPU(obj);

    cpu->dtb_compatible = "marvell,xscale";
    set_feature(&cpu->env, ARM_FEATURE_V5);
    set_feature(&cpu->env, ARM_FEATURE_XSCALE);
    set_feature(&cpu->env, ARM_FEATURE_IWMMXT);
    cpu->midr = 0x69054111;
    cpu->ctr = 0xd172172;
    cpu->reset_sctlr = 0x00000078;
}

static void pxa270b0_initfn(Object *obj)
{
    ARMCPU *cpu = ARM_CPU(obj);

    cpu->dtb_compatible = "marvell,xscale";
    set_feature(&cpu->env, ARM_FEATURE_V5);
    set_feature(&cpu->env, ARM_FEATURE_XSCALE);
    set_feature(&cpu->env, ARM_FEATURE_IWMMXT);
    cpu->midr = 0x69054112;
    cpu->ctr = 0xd172172;
    cpu->reset_sctlr = 0x00000078;
}

static void pxa270b1_initfn(Object *obj)
{
    ARMCPU *cpu = ARM_CPU(obj);

    cpu->dtb_compatible = "marvell,xscale";
    set_feature(&cpu->env, ARM_FEATURE_V5);
    set_feature(&cpu->env, ARM_FEATURE_XSCALE);
    set_feature(&cpu->env, ARM_FEATURE_IWMMXT);
    cpu->midr = 0x69054113;
    cpu->ctr = 0xd172172;
    cpu->reset_sctlr = 0x00000078;
}

static void pxa270c0_initfn(Object *obj)
{
    ARMCPU *cpu = ARM_CPU(obj);

    cpu->dtb_compatible = "marvell,xscale";
    set_feature(&cpu->env, ARM_FEATURE_V5);
    set_feature(&cpu->env, ARM_FEATURE_XSCALE);
    set_feature(&cpu->env, ARM_FEATURE_IWMMXT);
    cpu->midr = 0x69054114;
    cpu->ctr = 0xd172172;
    cpu->reset_sctlr = 0x00000078;
}

static void pxa270c5_initfn(Object *obj)
{
    ARMCPU *cpu = ARM_CPU(obj);

    cpu->dtb_compatible = "marvell,xscale";
    set_feature(&cpu->env, ARM_FEATURE_V5);
    set_feature(&cpu->env, ARM_FEATURE_XSCALE);
    set_feature(&cpu->env, ARM_FEATURE_IWMMXT);
    cpu->midr = 0x69054117;
    cpu->ctr = 0xd172172;
    cpu->reset_sctlr = 0x00000078;
}

#ifdef CONFIG_USER_ONLY
static void arm_any_initfn(Object *obj)
{
    ARMCPU *cpu = ARM_CPU(obj);
    set_feature(&cpu->env, ARM_FEATURE_V8);
    set_feature(&cpu->env, ARM_FEATURE_VFP4);
    set_feature(&cpu->env, ARM_FEATURE_NEON);
    set_feature(&cpu->env, ARM_FEATURE_THUMB2EE);
    set_feature(&cpu->env, ARM_FEATURE_V8_AES);
    set_feature(&cpu->env, ARM_FEATURE_V8_SHA1);
    set_feature(&cpu->env, ARM_FEATURE_V8_SHA256);
    set_feature(&cpu->env, ARM_FEATURE_V8_PMULL);
    set_feature(&cpu->env, ARM_FEATURE_CRC);
    cpu->midr = 0xffffffff;
}
#endif

#endif /* !defined(CONFIG_USER_ONLY) || !defined(TARGET_AARCH64) */

typedef struct ARMCPUInfo {
    const char *name;
    void (*initfn)(Object *obj);
    void (*class_init)(ObjectClass *oc, void *data);
} ARMCPUInfo;

static const ARMCPUInfo arm_cpus[] = {
#if !defined(CONFIG_USER_ONLY) || !defined(TARGET_AARCH64)
    { .name = "arm926",      .initfn = arm926_initfn },
    { .name = "arm946",      .initfn = arm946_initfn },
    { .name = "arm1026",     .initfn = arm1026_initfn },
    /* What QEMU calls "arm1136-r2" is actually the 1136 r0p2, i.e. an
     * older core than plain "arm1136". In particular this does not
     * have the v6K features.
     */
    { .name = "arm1136-r2",  .initfn = arm1136_r2_initfn },
    { .name = "arm1136",     .initfn = arm1136_initfn },
    { .name = "arm1176",     .initfn = arm1176_initfn },
    { .name = "arm11mpcore", .initfn = arm11mpcore_initfn },
    { .name = "cortex-m3",   .initfn = cortex_m3_initfn,
                             .class_init = arm_v7m_class_init },
    { .name = "cortex-m4",   .initfn = cortex_m4_initfn,
                             .class_init = arm_v7m_class_init },
    { .name = "cortex-r5",   .initfn = cortex_r5_initfn },
    { .name = "cortex-a8",   .initfn = cortex_a8_initfn },
    { .name = "cortex-a9",   .initfn = cortex_a9_initfn },
    { .name = "cortex-a15",  .initfn = cortex_a15_initfn },
    { .name = "ti925t",      .initfn = ti925t_initfn },
    { .name = "sa1100",      .initfn = sa1100_initfn },
    { .name = "sa1110",      .initfn = sa1110_initfn },
    { .name = "pxa250",      .initfn = pxa250_initfn },
    { .name = "pxa255",      .initfn = pxa255_initfn },
    { .name = "pxa260",      .initfn = pxa260_initfn },
    { .name = "pxa261",      .initfn = pxa261_initfn },
    { .name = "pxa262",      .initfn = pxa262_initfn },
    /* "pxa270" is an alias for "pxa270-a0" */
    { .name = "pxa270",      .initfn = pxa270a0_initfn },
    { .name = "pxa270-a0",   .initfn = pxa270a0_initfn },
    { .name = "pxa270-a1",   .initfn = pxa270a1_initfn },
    { .name = "pxa270-b0",   .initfn = pxa270b0_initfn },
    { .name = "pxa270-b1",   .initfn = pxa270b1_initfn },
    { .name = "pxa270-c0",   .initfn = pxa270c0_initfn },
    { .name = "pxa270-c5",   .initfn = pxa270c5_initfn },
#ifdef CONFIG_USER_ONLY
    { .name = "any",         .initfn = arm_any_initfn },
#endif
#endif
    { .name = NULL }
};

static Property arm_cpu_properties[] = {
    DEFINE_PROP_BOOL("start-powered-off", ARMCPU, start_powered_off, false),
    DEFINE_PROP_UINT32("psci-conduit", ARMCPU, psci_conduit, 0),
    DEFINE_PROP_UINT32("midr", ARMCPU, midr, 0),
    DEFINE_PROP_UINT64("mp-affinity", ARMCPU, mp_affinity, 0),
    DEFINE_PROP_END_OF_LIST()
};

<<<<<<< HEAD
=======
#ifdef CONFIG_USER_ONLY
static int arm_cpu_handle_mmu_fault(CPUState *cs, vaddr address, int rw,
                                    int mmu_idx)
{
    ARMCPU *cpu = ARM_CPU(cs);
    CPUARMState *env = &cpu->env;

    env->exception.vaddress = address;
    if (rw == 2) {
        cs->exception_index = EXCP_PREFETCH_ABORT;
    } else {
        cs->exception_index = EXCP_DATA_ABORT;
    }
    return 1;
}
#endif

>>>>>>> b01ff82c
static gchar *arm_gdb_arch_name(CPUState *cs)
{
    ARMCPU *cpu = ARM_CPU(cs);
    CPUARMState *env = &cpu->env;

    if (arm_feature(env, ARM_FEATURE_IWMMXT)) {
        return g_strdup("iwmmxt");
    }
    return g_strdup("arm");
}

static void arm_cpu_class_init(ObjectClass *oc, void *data)
{
    ARMCPUClass *acc = ARM_CPU_CLASS(oc);
    CPUClass *cc = CPU_CLASS(acc);
    DeviceClass *dc = DEVICE_CLASS(oc);

    acc->parent_realize = dc->realize;
    dc->realize = arm_cpu_realizefn;
    dc->props = arm_cpu_properties;

    acc->parent_reset = cc->reset;
    cc->reset = arm_cpu_reset;

    cc->class_by_name = arm_cpu_class_by_name;
    cc->has_work = arm_cpu_has_work;
    cc->cpu_exec_interrupt = arm_cpu_exec_interrupt;
    cc->dump_state = arm_cpu_dump_state;
    cc->set_pc = arm_cpu_set_pc;
    cc->gdb_read_register = arm_cpu_gdb_read_register;
    cc->gdb_write_register = arm_cpu_gdb_write_register;
#ifdef CONFIG_USER_ONLY
    cc->handle_mmu_fault = arm_cpu_handle_mmu_fault;
#else
    cc->do_interrupt = arm_cpu_do_interrupt;
    cc->do_unaligned_access = arm_cpu_do_unaligned_access;
    cc->get_phys_page_attrs_debug = arm_cpu_get_phys_page_attrs_debug;
    cc->asidx_from_attrs = arm_asidx_from_attrs;
    cc->vmsd = &vmstate_arm_cpu;
    cc->virtio_is_big_endian = arm_cpu_virtio_is_big_endian;
    cc->write_elf64_note = arm_cpu_write_elf64_note;
    cc->write_elf32_note = arm_cpu_write_elf32_note;
#endif
    cc->gdb_num_core_regs = 26;
    cc->gdb_core_xml_file = "arm-core.xml";
    cc->gdb_arch_name = arm_gdb_arch_name;
    cc->gdb_stop_before_watchpoint = true;
    cc->debug_excp_handler = arm_debug_excp_handler;
    cc->debug_check_watchpoint = arm_debug_check_watchpoint;

    cc->disas_set_info = arm_disas_set_info;

    /*
     * Reason: arm_cpu_initfn() calls cpu_exec_init(), which saves
     * the object in cpus -> dangling pointer after final
     * object_unref().
     *
     * Once this is fixed, the devices that create ARM CPUs should be
     * updated not to set cannot_destroy_with_object_finalize_yet,
     * unless they still screw up something else.
     */
    dc->cannot_destroy_with_object_finalize_yet = true;
}

static void cpu_register(const ARMCPUInfo *info)
{
    TypeInfo type_info = {
        .parent = TYPE_ARM_CPU,
        .instance_size = sizeof(ARMCPU),
        .instance_init = info->initfn,
        .class_size = sizeof(ARMCPUClass),
        .class_init = info->class_init,
    };

    type_info.name = g_strdup_printf("%s-" TYPE_ARM_CPU, info->name);
    type_register(&type_info);
    g_free((void *)type_info.name);
}

static const TypeInfo arm_cpu_type_info = {
    .name = TYPE_ARM_CPU,
    .parent = TYPE_CPU,
    .instance_size = sizeof(ARMCPU),
    .instance_init = arm_cpu_initfn,
    .instance_post_init = arm_cpu_post_init,
    .instance_finalize = arm_cpu_finalizefn,
    .abstract = true,
    .class_size = sizeof(ARMCPUClass),
    .class_init = arm_cpu_class_init,
};

static void arm_cpu_register_types(void)
{
    const ARMCPUInfo *info = arm_cpus;

    type_register_static(&arm_cpu_type_info);

    while (info->name) {
        cpu_register(info);
        info++;
    }
}

type_init(arm_cpu_register_types)<|MERGE_RESOLUTION|>--- conflicted
+++ resolved
@@ -1419,8 +1419,6 @@
     DEFINE_PROP_END_OF_LIST()
 };
 
-<<<<<<< HEAD
-=======
 #ifdef CONFIG_USER_ONLY
 static int arm_cpu_handle_mmu_fault(CPUState *cs, vaddr address, int rw,
                                     int mmu_idx)
@@ -1438,7 +1436,6 @@
 }
 #endif
 
->>>>>>> b01ff82c
 static gchar *arm_gdb_arch_name(CPUState *cs)
 {
     ARMCPU *cpu = ARM_CPU(cs);
