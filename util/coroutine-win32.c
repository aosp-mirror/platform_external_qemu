--- conflicted
+++ resolved
@@ -72,16 +72,7 @@
 
 Coroutine *qemu_coroutine_new(void)
 {
-<<<<<<< HEAD
-#if defined(_WIN32) && !defined(_WIN64)
-    const size_t stack_size = 1 << 18;
-#else
-    const size_t stack_size = 1 << 20;
-#endif
-
-=======
     const size_t stack_size = COROUTINE_STACK_SIZE;
->>>>>>> 0737f32d
     CoroutineWin32 *co;
 
     co = g_malloc0(sizeof(*co));
