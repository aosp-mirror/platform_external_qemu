/*
 * Win32 implementation for mutex/cond/thread functions
 *
 * Copyright Red Hat, Inc. 2010
 *
 * Author:
 *  Paolo Bonzini <pbonzini@redhat.com>
 *
 * This work is licensed under the terms of the GNU GPL, version 2 or later.
 * See the COPYING file in the top-level directory.
 *
 */
#include "qemu/osdep.h"
#include "qemu-common.h"
#include "qemu/abort.h"
#include "qemu/thread.h"
#include "qemu/notify.h"
#include <process.h>

#if defined(CONFIG_ANDROID)
#include "android-qemu2-glue/looper-qemu.h"
#include "android/crashreport/crash-handler.h"
#endif

static bool name_threads;

static QemuThreadSetupFunc thread_setup_func;

void qemu_thread_register_setup_callback(QemuThreadSetupFunc setup_func)
{
    thread_setup_func = setup_func;
}

void qemu_thread_naming(bool enable)
{
    /* But note we don't actually name them on Windows yet */
    name_threads = enable;

    fprintf(stderr, "qemu: thread naming not supported on this host\n");
}

static void error_exit(int err, const char *msg)
{
    char *pstr;

    FormatMessage(FORMAT_MESSAGE_FROM_SYSTEM | FORMAT_MESSAGE_ALLOCATE_BUFFER,
                  NULL, err, 0, (LPTSTR)&pstr, 2, NULL);
<<<<<<< HEAD
    fprintf(stderr, "qemu: %s: %s\n", msg, pstr);
#ifdef CONFIG_ANDROID
    crashhandler_die_format(
                "Internal error in %s: %s (%d)",
                msg, pstr, err);
#else
    LocalFree(pstr);
    abort();
#endif
=======
    qemu_abort("qemu: %s: %s\n", msg, pstr);
>>>>>>> b01ff82c
}

void qemu_mutex_init(QemuMutex *mutex)
{
    mutex->owner = 0;
    InitializeCriticalSection(&mutex->lock);
}

void qemu_mutex_destroy(QemuMutex *mutex)
{
    assert(mutex->owner == 0);
    DeleteCriticalSection(&mutex->lock);
}

void qemu_mutex_lock(QemuMutex *mutex)
{
    EnterCriticalSection(&mutex->lock);

    /* Win32 CRITICAL_SECTIONs are recursive.  Assert that we're not
     * using them as such.
     */
    assert(mutex->owner == 0);
    mutex->owner = GetCurrentThreadId();
}

int qemu_mutex_trylock(QemuMutex *mutex)
{
    int owned;

    owned = TryEnterCriticalSection(&mutex->lock);
    if (owned) {
        assert(mutex->owner == 0);
        mutex->owner = GetCurrentThreadId();
    }
    return !owned;
}

void qemu_mutex_unlock(QemuMutex *mutex)
{
    assert(mutex->owner == GetCurrentThreadId());
    mutex->owner = 0;
    LeaveCriticalSection(&mutex->lock);
}

void qemu_cond_init(QemuCond *cond)
{
    memset(cond, 0, sizeof(*cond));

    cond->sema = CreateSemaphore(NULL, 0, LONG_MAX, NULL);
    if (!cond->sema) {
        error_exit(GetLastError(), __func__);
    }
    cond->continue_event = CreateEvent(NULL,    /* security */
                                       FALSE,   /* auto-reset */
                                       FALSE,   /* not signaled */
                                       NULL);   /* name */
    if (!cond->continue_event) {
        error_exit(GetLastError(), __func__);
    }
}

void qemu_cond_destroy(QemuCond *cond)
{
    BOOL result;
    result = CloseHandle(cond->continue_event);
    if (!result) {
        error_exit(GetLastError(), __func__);
    }
    cond->continue_event = 0;
    result = CloseHandle(cond->sema);
    if (!result) {
        error_exit(GetLastError(), __func__);
    }
    cond->sema = 0;
}

void qemu_cond_signal(QemuCond *cond)
{
    DWORD result;

    /*
     * Signal only when there are waiters.  cond->waiters is
     * incremented by pthread_cond_wait under the external lock,
     * so we are safe about that.
     */
    if (cond->waiters == 0) {
        return;
    }

    /*
     * Waiting threads decrement it outside the external lock, but
     * only if another thread is executing pthread_cond_broadcast and
     * has the mutex.  So, it also cannot be decremented concurrently
     * with this particular access.
     */
    cond->target = cond->waiters - 1;
    result = SignalObjectAndWait(cond->sema, cond->continue_event,
                                 INFINITE, FALSE);
    if (result == WAIT_ABANDONED || result == WAIT_FAILED) {
        error_exit(GetLastError(), __func__);
    }
}

void qemu_cond_broadcast(QemuCond *cond)
{
    BOOLEAN result;
    /*
     * As in pthread_cond_signal, access to cond->waiters and
     * cond->target is locked via the external mutex.
     */
    if (cond->waiters == 0) {
        return;
    }

    cond->target = 0;
    result = ReleaseSemaphore(cond->sema, cond->waiters, NULL);
    if (!result) {
        error_exit(GetLastError(), __func__);
    }

    /*
     * At this point all waiters continue. Each one takes its
     * slice of the semaphore. Now it's our turn to wait: Since
     * the external mutex is held, no thread can leave cond_wait,
     * yet. For this reason, we can be sure that no thread gets
     * a chance to eat *more* than one slice. OTOH, it means
     * that the last waiter must send us a wake-up.
     */
    WaitForSingleObject(cond->continue_event, INFINITE);
}

void qemu_cond_wait(QemuCond *cond, QemuMutex *mutex)
{
    /*
     * This access is protected under the mutex.
     */
    cond->waiters++;

    /*
     * Unlock external mutex and wait for signal.
     * NOTE: we've held mutex locked long enough to increment
     * waiters count above, so there's no problem with
     * leaving mutex unlocked before we wait on semaphore.
     */
    qemu_mutex_unlock(mutex);
    WaitForSingleObject(cond->sema, INFINITE);

    /* Now waiters must rendez-vous with the signaling thread and
     * let it continue.  For cond_broadcast this has heavy contention
     * and triggers thundering herd.  So goes life.
     *
     * Decrease waiters count.  The mutex is not taken, so we have
     * to do this atomically.
     *
     * All waiters contend for the mutex at the end of this function
     * until the signaling thread relinquishes it.  To ensure
     * each waiter consumes exactly one slice of the semaphore,
     * the signaling thread stops until it is told by the last
     * waiter that it can go on.
     */
    if (InterlockedDecrement(&cond->waiters) == cond->target) {
        SetEvent(cond->continue_event);
    }

    qemu_mutex_lock(mutex);
}

void qemu_sem_init(QemuSemaphore *sem, int init)
{
    /* Manual reset.  */
    sem->sema = CreateSemaphore(NULL, init, LONG_MAX, NULL);
}

void qemu_sem_destroy(QemuSemaphore *sem)
{
    CloseHandle(sem->sema);
}

void qemu_sem_post(QemuSemaphore *sem)
{
    ReleaseSemaphore(sem->sema, 1, NULL);
}

int qemu_sem_timedwait(QemuSemaphore *sem, int ms)
{
    int rc = WaitForSingleObject(sem->sema, ms);
    if (rc == WAIT_OBJECT_0) {
        return 0;
    }
    if (rc != WAIT_TIMEOUT) {
        error_exit(GetLastError(), __func__);
    }
    return -1;
}

void qemu_sem_wait(QemuSemaphore *sem)
{
    if (WaitForSingleObject(sem->sema, INFINITE) != WAIT_OBJECT_0) {
        error_exit(GetLastError(), __func__);
    }
}

/* Wrap a Win32 manual-reset event with a fast userspace path.  The idea
 * is to reset the Win32 event lazily, as part of a test-reset-test-wait
 * sequence.  Such a sequence is, indeed, how QemuEvents are used by
 * RCU and other subsystems!
 *
 * Valid transitions:
 * - free->set, when setting the event
 * - busy->set, when setting the event, followed by futex_wake
 * - set->free, when resetting the event
 * - free->busy, when waiting
 *
 * set->busy does not happen (it can be observed from the outside but
 * it really is set->free->busy).
 *
 * busy->free provably cannot happen; to enforce it, the set->free transition
 * is done with an OR, which becomes a no-op if the event has concurrently
 * transitioned to free or busy (and is faster than cmpxchg).
 */

#define EV_SET         0
#define EV_FREE        1
#define EV_BUSY       -1

void qemu_event_init(QemuEvent *ev, bool init)
{
    /* Manual reset.  */
    ev->event = CreateEvent(NULL, TRUE, TRUE, NULL);
    ev->value = (init ? EV_SET : EV_FREE);
}

void qemu_event_destroy(QemuEvent *ev)
{
    CloseHandle(ev->event);
}

void qemu_event_set(QemuEvent *ev)
{
    if (atomic_mb_read(&ev->value) != EV_SET) {
        if (atomic_xchg(&ev->value, EV_SET) == EV_BUSY) {
            /* There were waiters, wake them up.  */
            SetEvent(ev->event);
        }
    }
}

void qemu_event_reset(QemuEvent *ev)
{
    if (atomic_mb_read(&ev->value) == EV_SET) {
        /* If there was a concurrent reset (or even reset+wait),
         * do nothing.  Otherwise change EV_SET->EV_FREE.
         */
        atomic_or(&ev->value, EV_FREE);
    }
}

void qemu_event_wait(QemuEvent *ev)
{
    unsigned value;

    value = atomic_mb_read(&ev->value);
    if (value != EV_SET) {
        if (value == EV_FREE) {
            /* qemu_event_set is not yet going to call SetEvent, but we are
             * going to do another check for EV_SET below when setting EV_BUSY.
             * At that point it is safe to call WaitForSingleObject.
             */
            ResetEvent(ev->event);

            /* Tell qemu_event_set that there are waiters.  No need to retry
             * because there cannot be a concurent busy->free transition.
             * After the CAS, the event will be either set or busy.
             */
            if (atomic_cmpxchg(&ev->value, EV_FREE, EV_BUSY) == EV_SET) {
                value = EV_SET;
            } else {
                value = EV_BUSY;
            }
        }
        if (value == EV_BUSY) {
            WaitForSingleObject(ev->event, INFINITE);
        }
    }
}

struct QemuThreadData {
    /* Passed to win32_start_routine.  */
    void             *(*start_routine)(void *);
    void             *arg;
    short             mode;
    NotifierList      exit;

    /* Only used for joinable threads. */
    bool              exited;
    void             *ret;
    CRITICAL_SECTION  cs;
};

static bool atexit_registered;
static NotifierList main_thread_exit;

static __thread QemuThreadData *qemu_thread_data;

static void run_main_thread_exit(void)
{
    notifier_list_notify(&main_thread_exit, NULL);
}

void qemu_thread_atexit_add(Notifier *notifier)
{
    if (!qemu_thread_data) {
        if (!atexit_registered) {
            atexit_registered = true;
            atexit(run_main_thread_exit);
        }
        notifier_list_add(&main_thread_exit, notifier);
    } else {
        notifier_list_add(&qemu_thread_data->exit, notifier);
    }
}

void qemu_thread_atexit_remove(Notifier *notifier)
{
    notifier_remove(notifier);
}

static unsigned __stdcall win32_start_routine(void *arg)
{
    QemuThreadData *data = (QemuThreadData *) arg;
    void *(*start_routine)(void *) = data->start_routine;
    void *thread_arg = data->arg;

    qemu_thread_data = data;
<<<<<<< HEAD
#if defined(CONFIG_ANDROID)
    /* Ensure AndroidEmu timers and looper work correctly on this thread. */
    qemu_looper_setForThread();
#endif
=======

    if (thread_setup_func)
        (*thread_setup_func)();

>>>>>>> b01ff82c
    qemu_thread_exit(start_routine(thread_arg));
    abort();
}

void qemu_thread_exit(void *arg)
{
    QemuThreadData *data = qemu_thread_data;

    notifier_list_notify(&data->exit, NULL);
    if (data->mode == QEMU_THREAD_JOINABLE) {
        data->ret = arg;
        EnterCriticalSection(&data->cs);
        data->exited = true;
        LeaveCriticalSection(&data->cs);
    } else {
        g_free(data);
    }
    _endthreadex(0);
}

void *qemu_thread_join(QemuThread *thread)
{
    QemuThreadData *data;
    void *ret;
    HANDLE handle;

    data = thread->data;
    if (data->mode == QEMU_THREAD_DETACHED) {
        return NULL;
    }

    /*
     * Because multiple copies of the QemuThread can exist via
     * qemu_thread_get_self, we need to store a value that cannot
     * leak there.  The simplest, non racy way is to store the TID,
     * discard the handle that _beginthreadex gives back, and
     * get another copy of the handle here.
     */
    handle = qemu_thread_get_handle(thread);
    if (handle) {
        WaitForSingleObject(handle, INFINITE);
        CloseHandle(handle);
    }
    ret = data->ret;
    DeleteCriticalSection(&data->cs);
    g_free(data);
    return ret;
}

void qemu_thread_create(QemuThread *thread, const char *name,
                       void *(*start_routine)(void *),
                       void *arg, int mode)
{
    HANDLE hThread;
    struct QemuThreadData *data;

    data = g_malloc(sizeof *data);
    data->start_routine = start_routine;
    data->arg = arg;
    data->mode = mode;
    data->exited = false;
    notifier_list_init(&data->exit);

    if (data->mode != QEMU_THREAD_DETACHED) {
        InitializeCriticalSection(&data->cs);
    }

    hThread = (HANDLE) _beginthreadex(NULL, 0, win32_start_routine,
                                      data, 0, &thread->tid);
    if (!hThread) {
        error_exit(GetLastError(), __func__);
    }
    CloseHandle(hThread);
    thread->data = data;
}

void qemu_thread_get_self(QemuThread *thread)
{
    thread->data = qemu_thread_data;
    thread->tid = GetCurrentThreadId();
}

HANDLE qemu_thread_get_handle(QemuThread *thread)
{
    QemuThreadData *data;
    HANDLE handle;

    data = thread->data;
    if (data->mode == QEMU_THREAD_DETACHED) {
        return NULL;
    }

    EnterCriticalSection(&data->cs);
    if (!data->exited) {
        handle = OpenThread(SYNCHRONIZE | THREAD_SUSPEND_RESUME, FALSE,
                            thread->tid);
    } else {
        handle = NULL;
    }
    LeaveCriticalSection(&data->cs);
    return handle;
}

bool qemu_thread_is_self(QemuThread *thread)
{
    return GetCurrentThreadId() == thread->tid;
}<|MERGE_RESOLUTION|>--- conflicted
+++ resolved
@@ -17,11 +17,6 @@
 #include "qemu/notify.h"
 #include <process.h>
 
-#if defined(CONFIG_ANDROID)
-#include "android-qemu2-glue/looper-qemu.h"
-#include "android/crashreport/crash-handler.h"
-#endif
-
 static bool name_threads;
 
 static QemuThreadSetupFunc thread_setup_func;
@@ -45,19 +40,7 @@
 
     FormatMessage(FORMAT_MESSAGE_FROM_SYSTEM | FORMAT_MESSAGE_ALLOCATE_BUFFER,
                   NULL, err, 0, (LPTSTR)&pstr, 2, NULL);
-<<<<<<< HEAD
-    fprintf(stderr, "qemu: %s: %s\n", msg, pstr);
-#ifdef CONFIG_ANDROID
-    crashhandler_die_format(
-                "Internal error in %s: %s (%d)",
-                msg, pstr, err);
-#else
-    LocalFree(pstr);
-    abort();
-#endif
-=======
     qemu_abort("qemu: %s: %s\n", msg, pstr);
->>>>>>> b01ff82c
 }
 
 void qemu_mutex_init(QemuMutex *mutex)
@@ -392,17 +375,10 @@
     void *thread_arg = data->arg;
 
     qemu_thread_data = data;
-<<<<<<< HEAD
-#if defined(CONFIG_ANDROID)
-    /* Ensure AndroidEmu timers and looper work correctly on this thread. */
-    qemu_looper_setForThread();
-#endif
-=======
 
     if (thread_setup_func)
         (*thread_setup_func)();
 
->>>>>>> b01ff82c
     qemu_thread_exit(start_routine(thread_arg));
     abort();
 }
