/*
 * Win32 implementation for mutex/cond/thread functions
 *
 * Copyright Red Hat, Inc. 2010
 *
 * Author:
 *  Paolo Bonzini <pbonzini@redhat.com>
 *
 * This work is licensed under the terms of the GNU GPL, version 2 or later.
 * See the COPYING file in the top-level directory.
 *
 */

#ifndef _WIN32_WINNT
#define _WIN32_WINNT 0x0600
#endif

#include "qemu/osdep.h"
#include "qemu-common.h"
#include "qemu/abort.h"
#include "qemu/thread.h"
#include "qemu/thread_local.h"
#include "qemu/notify.h"
<<<<<<< HEAD
#include "sysemu/sysemu.h"
=======
#include "trace.h"
>>>>>>> 4743c235
#include <process.h>

static bool name_threads;

static QemuThreadSetupFunc thread_setup_func;

void qemu_thread_register_setup_callback(QemuThreadSetupFunc setup_func)
{
    thread_setup_func = setup_func;
}

void qemu_thread_naming(bool enable)
{
    /* But note we don't actually name them on Windows yet */
    name_threads = enable;

    fprintf(stderr, "qemu: thread naming not supported on this host\n");
}

static void error_exit(int err, const char *msg)
{
    char *pstr;

    FormatMessage(FORMAT_MESSAGE_FROM_SYSTEM | FORMAT_MESSAGE_ALLOCATE_BUFFER,
                  NULL, err, 0, (LPTSTR)&pstr, 2, NULL);
    qemu_abort("qemu: %s: %s\n", msg, pstr);
}

void qemu_mutex_init(QemuMutex *mutex)
{
    InitializeSRWLock(&mutex->lock);
    mutex->initialized = true;
}

void qemu_mutex_destroy(QemuMutex *mutex)
{
<<<<<<< HEAD
=======
    assert(mutex->initialized);
    mutex->initialized = false;
    InitializeSRWLock(&mutex->lock);
>>>>>>> 4743c235
}

void qemu_mutex_lock_impl(QemuMutex *mutex, const char *file, const int line)
{
    assert(mutex->initialized);
    trace_qemu_mutex_lock(mutex, file, line);

    AcquireSRWLockExclusive(&mutex->lock);
    trace_qemu_mutex_locked(mutex, file, line);
}

int qemu_mutex_trylock_impl(QemuMutex *mutex, const char *file, const int line)
{
<<<<<<< HEAD
    return !TryAcquireSRWLockExclusive(&mutex->lock);
=======
    int owned;

    assert(mutex->initialized);
    owned = TryAcquireSRWLockExclusive(&mutex->lock);
    if (owned) {
        trace_qemu_mutex_locked(mutex, file, line);
        return 0;
    }
    return -EBUSY;
>>>>>>> 4743c235
}

void qemu_mutex_unlock_impl(QemuMutex *mutex, const char *file, const int line)
{
    assert(mutex->initialized);
    trace_qemu_mutex_unlock(mutex, file, line);
    ReleaseSRWLockExclusive(&mutex->lock);
}

<<<<<<< HEAD
void qemu_cond_init(QemuCond *cond)
{
    InitializeConditionVariable(&cond->cv);
=======
void qemu_rec_mutex_init(QemuRecMutex *mutex)
{
    InitializeCriticalSection(&mutex->lock);
    mutex->initialized = true;
}

void qemu_rec_mutex_destroy(QemuRecMutex *mutex)
{
    assert(mutex->initialized);
    mutex->initialized = false;
    DeleteCriticalSection(&mutex->lock);
>>>>>>> 4743c235
}

void qemu_cond_destroy(QemuCond *cond)
{
<<<<<<< HEAD
=======
    assert(mutex->initialized);
    EnterCriticalSection(&mutex->lock);
>>>>>>> 4743c235
}

void qemu_cond_signal(QemuCond *cond)
{
<<<<<<< HEAD
    WakeConditionVariable(&cond->cv);
=======
    assert(mutex->initialized);
    return !TryEnterCriticalSection(&mutex->lock);
>>>>>>> 4743c235
}

void qemu_cond_broadcast(QemuCond *cond)
{
<<<<<<< HEAD
    WakeAllConditionVariable(&cond->cv);
=======
    assert(mutex->initialized);
    LeaveCriticalSection(&mutex->lock);
>>>>>>> 4743c235
}

void qemu_cond_wait(QemuCond *cond, QemuMutex *mutex)
{
<<<<<<< HEAD
    SleepConditionVariableSRW(&cond->cv, &mutex->lock, INFINITE, 0);
=======
    memset(cond, 0, sizeof(*cond));
    InitializeConditionVariable(&cond->var);
    cond->initialized = true;
>>>>>>> 4743c235
}
void qemu_rec_mutex_init(QemuRecMutex *mutex)
{
<<<<<<< HEAD
    InitializeCriticalSection(&mutex->lock);
=======
    assert(cond->initialized);
    cond->initialized = false;
    InitializeConditionVariable(&cond->var);
>>>>>>> 4743c235
}

void qemu_rec_mutex_destroy(QemuRecMutex *mutex)
{
<<<<<<< HEAD
    DeleteCriticalSection(&mutex->lock);
=======
    assert(cond->initialized);
    WakeConditionVariable(&cond->var);
>>>>>>> 4743c235
}

void qemu_rec_mutex_lock(QemuRecMutex *mutex)
{
<<<<<<< HEAD
    EnterCriticalSection(&mutex->lock);
}

void qemu_rec_mutex_unlock(QemuRecMutex *mutex)
{
    LeaveCriticalSection(&mutex->lock);
=======
    assert(cond->initialized);
    WakeAllConditionVariable(&cond->var);
}

void qemu_cond_wait_impl(QemuCond *cond, QemuMutex *mutex, const char *file, const int line)
{
    assert(cond->initialized);
    trace_qemu_mutex_unlock(mutex, file, line);
    SleepConditionVariableSRW(&cond->var, &mutex->lock, INFINITE, 0);
    trace_qemu_mutex_locked(mutex, file, line);
>>>>>>> 4743c235
}

void qemu_sem_init(QemuSemaphore *sem, int init)
{
    /* Manual reset.  */
    sem->sema = CreateSemaphore(NULL, init, LONG_MAX, NULL);
    sem->initialized = true;
}

void qemu_sem_destroy(QemuSemaphore *sem)
{
    assert(sem->initialized);
    sem->initialized = false;
    CloseHandle(sem->sema);
}

void qemu_sem_post(QemuSemaphore *sem)
{
    assert(sem->initialized);
    ReleaseSemaphore(sem->sema, 1, NULL);
}

int qemu_sem_timedwait(QemuSemaphore *sem, int ms)
{
    int rc;

    assert(sem->initialized);
    rc = WaitForSingleObject(sem->sema, ms);
    if (rc == WAIT_OBJECT_0) {
        return 0;
    }
    if (rc != WAIT_TIMEOUT) {
        error_exit(GetLastError(), __func__);
    }
    return -1;
}

void qemu_sem_wait(QemuSemaphore *sem)
{
    assert(sem->initialized);
    if (WaitForSingleObject(sem->sema, INFINITE) != WAIT_OBJECT_0) {
        error_exit(GetLastError(), __func__);
    }
}

/* Wrap a Win32 manual-reset event with a fast userspace path.  The idea
 * is to reset the Win32 event lazily, as part of a test-reset-test-wait
 * sequence.  Such a sequence is, indeed, how QemuEvents are used by
 * RCU and other subsystems!
 *
 * Valid transitions:
 * - free->set, when setting the event
 * - busy->set, when setting the event, followed by SetEvent
 * - set->free, when resetting the event
 * - free->busy, when waiting
 *
 * set->busy does not happen (it can be observed from the outside but
 * it really is set->free->busy).
 *
 * busy->free provably cannot happen; to enforce it, the set->free transition
 * is done with an OR, which becomes a no-op if the event has concurrently
 * transitioned to free or busy (and is faster than cmpxchg).
 */

#define EV_SET         0
#define EV_FREE        1
#define EV_BUSY       -1

void qemu_event_init(QemuEvent *ev, bool init)
{
    /* Manual reset.  */
    ev->event = CreateEvent(NULL, TRUE, TRUE, NULL);
    ev->value = (init ? EV_SET : EV_FREE);
    ev->initialized = true;
}

void qemu_event_destroy(QemuEvent *ev)
{
    assert(ev->initialized);
    ev->initialized = false;
    CloseHandle(ev->event);
}

void qemu_event_set(QemuEvent *ev)
{
    assert(ev->initialized);
    /* qemu_event_set has release semantics, but because it *loads*
     * ev->value we need a full memory barrier here.
     */
    smp_mb();
    if (atomic_read(&ev->value) != EV_SET) {
        if (atomic_xchg(&ev->value, EV_SET) == EV_BUSY) {
            /* There were waiters, wake them up.  */
            SetEvent(ev->event);
        }
    }
}

void qemu_event_reset(QemuEvent *ev)
{
    unsigned value;

    assert(ev->initialized);
    value = atomic_read(&ev->value);
    smp_mb_acquire();
    if (value == EV_SET) {
        /* If there was a concurrent reset (or even reset+wait),
         * do nothing.  Otherwise change EV_SET->EV_FREE.
         */
        atomic_or(&ev->value, EV_FREE);
    }
}

void qemu_event_wait(QemuEvent *ev)
{
    unsigned value;

    assert(ev->initialized);
    value = atomic_read(&ev->value);
    smp_mb_acquire();
    if (value != EV_SET) {
        if (value == EV_FREE) {
            /* qemu_event_set is not yet going to call SetEvent, but we are
             * going to do another check for EV_SET below when setting EV_BUSY.
             * At that point it is safe to call WaitForSingleObject.
             */
            ResetEvent(ev->event);

            /* Tell qemu_event_set that there are waiters.  No need to retry
             * because there cannot be a concurent busy->free transition.
             * After the CAS, the event will be either set or busy.
             */
            if (atomic_cmpxchg(&ev->value, EV_FREE, EV_BUSY) == EV_SET) {
                value = EV_SET;
            } else {
                value = EV_BUSY;
            }
        }
        if (value == EV_BUSY) {
            WaitForSingleObject(ev->event, INFINITE);
        }
    }
}

struct QemuThreadData {
    /* Passed to win32_start_routine.  */
    void             *(*start_routine)(void *);
    void             *arg;
    short             mode;
    NotifierList      exit;

    /* Only used for joinable threads. */
    bool              exited;
    void             *ret;
    QemuMutex         mtx;
};

static QEMU_THREAD_LOCAL_DECLARE(QemuThreadData*, qemu_thread_data);

void qemu_thread_atexit_add(Notifier *notifier)
{
    QemuThreadData* thread_data = QEMU_THREAD_LOCAL_GET(qemu_thread_data);
    if (!thread_data) {
        qemu_add_exit_notifier(notifier);
    } else {
        notifier_list_add(&thread_data->exit, notifier);
    }
}

void qemu_thread_atexit_remove(Notifier *notifier)
{
    notifier_remove(notifier);
}

static unsigned __stdcall win32_start_routine(void *arg)
{
    QemuThreadData *data = (QemuThreadData *) arg;
    void *(*start_routine)(void *) = data->start_routine;
    void *thread_arg = data->arg;

    QEMU_THREAD_LOCAL_SET(qemu_thread_data, data);

    if (thread_setup_func)
        (*thread_setup_func)();

    qemu_thread_exit(start_routine(thread_arg));
    abort();
}

void qemu_thread_exit(void *arg)
{
    QemuThreadData *data = QEMU_THREAD_LOCAL_GET(qemu_thread_data);

    notifier_list_notify(&data->exit, NULL);
    if (data->mode == QEMU_THREAD_JOINABLE) {
        data->ret = arg;
        qemu_mutex_lock(&data->mtx);
        data->exited = true;
        qemu_mutex_unlock(&data->mtx);
    } else {
        g_free(data);
    }
    _endthreadex(0);
}

void *qemu_thread_join(QemuThread *thread)
{
    QemuThreadData *data;
    void *ret;
    HANDLE handle;

    data = thread->data;
    if (data->mode == QEMU_THREAD_DETACHED) {
        return NULL;
    }

    /*
     * Because multiple copies of the QemuThread can exist via
     * qemu_thread_get_self, we need to store a value that cannot
     * leak there.  The simplest, non racy way is to store the TID,
     * discard the handle that _beginthreadex gives back, and
     * get another copy of the handle here.
     */
    handle = qemu_thread_get_handle(thread);
    if (handle) {
        WaitForSingleObject(handle, INFINITE);
        CloseHandle(handle);
    }
    ret = data->ret;
    qemu_mutex_destroy(&data->mtx);
    g_free(data);
    return ret;
}

void qemu_thread_create(QemuThread *thread, const char *name,
                       void *(*start_routine)(void *),
                       void *arg, int mode)
{
    HANDLE hThread;
    struct QemuThreadData *data;

    data = g_malloc(sizeof *data);
    data->start_routine = start_routine;
    data->arg = arg;
    data->mode = mode;
    data->exited = false;
    notifier_list_init(&data->exit);

    if (data->mode != QEMU_THREAD_DETACHED) {
        qemu_mutex_init(&data->mtx);
    }

    hThread = (HANDLE) _beginthreadex(NULL, 0, win32_start_routine,
                                      data, 0, &thread->tid);
    if (!hThread) {
        error_exit(GetLastError(), __func__);
    }
    CloseHandle(hThread);
    thread->data = data;
}

void qemu_thread_get_self(QemuThread *thread)
{
    thread->data = QEMU_THREAD_LOCAL_GET(qemu_thread_data);
    thread->tid = GetCurrentThreadId();
}

HANDLE qemu_thread_get_handle(QemuThread *thread)
{
    QemuThreadData *data;
    HANDLE handle;

    data = thread->data;
    if (data->mode == QEMU_THREAD_DETACHED) {
        return NULL;
    }

    qemu_mutex_lock(&data->mtx);
    if (!data->exited) {
        handle = OpenThread(SYNCHRONIZE | THREAD_SUSPEND_RESUME |
                            THREAD_SET_CONTEXT, FALSE, thread->tid);
    } else {
        handle = NULL;
    }
    qemu_mutex_unlock(&data->mtx);
    return handle;
}

bool qemu_thread_is_self(QemuThread *thread)
{
    return GetCurrentThreadId() == thread->tid;
}<|MERGE_RESOLUTION|>--- conflicted
+++ resolved
@@ -21,11 +21,7 @@
 #include "qemu/thread.h"
 #include "qemu/thread_local.h"
 #include "qemu/notify.h"
-<<<<<<< HEAD
 #include "sysemu/sysemu.h"
-=======
-#include "trace.h"
->>>>>>> 4743c235
 #include <process.h>
 
 static bool name_threads;
@@ -62,52 +58,35 @@
 
 void qemu_mutex_destroy(QemuMutex *mutex)
 {
-<<<<<<< HEAD
-=======
     assert(mutex->initialized);
     mutex->initialized = false;
     InitializeSRWLock(&mutex->lock);
->>>>>>> 4743c235
 }
 
 void qemu_mutex_lock_impl(QemuMutex *mutex, const char *file, const int line)
 {
     assert(mutex->initialized);
-    trace_qemu_mutex_lock(mutex, file, line);
-
     AcquireSRWLockExclusive(&mutex->lock);
-    trace_qemu_mutex_locked(mutex, file, line);
 }
 
 int qemu_mutex_trylock_impl(QemuMutex *mutex, const char *file, const int line)
 {
-<<<<<<< HEAD
-    return !TryAcquireSRWLockExclusive(&mutex->lock);
-=======
     int owned;
 
     assert(mutex->initialized);
     owned = TryAcquireSRWLockExclusive(&mutex->lock);
     if (owned) {
-        trace_qemu_mutex_locked(mutex, file, line);
         return 0;
     }
     return -EBUSY;
->>>>>>> 4743c235
 }
 
 void qemu_mutex_unlock_impl(QemuMutex *mutex, const char *file, const int line)
 {
     assert(mutex->initialized);
-    trace_qemu_mutex_unlock(mutex, file, line);
     ReleaseSRWLockExclusive(&mutex->lock);
 }
 
-<<<<<<< HEAD
-void qemu_cond_init(QemuCond *cond)
-{
-    InitializeConditionVariable(&cond->cv);
-=======
 void qemu_rec_mutex_init(QemuRecMutex *mutex)
 {
     InitializeCriticalSection(&mutex->lock);
@@ -119,79 +98,48 @@
     assert(mutex->initialized);
     mutex->initialized = false;
     DeleteCriticalSection(&mutex->lock);
->>>>>>> 4743c235
-}
-
-void qemu_cond_destroy(QemuCond *cond)
-{
-<<<<<<< HEAD
-=======
+}
+
+void qemu_rec_mutex_lock(QemuRecMutex *mutex)
+{
     assert(mutex->initialized);
     EnterCriticalSection(&mutex->lock);
->>>>>>> 4743c235
-}
-
-void qemu_cond_signal(QemuCond *cond)
-{
-<<<<<<< HEAD
-    WakeConditionVariable(&cond->cv);
-=======
+}
+
+int qemu_rec_mutex_trylock(QemuRecMutex *mutex)
+{
     assert(mutex->initialized);
     return !TryEnterCriticalSection(&mutex->lock);
->>>>>>> 4743c235
-}
-
-void qemu_cond_broadcast(QemuCond *cond)
-{
-<<<<<<< HEAD
-    WakeAllConditionVariable(&cond->cv);
-=======
+}
+
+void qemu_rec_mutex_unlock(QemuRecMutex *mutex)
+{
     assert(mutex->initialized);
     LeaveCriticalSection(&mutex->lock);
->>>>>>> 4743c235
-}
-
-void qemu_cond_wait(QemuCond *cond, QemuMutex *mutex)
-{
-<<<<<<< HEAD
-    SleepConditionVariableSRW(&cond->cv, &mutex->lock, INFINITE, 0);
-=======
+}
+
+void qemu_cond_init(QemuCond *cond)
+{
     memset(cond, 0, sizeof(*cond));
     InitializeConditionVariable(&cond->var);
     cond->initialized = true;
->>>>>>> 4743c235
-}
-void qemu_rec_mutex_init(QemuRecMutex *mutex)
-{
-<<<<<<< HEAD
-    InitializeCriticalSection(&mutex->lock);
-=======
+}
+
+void qemu_cond_destroy(QemuCond *cond)
+{
     assert(cond->initialized);
     cond->initialized = false;
     InitializeConditionVariable(&cond->var);
->>>>>>> 4743c235
-}
-
-void qemu_rec_mutex_destroy(QemuRecMutex *mutex)
-{
-<<<<<<< HEAD
-    DeleteCriticalSection(&mutex->lock);
-=======
+}
+
+void qemu_cond_signal(QemuCond *cond)
+{
     assert(cond->initialized);
     WakeConditionVariable(&cond->var);
->>>>>>> 4743c235
-}
-
-void qemu_rec_mutex_lock(QemuRecMutex *mutex)
-{
-<<<<<<< HEAD
-    EnterCriticalSection(&mutex->lock);
-}
-
-void qemu_rec_mutex_unlock(QemuRecMutex *mutex)
-{
-    LeaveCriticalSection(&mutex->lock);
-=======
+}
+
+void qemu_cond_broadcast(QemuCond *cond)
+{
     assert(cond->initialized);
     WakeAllConditionVariable(&cond->var);
 }
@@ -199,10 +147,7 @@
 void qemu_cond_wait_impl(QemuCond *cond, QemuMutex *mutex, const char *file, const int line)
 {
     assert(cond->initialized);
-    trace_qemu_mutex_unlock(mutex, file, line);
     SleepConditionVariableSRW(&cond->var, &mutex->lock, INFINITE, 0);
-    trace_qemu_mutex_locked(mutex, file, line);
->>>>>>> 4743c235
 }
 
 void qemu_sem_init(QemuSemaphore *sem, int init)
