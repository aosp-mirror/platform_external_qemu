/*
 *  MIPS emulation for qemu: CPU initialisation routines.
 *
 *  Copyright (c) 2004-2005 Jocelyn Mayer
 *  Copyright (c) 2007 Herve Poussineau
 *
 * This library is free software; you can redistribute it and/or
 * modify it under the terms of the GNU Lesser General Public
 * License as published by the Free Software Foundation; either
 * version 2 of the License, or (at your option) any later version.
 *
 * This library is distributed in the hope that it will be useful,
 * but WITHOUT ANY WARRANTY; without even the implied warranty of
 * MERCHANTABILITY or FITNESS FOR A PARTICULAR PURPOSE.  See the GNU
 * Lesser General Public License for more details.
 *
 * You should have received a copy of the GNU Lesser General Public
 * License along with this library; if not, see <http://www.gnu.org/licenses/>.
 */

/* CPU / CPU family specific config register values. */

/* Have config1, uncached coherency */
#define MIPS_CONFIG0                                              \
  ((1U << CP0C0_M) | (0x2 << CP0C0_K0))

/* Have config2, no coprocessor2 attached, no MDMX support attached,
   no performance counters, watch registers present,
   no code compression, EJTAG present, no FPU */
#define MIPS_CONFIG1                                              \
((1U << CP0C1_M) |                                                \
 (0 << CP0C1_C2) | (0 << CP0C1_MD) | (0 << CP0C1_PC) |            \
 (1 << CP0C1_WR) | (0 << CP0C1_CA) | (1 << CP0C1_EP) |            \
 (0 << CP0C1_FP))

/* Have config3, no tertiary/secondary caches implemented */
#define MIPS_CONFIG2                                              \
((1U << CP0C2_M))

/* No config4, no DSP ASE, no large physaddr (PABITS),
   no external interrupt controller, no vectored interrupts,
   no 1kb pages, no SmartMIPS ASE, no trace logic */
#define MIPS_CONFIG3                                              \
((0 << CP0C3_M) | (0 << CP0C3_DSPP) | (0 << CP0C3_LPA) |          \
 (0 << CP0C3_VEIC) | (0 << CP0C3_VInt) | (0 << CP0C3_SP) |        \
 (0 << CP0C3_SM) | (0 << CP0C3_TL))

#define MIPS_CONFIG4                                              \
((0 << CP0C4_M))

#define MIPS_CONFIG5                                              \
((0 << CP0C5_M))

/* MMU types, the first four entries have the same layout as the
   CP0C0_MT field.  */
enum mips_mmu_types {
    MMU_TYPE_NONE,
    MMU_TYPE_R4000,
    MMU_TYPE_RESERVED,
    MMU_TYPE_FMT,
    MMU_TYPE_R3000,
    MMU_TYPE_R6000,
    MMU_TYPE_R8000
};

struct mips_def_t {
    const char *name;
    int32_t CP0_PRid;
    int32_t CP0_Config0;
    int32_t CP0_Config1;
    int32_t CP0_Config2;
    int32_t CP0_Config3;
    int32_t CP0_Config4;
    int32_t CP0_Config4_rw_bitmask;
    int32_t CP0_Config5;
    int32_t CP0_Config5_rw_bitmask;
    int32_t CP0_Config6;
    int32_t CP0_Config7;
    target_ulong CP0_LLAddr_rw_bitmask;
    int CP0_LLAddr_shift;
    int32_t SYNCI_Step;
    int32_t CCRes;
    int32_t CP0_Status_rw_bitmask;
    int32_t CP0_TCStatus_rw_bitmask;
    int32_t CP0_SRSCtl;
    int32_t CP1_fcr0;
    int32_t CP1_fcr31_rw_bitmask;
    int32_t CP1_fcr31;
    int32_t MSAIR;
    int32_t SEGBITS;
    int32_t PABITS;
    int32_t CP0_SRSConf0_rw_bitmask;
    int32_t CP0_SRSConf0;
    int32_t CP0_SRSConf1_rw_bitmask;
    int32_t CP0_SRSConf1;
    int32_t CP0_SRSConf2_rw_bitmask;
    int32_t CP0_SRSConf2;
    int32_t CP0_SRSConf3_rw_bitmask;
    int32_t CP0_SRSConf3;
    int32_t CP0_SRSConf4_rw_bitmask;
    int32_t CP0_SRSConf4;
    int32_t CP0_PageGrain_rw_bitmask;
    int32_t CP0_PageGrain;
    int insn_flags;
    enum mips_mmu_types mmu_type;
};

/*****************************************************************************/
/* MIPS CPU definitions */
static const mips_def_t mips_defs[] =
{
    {
        .name = "4Kc",
        .CP0_PRid = 0x00018000,
        .CP0_Config0 = MIPS_CONFIG0 | (MMU_TYPE_R4000 << CP0C0_MT),
        .CP0_Config1 = MIPS_CONFIG1 | (15 << CP0C1_MMU) |
                       (0 << CP0C1_IS) | (3 << CP0C1_IL) | (1 << CP0C1_IA) |
                       (0 << CP0C1_DS) | (3 << CP0C1_DL) | (1 << CP0C1_DA) |
                       (0 << CP0C1_CA),
        .CP0_Config2 = MIPS_CONFIG2,
        .CP0_Config3 = MIPS_CONFIG3,
        .CP0_LLAddr_rw_bitmask = 0,
        .CP0_LLAddr_shift = 4,
        .SYNCI_Step = 32,
        .CCRes = 2,
        .CP0_Status_rw_bitmask = 0x1278FF17,
        .SEGBITS = 32,
        .PABITS = 32,
        .insn_flags = CPU_MIPS32,
        .mmu_type = MMU_TYPE_R4000,
    },
    {
        .name = "4Km",
        .CP0_PRid = 0x00018300,
        /* Config1 implemented, fixed mapping MMU,
           no virtual icache, uncached coherency. */
        .CP0_Config0 = MIPS_CONFIG0 | (MMU_TYPE_FMT << CP0C0_MT),
        .CP0_Config1 = MIPS_CONFIG1 |
                       (0 << CP0C1_IS) | (3 << CP0C1_IL) | (1 << CP0C1_IA) |
                       (0 << CP0C1_DS) | (3 << CP0C1_DL) | (1 << CP0C1_DA) |
                       (1 << CP0C1_CA),
        .CP0_Config2 = MIPS_CONFIG2,
        .CP0_Config3 = MIPS_CONFIG3,
        .CP0_LLAddr_rw_bitmask = 0,
        .CP0_LLAddr_shift = 4,
        .SYNCI_Step = 32,
        .CCRes = 2,
        .CP0_Status_rw_bitmask = 0x1258FF17,
        .SEGBITS = 32,
        .PABITS = 32,
        .insn_flags = CPU_MIPS32 | ASE_MIPS16,
        .mmu_type = MMU_TYPE_FMT,
    },
    {
        .name = "4KEcR1",
        .CP0_PRid = 0x00018400,
        .CP0_Config0 = MIPS_CONFIG0 | (MMU_TYPE_R4000 << CP0C0_MT),
        .CP0_Config1 = MIPS_CONFIG1 | (15 << CP0C1_MMU) |
                       (0 << CP0C1_IS) | (3 << CP0C1_IL) | (1 << CP0C1_IA) |
                       (0 << CP0C1_DS) | (3 << CP0C1_DL) | (1 << CP0C1_DA) |
                       (0 << CP0C1_CA),
        .CP0_Config2 = MIPS_CONFIG2,
        .CP0_Config3 = MIPS_CONFIG3,
        .CP0_LLAddr_rw_bitmask = 0,
        .CP0_LLAddr_shift = 4,
        .SYNCI_Step = 32,
        .CCRes = 2,
        .CP0_Status_rw_bitmask = 0x1278FF17,
        .SEGBITS = 32,
        .PABITS = 32,
        .insn_flags = CPU_MIPS32,
        .mmu_type = MMU_TYPE_R4000,
    },
    {
        .name = "4KEmR1",
        .CP0_PRid = 0x00018500,
        .CP0_Config0 = MIPS_CONFIG0 | (MMU_TYPE_FMT << CP0C0_MT),
        .CP0_Config1 = MIPS_CONFIG1 |
                       (0 << CP0C1_IS) | (3 << CP0C1_IL) | (1 << CP0C1_IA) |
                       (0 << CP0C1_DS) | (3 << CP0C1_DL) | (1 << CP0C1_DA) |
                       (1 << CP0C1_CA),
        .CP0_Config2 = MIPS_CONFIG2,
        .CP0_Config3 = MIPS_CONFIG3,
        .CP0_LLAddr_rw_bitmask = 0,
        .CP0_LLAddr_shift = 4,
        .SYNCI_Step = 32,
        .CCRes = 2,
        .CP0_Status_rw_bitmask = 0x1258FF17,
        .SEGBITS = 32,
        .PABITS = 32,
        .insn_flags = CPU_MIPS32 | ASE_MIPS16,
        .mmu_type = MMU_TYPE_FMT,
    },
    {
        .name = "4KEc",
        .CP0_PRid = 0x00019000,
        .CP0_Config0 = MIPS_CONFIG0 | (0x1 << CP0C0_AR) |
                    (MMU_TYPE_R4000 << CP0C0_MT),
        .CP0_Config1 = MIPS_CONFIG1 | (15 << CP0C1_MMU) |
                       (0 << CP0C1_IS) | (3 << CP0C1_IL) | (1 << CP0C1_IA) |
                       (0 << CP0C1_DS) | (3 << CP0C1_DL) | (1 << CP0C1_DA) |
                       (0 << CP0C1_CA),
        .CP0_Config2 = MIPS_CONFIG2,
        .CP0_Config3 = MIPS_CONFIG3 | (0 << CP0C3_VInt),
        .CP0_LLAddr_rw_bitmask = 0,
        .CP0_LLAddr_shift = 4,
        .SYNCI_Step = 32,
        .CCRes = 2,
        .CP0_Status_rw_bitmask = 0x1278FF17,
        .SEGBITS = 32,
        .PABITS = 32,
        .insn_flags = CPU_MIPS32R2,
        .mmu_type = MMU_TYPE_R4000,
    },
    {
        .name = "4KEm",
        .CP0_PRid = 0x00019100,
        .CP0_Config0 = MIPS_CONFIG0 | (0x1 << CP0C0_AR) |
                       (MMU_TYPE_FMT << CP0C0_MT),
        .CP0_Config1 = MIPS_CONFIG1 |
                       (0 << CP0C1_IS) | (3 << CP0C1_IL) | (1 << CP0C1_IA) |
                       (0 << CP0C1_DS) | (3 << CP0C1_DL) | (1 << CP0C1_DA) |
                       (1 << CP0C1_CA),
        .CP0_Config2 = MIPS_CONFIG2,
        .CP0_Config3 = MIPS_CONFIG3,
        .CP0_LLAddr_rw_bitmask = 0,
        .CP0_LLAddr_shift = 4,
        .SYNCI_Step = 32,
        .CCRes = 2,
        .CP0_Status_rw_bitmask = 0x1258FF17,
        .SEGBITS = 32,
        .PABITS = 32,
        .insn_flags = CPU_MIPS32R2 | ASE_MIPS16,
        .mmu_type = MMU_TYPE_FMT,
    },
    {
        .name = "24Kc",
        .CP0_PRid = 0x00019300,
        .CP0_Config0 = MIPS_CONFIG0 | (0x1 << CP0C0_AR) |
                       (MMU_TYPE_R4000 << CP0C0_MT),
        .CP0_Config1 = MIPS_CONFIG1 | (15 << CP0C1_MMU) |
                       (0 << CP0C1_IS) | (3 << CP0C1_IL) | (1 << CP0C1_IA) |
                       (0 << CP0C1_DS) | (3 << CP0C1_DL) | (1 << CP0C1_DA) |
                       (1 << CP0C1_CA),
        .CP0_Config2 = MIPS_CONFIG2,
        .CP0_Config3 = MIPS_CONFIG3 | (0 << CP0C3_VInt),
        .CP0_LLAddr_rw_bitmask = 0,
        .CP0_LLAddr_shift = 4,
        .SYNCI_Step = 32,
        .CCRes = 2,
        /* No DSP implemented. */
        .CP0_Status_rw_bitmask = 0x1278FF1F,
        .SEGBITS = 32,
        .PABITS = 32,
        .insn_flags = CPU_MIPS32R2 | ASE_MIPS16,
        .mmu_type = MMU_TYPE_R4000,
    },
    {
        .name = "24Kf",
        .CP0_PRid = 0x00019300,
        .CP0_Config0 = MIPS_CONFIG0 | (0x1 << CP0C0_AR) |
                    (MMU_TYPE_R4000 << CP0C0_MT),
        .CP0_Config1 = MIPS_CONFIG1 | (1 << CP0C1_FP) | (15 << CP0C1_MMU) |
                       (0 << CP0C1_IS) | (3 << CP0C1_IL) | (1 << CP0C1_IA) |
                       (0 << CP0C1_DS) | (3 << CP0C1_DL) | (1 << CP0C1_DA) |
                       (1 << CP0C1_CA),
        .CP0_Config2 = MIPS_CONFIG2,
        .CP0_Config3 = MIPS_CONFIG3 | (0 << CP0C3_VInt),
        .CP0_LLAddr_rw_bitmask = 0,
        .CP0_LLAddr_shift = 4,
        .SYNCI_Step = 32,
        .CCRes = 2,
        /* No DSP implemented. */
        .CP0_Status_rw_bitmask = 0x3678FF1F,
        .CP1_fcr0 = (1 << FCR0_F64) | (1 << FCR0_L) | (1 << FCR0_W) |
                    (1 << FCR0_D) | (1 << FCR0_S) | (0x93 << FCR0_PRID),
        .CP1_fcr31 = 0,
        .CP1_fcr31_rw_bitmask = 0xFF83FFFF,
        .SEGBITS = 32,
        .PABITS = 32,
        .insn_flags = CPU_MIPS32R2 | ASE_MIPS16,
        .mmu_type = MMU_TYPE_R4000,
    },
    {
        .name = "34Kf",
        .CP0_PRid = 0x00019500,
        .CP0_Config0 = MIPS_CONFIG0 | (0x1 << CP0C0_AR) |
                       (MMU_TYPE_R4000 << CP0C0_MT),
        .CP0_Config1 = MIPS_CONFIG1 | (1 << CP0C1_FP) | (15 << CP0C1_MMU) |
                       (0 << CP0C1_IS) | (3 << CP0C1_IL) | (1 << CP0C1_IA) |
                       (0 << CP0C1_DS) | (3 << CP0C1_DL) | (1 << CP0C1_DA) |
                       (1 << CP0C1_CA),
        .CP0_Config2 = MIPS_CONFIG2,
        .CP0_Config3 = MIPS_CONFIG3 | (1 << CP0C3_VInt) | (1 << CP0C3_MT) |
                       (1 << CP0C3_DSPP),
        .CP0_LLAddr_rw_bitmask = 0,
        .CP0_LLAddr_shift = 0,
        .SYNCI_Step = 32,
        .CCRes = 2,
        .CP0_Status_rw_bitmask = 0x3778FF1F,
        .CP0_TCStatus_rw_bitmask = (0 << CP0TCSt_TCU3) | (0 << CP0TCSt_TCU2) |
                    (1 << CP0TCSt_TCU1) | (1 << CP0TCSt_TCU0) |
                    (0 << CP0TCSt_TMX) | (1 << CP0TCSt_DT) |
                    (1 << CP0TCSt_DA) | (1 << CP0TCSt_A) |
                    (0x3 << CP0TCSt_TKSU) | (1 << CP0TCSt_IXMT) |
                    (0xff << CP0TCSt_TASID),
        .CP1_fcr0 = (1 << FCR0_F64) | (1 << FCR0_L) | (1 << FCR0_W) |
                    (1 << FCR0_D) | (1 << FCR0_S) | (0x95 << FCR0_PRID),
        .CP1_fcr31 = 0,
        .CP1_fcr31_rw_bitmask = 0xFF83FFFF,
        .CP0_SRSCtl = (0xf << CP0SRSCtl_HSS),
        .CP0_SRSConf0_rw_bitmask = 0x3fffffff,
        .CP0_SRSConf0 = (1U << CP0SRSC0_M) | (0x3fe << CP0SRSC0_SRS3) |
                    (0x3fe << CP0SRSC0_SRS2) | (0x3fe << CP0SRSC0_SRS1),
        .CP0_SRSConf1_rw_bitmask = 0x3fffffff,
        .CP0_SRSConf1 = (1U << CP0SRSC1_M) | (0x3fe << CP0SRSC1_SRS6) |
                    (0x3fe << CP0SRSC1_SRS5) | (0x3fe << CP0SRSC1_SRS4),
        .CP0_SRSConf2_rw_bitmask = 0x3fffffff,
        .CP0_SRSConf2 = (1U << CP0SRSC2_M) | (0x3fe << CP0SRSC2_SRS9) |
                    (0x3fe << CP0SRSC2_SRS8) | (0x3fe << CP0SRSC2_SRS7),
        .CP0_SRSConf3_rw_bitmask = 0x3fffffff,
        .CP0_SRSConf3 = (1U << CP0SRSC3_M) | (0x3fe << CP0SRSC3_SRS12) |
                    (0x3fe << CP0SRSC3_SRS11) | (0x3fe << CP0SRSC3_SRS10),
        .CP0_SRSConf4_rw_bitmask = 0x3fffffff,
        .CP0_SRSConf4 = (0x3fe << CP0SRSC4_SRS15) |
                    (0x3fe << CP0SRSC4_SRS14) | (0x3fe << CP0SRSC4_SRS13),
        .SEGBITS = 32,
        .PABITS = 32,
        .insn_flags = CPU_MIPS32R2 | ASE_MIPS16 | ASE_DSP | ASE_MT,
        .mmu_type = MMU_TYPE_R4000,
    },
    {
        .name = "74Kf",
        .CP0_PRid = 0x00019700,
        .CP0_Config0 = MIPS_CONFIG0 | (0x1 << CP0C0_AR) |
                    (MMU_TYPE_R4000 << CP0C0_MT),
        .CP0_Config1 = MIPS_CONFIG1 | (1 << CP0C1_FP) | (15 << CP0C1_MMU) |
                       (0 << CP0C1_IS) | (3 << CP0C1_IL) | (1 << CP0C1_IA) |
                       (0 << CP0C1_DS) | (3 << CP0C1_DL) | (1 << CP0C1_DA) |
                       (1 << CP0C1_CA),
        .CP0_Config2 = MIPS_CONFIG2,
        .CP0_Config3 = MIPS_CONFIG3 | (1 << CP0C3_DSP2P) | (1 << CP0C3_DSPP) |
                       (1 << CP0C3_VInt),
        .CP0_LLAddr_rw_bitmask = 0,
        .CP0_LLAddr_shift = 4,
        .SYNCI_Step = 32,
        .CCRes = 2,
        .CP0_Status_rw_bitmask = 0x3778FF1F,
        .CP1_fcr0 = (1 << FCR0_F64) | (1 << FCR0_L) | (1 << FCR0_W) |
                    (1 << FCR0_D) | (1 << FCR0_S) | (0x93 << FCR0_PRID),
        .CP1_fcr31 = 0,
        .CP1_fcr31_rw_bitmask = 0xFF83FFFF,
        .SEGBITS = 32,
        .PABITS = 32,
        .insn_flags = CPU_MIPS32R2 | ASE_MIPS16 | ASE_DSP | ASE_DSPR2,
        .mmu_type = MMU_TYPE_R4000,
    },
    {
        .name = "M14K",
        .CP0_PRid = 0x00019b00,
        /* Config1 implemented, fixed mapping MMU,
           no virtual icache, uncached coherency. */
        .CP0_Config0 = MIPS_CONFIG0 | (0x2 << CP0C0_KU) | (0x2 << CP0C0_K23) |
                       (0x1 << CP0C0_AR) | (MMU_TYPE_FMT << CP0C0_MT),
        .CP0_Config1 = MIPS_CONFIG1,
        .CP0_Config2 = MIPS_CONFIG2,
        .CP0_Config3 = MIPS_CONFIG3 | (0x2 << CP0C3_ISA) | (1 << CP0C3_VInt),
        .CP0_LLAddr_rw_bitmask = 0,
        .CP0_LLAddr_shift = 4,
        .SYNCI_Step = 32,
        .CCRes = 2,
        .CP0_Status_rw_bitmask = 0x1258FF17,
        .SEGBITS = 32,
        .PABITS = 32,
        .insn_flags = CPU_MIPS32R2 | ASE_MICROMIPS,
        .mmu_type = MMU_TYPE_FMT,
    },
    {
        .name = "M14Kc",
        /* This is the TLB-based MMU core.  */
        .CP0_PRid = 0x00019c00,
        .CP0_Config0 = MIPS_CONFIG0 | (0x1 << CP0C0_AR) |
                       (MMU_TYPE_R4000 << CP0C0_MT),
        .CP0_Config1 = MIPS_CONFIG1 | (15 << CP0C1_MMU) |
                       (0 << CP0C1_IS) | (3 << CP0C1_IL) | (1 << CP0C1_IA) |
                       (0 << CP0C1_DS) | (3 << CP0C1_DL) | (1 << CP0C1_DA),
        .CP0_Config2 = MIPS_CONFIG2,
<<<<<<< HEAD
        .CP0_Config3 = MIPS_CONFIG3 | (1U << CP0C3_M) | (1 << CP0C3_MSAP),
        .CP0_Config4 = MIPS_CONFIG4 | (1U << CP0C4_M),
        .CP0_Config4_rw_bitmask = 0,
        .CP0_Config5 = MIPS_CONFIG5 | (1 << CP0C5_UFR) | (1 << CP0C5_LLB),
        .CP0_Config5_rw_bitmask = (0 << CP0C5_M) | (1 << CP0C5_K) |
                                  (1 << CP0C5_CV) | (0 << CP0C5_EVA) |
                                  (1 << CP0C5_MSAEn) | (1 << CP0C5_UFR) |
                                  (0 << CP0C5_NFExists),
=======
        .CP0_Config3 = MIPS_CONFIG3 | (0x2 << CP0C3_ISA) | (0 << CP0C3_VInt),
>>>>>>> b01ff82c
        .CP0_LLAddr_rw_bitmask = 0,
        .CP0_LLAddr_shift = 4,
        .SYNCI_Step = 32,
        .CCRes = 2,
        .CP0_Status_rw_bitmask = 0x1278FF17,
        .SEGBITS = 32,
        .PABITS = 32,
        .insn_flags = CPU_MIPS32R2 | ASE_MICROMIPS,
        .mmu_type = MMU_TYPE_R4000,
    },
    {
        /* FIXME:
         * Config3: CMGCR, SC, PW, VZ, CTXTC, CDMM, TL
         * Config4: MMUExtDef
         * Config5: EVA, MRP
         * FIR(FCR0): Has2008
         * */
        .name = "P5600",
        .CP0_PRid = 0x0001A800,
        .CP0_Config0 = MIPS_CONFIG0 | (1 << CP0C0_MM) | (1 << CP0C0_AR) |
                    (MMU_TYPE_R4000 << CP0C0_MT),
        .CP0_Config1 = MIPS_CONFIG1 | (0x3F << CP0C1_MMU) |
                       (2 << CP0C1_IS) | (4 << CP0C1_IL) | (3 << CP0C1_IA) |
                       (2 << CP0C1_DS) | (4 << CP0C1_DL) | (3 << CP0C1_DA) |
                       (1 << CP0C1_PC) | (1 << CP0C1_FP),
        .CP0_Config2 = MIPS_CONFIG2,
        .CP0_Config3 = MIPS_CONFIG3 | (1U << CP0C3_M) | (1 << CP0C3_MSAP) |
                       (1 << CP0C3_BP) | (1 << CP0C3_BI) | (1 << CP0C3_ULRI) |
                       (1 << CP0C3_RXI) | (1 << CP0C3_LPA) | (1 << CP0C3_VInt),
        .CP0_Config4 = MIPS_CONFIG4 | (1U << CP0C4_M) | (2 << CP0C4_IE) |
                       (0x1c << CP0C4_KScrExist),
        .CP0_Config4_rw_bitmask = 0,
        .CP0_Config5 = MIPS_CONFIG5 | (1 << CP0C5_MVH) | (1 << CP0C5_LLB) |
                       (1 << CP0C5_MRP),
        .CP0_Config5_rw_bitmask = (1 << CP0C5_K) | (1 << CP0C5_CV) |
                                  (1 << CP0C5_MSAEn) | (1 << CP0C5_UFE) |
                                  (1 << CP0C5_FRE) | (1 << CP0C5_UFR),
        .CP0_LLAddr_rw_bitmask = 0,
        .CP0_LLAddr_shift = 0,
        .SYNCI_Step = 32,
        .CCRes = 2,
        .CP0_Status_rw_bitmask = 0x3C68FF1F,
        .CP0_PageGrain_rw_bitmask = (1U << CP0PG_RIE) | (1 << CP0PG_XIE) |
                    (1 << CP0PG_ELPA) | (1 << CP0PG_IEC),
        .CP1_fcr0 = (1 << FCR0_FREP) | (1 << FCR0_UFRP) | (1 << FCR0_HAS2008) |
                    (1 << FCR0_F64) | (1 << FCR0_L) | (1 << FCR0_W) |
                    (1 << FCR0_D) | (1 << FCR0_S) | (0x03 << FCR0_PRID),
        .CP1_fcr31 = (1 << FCR31_ABS2008) | (1 << FCR31_NAN2008),
        .CP1_fcr31_rw_bitmask = 0xFF83FFFF,
        .SEGBITS = 32,
        .PABITS = 40,
        .insn_flags = CPU_MIPS32R5 | ASE_MSA,
        .mmu_type = MMU_TYPE_R4000,
    },
    {
        /* A generic CPU supporting MIPS32 Release 6 ISA.
           FIXME: Support IEEE 754-2008 FP.
                  Eventually this should be replaced by a real CPU model. */
        .name = "mips32r6-generic",
        .CP0_PRid = 0x00010000,
        .CP0_Config0 = MIPS_CONFIG0 | (0x2 << CP0C0_AR) |
                       (MMU_TYPE_R4000 << CP0C0_MT),
        .CP0_Config1 = MIPS_CONFIG1 | (1 << CP0C1_FP) | (31 << CP0C1_MMU) |
                       (2 << CP0C1_IS) | (4 << CP0C1_IL) | (3 << CP0C1_IA) |
                       (2 << CP0C1_DS) | (4 << CP0C1_DL) | (3 << CP0C1_DA) |
                       (0 << CP0C1_PC) | (1 << CP0C1_WR) | (1 << CP0C1_EP),
        .CP0_Config2 = MIPS_CONFIG2,
        .CP0_Config3 = MIPS_CONFIG3 | (1 << CP0C3_BP) | (1 << CP0C3_BI) |
                       (2 << CP0C3_ISA) | (1 << CP0C3_ULRI) |
                       (1 << CP0C3_RXI) | (1U << CP0C3_M),
        .CP0_Config4 = MIPS_CONFIG4 | (0xfc << CP0C4_KScrExist) |
                       (3 << CP0C4_IE) | (1U << CP0C4_M),
        .CP0_Config5 = MIPS_CONFIG5 | (1 << CP0C5_XNP) | (1 << CP0C5_LLB),
        .CP0_Config5_rw_bitmask = (1 << CP0C5_SBRI) | (1 << CP0C5_FRE) |
                                  (1 << CP0C5_UFE),
        .CP0_LLAddr_rw_bitmask = 0,
        .CP0_LLAddr_shift = 0,
        .SYNCI_Step = 32,
        .CCRes = 2,
        .CP0_Status_rw_bitmask = 0x3058FF1F,
        .CP0_PageGrain = (1 << CP0PG_IEC) | (1 << CP0PG_XIE) |
                         (1U << CP0PG_RIE),
        .CP0_PageGrain_rw_bitmask = 0,
        .CP1_fcr0 = (1 << FCR0_FREP) | (1 << FCR0_HAS2008) | (1 << FCR0_F64) |
                    (1 << FCR0_L) | (1 << FCR0_W) | (1 << FCR0_D) |
                    (1 << FCR0_S) | (0x00 << FCR0_PRID) | (0x0 << FCR0_REV),
        .CP1_fcr31 = (1 << FCR31_ABS2008) | (1 << FCR31_NAN2008),
        .CP1_fcr31_rw_bitmask = 0x0103FFFF,
        .SEGBITS = 32,
        .PABITS = 32,
        .insn_flags = CPU_MIPS32R6 | ASE_MICROMIPS,
        .mmu_type = MMU_TYPE_R4000,
    },
    {
        /* A generic CPU supporting MIPS32 Release 6 ISA.
           FIXME: Support IEEE 754-2008 FP.
                  Eventually this should be replaced by a real CPU model. */
        .name = "mips32r6-generic",
        .CP0_PRid = 0x00010000,
        .CP0_Config0 = MIPS_CONFIG0 | (0x2 << CP0C0_AR) |
                       (MMU_TYPE_R4000 << CP0C0_MT),
        .CP0_Config1 = MIPS_CONFIG1 | (1 << CP0C1_FP) | (31 << CP0C1_MMU) |
                       (2 << CP0C1_IS) | (3 << CP0C1_IL) | (3 << CP0C1_IA) |
                       (2 << CP0C1_DS) | (3 << CP0C1_DL) | (3 << CP0C1_DA) |
                       (0 << CP0C1_PC) | (1 << CP0C1_WR) | (1 << CP0C1_EP),
        .CP0_Config2 = MIPS_CONFIG2,
        .CP0_Config3 = MIPS_CONFIG3 | (1 << CP0C3_RXI) | (1 << CP0C3_BP) |
                       (1 << CP0C3_BI) | (1 << CP0C3_ULRI) | (1 << CP0C3_MSAP) |
                       (1U << CP0C3_M),
        .CP0_Config4 = MIPS_CONFIG4 | (0xfc << CP0C4_KScrExist) |
                       (3 << CP0C4_IE) | (1U << CP0C4_M),
        .CP0_Config5 = MIPS_CONFIG5 | (1 << CP0C5_LLB),
        .CP0_Config5_rw_bitmask = (1 << CP0C5_SBRI) | (1 << CP0C5_FRE) |
                                  (1 << CP0C5_UFE) | (1 << CP0C5_MSAEn),
        .CP0_LLAddr_rw_bitmask = 0,
        .CP0_LLAddr_shift = 0,
        .SYNCI_Step = 32,
        .CCRes = 2,
        .CP0_Status_rw_bitmask = 0x3058FF1F,
        .CP0_PageGrain = (1 << CP0PG_IEC) | (1 << CP0PG_XIE) |
                         (1U << CP0PG_RIE),
        .CP0_PageGrain_rw_bitmask = 0,
        .CP1_fcr0 = (1 << FCR0_FREP) | (1 << FCR0_F64) | (1 << FCR0_L) |
                    (1 << FCR0_W) | (1 << FCR0_D) | (1 << FCR0_S) |
                    (0x00 << FCR0_PRID) | (0x0 << FCR0_REV),
        .SEGBITS = 32,
        .PABITS = 32,
        .insn_flags = CPU_MIPS32R6 | ASE_MSA,
        .mmu_type = MMU_TYPE_R4000,
    },
#if defined(TARGET_MIPS64)
    {
        .name = "R4000",
        .CP0_PRid = 0x00000400,
        /* No L2 cache, icache size 8k, dcache size 8k, uncached coherency. */
        .CP0_Config0 = (1 << 17) | (0x1 << 9) | (0x1 << 6) | (0x2 << CP0C0_K0),
        /* Note: Config1 is only used internally, the R4000 has only Config0. */
        .CP0_Config1 = (1 << CP0C1_FP) | (47 << CP0C1_MMU),
        .CP0_LLAddr_rw_bitmask = 0xFFFFFFFF,
        .CP0_LLAddr_shift = 4,
        .SYNCI_Step = 16,
        .CCRes = 2,
        .CP0_Status_rw_bitmask = 0x3678FFFF,
        /* The R4000 has a full 64bit FPU but doesn't use the fcr0 bits. */
        .CP1_fcr0 = (0x5 << FCR0_PRID) | (0x0 << FCR0_REV),
        .CP1_fcr31 = 0,
        .CP1_fcr31_rw_bitmask = 0x0183FFFF,
        .SEGBITS = 40,
        .PABITS = 36,
        .insn_flags = CPU_MIPS3,
        .mmu_type = MMU_TYPE_R4000,
    },
    {
        .name = "VR5432",
        .CP0_PRid = 0x00005400,
        /* No L2 cache, icache size 8k, dcache size 8k, uncached coherency. */
        .CP0_Config0 = (1 << 17) | (0x1 << 9) | (0x1 << 6) | (0x2 << CP0C0_K0),
        .CP0_Config1 = (1 << CP0C1_FP) | (47 << CP0C1_MMU),
        .CP0_LLAddr_rw_bitmask = 0xFFFFFFFFL,
        .CP0_LLAddr_shift = 4,
        .SYNCI_Step = 16,
        .CCRes = 2,
        .CP0_Status_rw_bitmask = 0x3678FFFF,
        /* The VR5432 has a full 64bit FPU but doesn't use the fcr0 bits. */
        .CP1_fcr0 = (0x54 << FCR0_PRID) | (0x0 << FCR0_REV),
        .CP1_fcr31 = 0,
        .CP1_fcr31_rw_bitmask = 0xFF83FFFF,
        .SEGBITS = 40,
        .PABITS = 32,
        .insn_flags = CPU_VR54XX,
        .mmu_type = MMU_TYPE_R4000,
    },
    {
        .name = "5Kc",
        .CP0_PRid = 0x00018100,
        .CP0_Config0 = MIPS_CONFIG0 | (0x2 << CP0C0_AT) |
                       (MMU_TYPE_R4000 << CP0C0_MT),
        .CP0_Config1 = MIPS_CONFIG1 | (31 << CP0C1_MMU) |
                       (1 << CP0C1_IS) | (4 << CP0C1_IL) | (1 << CP0C1_IA) |
                       (1 << CP0C1_DS) | (4 << CP0C1_DL) | (1 << CP0C1_DA) |
                       (1 << CP0C1_PC) | (1 << CP0C1_WR) | (1 << CP0C1_EP),
        .CP0_Config2 = MIPS_CONFIG2,
        .CP0_Config3 = MIPS_CONFIG3,
        .CP0_LLAddr_rw_bitmask = 0,
        .CP0_LLAddr_shift = 4,
        .SYNCI_Step = 32,
        .CCRes = 2,
        .CP0_Status_rw_bitmask = 0x12F8FFFF,
        .SEGBITS = 42,
        .PABITS = 36,
        .insn_flags = CPU_MIPS64,
        .mmu_type = MMU_TYPE_R4000,
    },
    {
        .name = "5Kf",
        .CP0_PRid = 0x00018100,
        .CP0_Config0 = MIPS_CONFIG0 | (0x2 << CP0C0_AT) |
                       (MMU_TYPE_R4000 << CP0C0_MT),
        .CP0_Config1 = MIPS_CONFIG1 | (1 << CP0C1_FP) | (31 << CP0C1_MMU) |
                       (1 << CP0C1_IS) | (4 << CP0C1_IL) | (1 << CP0C1_IA) |
                       (1 << CP0C1_DS) | (4 << CP0C1_DL) | (1 << CP0C1_DA) |
                       (1 << CP0C1_PC) | (1 << CP0C1_WR) | (1 << CP0C1_EP),
        .CP0_Config2 = MIPS_CONFIG2,
        .CP0_Config3 = MIPS_CONFIG3,
        .CP0_LLAddr_rw_bitmask = 0,
        .CP0_LLAddr_shift = 4,
        .SYNCI_Step = 32,
        .CCRes = 2,
        .CP0_Status_rw_bitmask = 0x36F8FFFF,
        /* The 5Kf has F64 / L / W but doesn't use the fcr0 bits. */
        .CP1_fcr0 = (1 << FCR0_D) | (1 << FCR0_S) |
                    (0x81 << FCR0_PRID) | (0x0 << FCR0_REV),
        .CP1_fcr31 = 0,
        .CP1_fcr31_rw_bitmask = 0xFF83FFFF,
        .SEGBITS = 42,
        .PABITS = 36,
        .insn_flags = CPU_MIPS64,
        .mmu_type = MMU_TYPE_R4000,
    },
    {
        .name = "20Kc",
        /* We emulate a later version of the 20Kc, earlier ones had a broken
           WAIT instruction. */
        .CP0_PRid = 0x000182a0,
        .CP0_Config0 = MIPS_CONFIG0 | (0x2 << CP0C0_AT) |
                    (MMU_TYPE_R4000 << CP0C0_MT) | (1 << CP0C0_VI),
        .CP0_Config1 = MIPS_CONFIG1 | (1 << CP0C1_FP) | (47 << CP0C1_MMU) |
                       (2 << CP0C1_IS) | (4 << CP0C1_IL) | (3 << CP0C1_IA) |
                       (2 << CP0C1_DS) | (4 << CP0C1_DL) | (3 << CP0C1_DA) |
                       (1 << CP0C1_PC) | (1 << CP0C1_WR) | (1 << CP0C1_EP),
        .CP0_Config2 = MIPS_CONFIG2,
        .CP0_Config3 = MIPS_CONFIG3,
        .CP0_LLAddr_rw_bitmask = 0,
        .CP0_LLAddr_shift = 0,
        .SYNCI_Step = 32,
        .CCRes = 1,
        .CP0_Status_rw_bitmask = 0x36FBFFFF,
        /* The 20Kc has F64 / L / W but doesn't use the fcr0 bits. */
        .CP1_fcr0 = (1 << FCR0_3D) | (1 << FCR0_PS) |
                    (1 << FCR0_D) | (1 << FCR0_S) |
                    (0x82 << FCR0_PRID) | (0x0 << FCR0_REV),
        .CP1_fcr31 = 0,
        .CP1_fcr31_rw_bitmask = 0xFF83FFFF,
        .SEGBITS = 40,
        .PABITS = 36,
        .insn_flags = CPU_MIPS64 | ASE_MIPS3D,
        .mmu_type = MMU_TYPE_R4000,
    },
    {
        /* A generic CPU providing MIPS64 Release 2 features.
           FIXME: Eventually this should be replaced by a real CPU model. */
        .name = "MIPS64R2-generic",
        .CP0_PRid = 0x00010000,
        .CP0_Config0 = MIPS_CONFIG0 | (0x1 << CP0C0_AR) | (0x2 << CP0C0_AT) |
                       (MMU_TYPE_R4000 << CP0C0_MT),
        .CP0_Config1 = MIPS_CONFIG1 | (1 << CP0C1_FP) | (63 << CP0C1_MMU) |
                       (2 << CP0C1_IS) | (4 << CP0C1_IL) | (3 << CP0C1_IA) |
                       (2 << CP0C1_DS) | (4 << CP0C1_DL) | (3 << CP0C1_DA) |
                       (1 << CP0C1_PC) | (1 << CP0C1_WR) | (1 << CP0C1_EP),
        .CP0_Config2 = MIPS_CONFIG2,
        .CP0_Config3 = MIPS_CONFIG3 | (1 << CP0C3_LPA),
        .CP0_LLAddr_rw_bitmask = 0,
        .CP0_LLAddr_shift = 0,
        .SYNCI_Step = 32,
        .CCRes = 2,
        .CP0_Status_rw_bitmask = 0x36FBFFFF,
        .CP1_fcr0 = (1 << FCR0_F64) | (1 << FCR0_3D) | (1 << FCR0_PS) |
                    (1 << FCR0_L) | (1 << FCR0_W) | (1 << FCR0_D) |
                    (1 << FCR0_S) | (0x00 << FCR0_PRID) | (0x0 << FCR0_REV),
        .CP1_fcr31 = 0,
        .CP1_fcr31_rw_bitmask = 0xFF83FFFF,
        .SEGBITS = 42,
        .PABITS = 36,
        .insn_flags = CPU_MIPS64R2 | ASE_MIPS3D,
        .mmu_type = MMU_TYPE_R4000,
    },
    {
<<<<<<< HEAD
        /* A generic CPU supporting MIPS64 Release 6 ISA.
           FIXME: Support IEEE 754-2008 FP.
                  Eventually this should be replaced by a real CPU model. */
        .name = "MIPS64R6-generic",
        .CP0_PRid = 0x00010000,
        .CP0_Config0 = MIPS_CONFIG0 | (0x2 << CP0C0_AR) | (0x2 << CP0C0_AT) |
                       (MMU_TYPE_R4000 << CP0C0_MT),
        .CP0_Config1 = MIPS_CONFIG1 | (1 << CP0C1_FP) | (0x1F << CP0C1_MMU) |
                       (2 << CP0C1_IS) | (3 << CP0C1_IL) | (3 << CP0C1_IA) |
                       (2 << CP0C1_DS) | (3 << CP0C1_DL) | (3 << CP0C1_DA) |
                       (0 << CP0C1_PC) | (1 << CP0C1_WR) | (1 << CP0C1_EP),
        .CP0_Config2 = MIPS_CONFIG2,
        .CP0_Config3 = MIPS_CONFIG3 | (1U << CP0C3_M) | (1 << CP0C3_MSAP) |
                       (1 << CP0C3_BP) | (1 << CP0C3_BI) | (1 << CP0C3_ULRI) |
                       (1 << CP0C3_RXI) | (1 << CP0C3_LPA),
        .CP0_Config4 = MIPS_CONFIG4 | (0xfc << CP0C4_KScrExist) |
                       (3 << CP0C4_IE) | (1U << CP0C4_M),
        .CP0_Config5 = MIPS_CONFIG5 | (1 << CP0C5_LLB),
=======
        .name = "5KEc",
        .CP0_PRid = 0x00018900,
        .CP0_Config0 = MIPS_CONFIG0 | (0x1 << CP0C0_AR) | (0x2 << CP0C0_AT) |
                       (MMU_TYPE_R4000 << CP0C0_MT),
        .CP0_Config1 = MIPS_CONFIG1 | (31 << CP0C1_MMU) |
                       (1 << CP0C1_IS) | (4 << CP0C1_IL) | (1 << CP0C1_IA) |
                       (1 << CP0C1_DS) | (4 << CP0C1_DL) | (1 << CP0C1_DA) |
                       (1 << CP0C1_PC) | (1 << CP0C1_WR) | (1 << CP0C1_EP),
        .CP0_Config2 = MIPS_CONFIG2,
        .CP0_Config3 = MIPS_CONFIG3,
        .CP0_LLAddr_rw_bitmask = 0,
        .CP0_LLAddr_shift = 4,
        .SYNCI_Step = 32,
        .CCRes = 2,
        .CP0_Status_rw_bitmask = 0x12F8FFFF,
        .SEGBITS = 42,
        .PABITS = 36,
        .insn_flags = CPU_MIPS64R2,
        .mmu_type = MMU_TYPE_R4000,
    },
    {
        .name = "5KEf",
        .CP0_PRid = 0x00018900,
        .CP0_Config0 = MIPS_CONFIG0 | (0x1 << CP0C0_AR) | (0x2 << CP0C0_AT) |
                       (MMU_TYPE_R4000 << CP0C0_MT),
        .CP0_Config1 = MIPS_CONFIG1 | (1 << CP0C1_FP) | (31 << CP0C1_MMU) |
                       (1 << CP0C1_IS) | (4 << CP0C1_IL) | (1 << CP0C1_IA) |
                       (1 << CP0C1_DS) | (4 << CP0C1_DL) | (1 << CP0C1_DA) |
                       (1 << CP0C1_PC) | (1 << CP0C1_WR) | (1 << CP0C1_EP),
        .CP0_Config2 = MIPS_CONFIG2,
        .CP0_Config3 = MIPS_CONFIG3,
        .CP0_LLAddr_rw_bitmask = 0,
        .CP0_LLAddr_shift = 4,
        .SYNCI_Step = 32,
        .CCRes = 2,
        .CP0_Status_rw_bitmask = 0x36F8FFFF,
        .CP1_fcr0 = (1 << FCR0_F64) | (1 << FCR0_L) | (1 << FCR0_W) |
                    (1 << FCR0_D) | (1 << FCR0_S) |
                    (0x89 << FCR0_PRID) | (0x0 << FCR0_REV),
        .SEGBITS = 42,
        .PABITS = 36,
        .insn_flags = CPU_MIPS64R2,
        .mmu_type = MMU_TYPE_R4000,
    },
    {
        .name = "I6400",
        .CP0_PRid = 0x1A900,
        .CP0_Config0 = MIPS_CONFIG0 | (0x2 << CP0C0_AR) | (0x2 << CP0C0_AT) |
                       (MMU_TYPE_R4000 << CP0C0_MT),
        .CP0_Config1 = MIPS_CONFIG1 | (1 << CP0C1_FP) | (15 << CP0C1_MMU) |
                       (2 << CP0C1_IS) | (5 << CP0C1_IL) | (3 << CP0C1_IA) |
                       (2 << CP0C1_DS) | (5 << CP0C1_DL) | (3 << CP0C1_DA) |
                       (0 << CP0C1_PC) | (1 << CP0C1_WR) | (1 << CP0C1_EP),
        .CP0_Config2 = MIPS_CONFIG2,
        .CP0_Config3 = MIPS_CONFIG3 | (1U << CP0C3_M) |
                       (1 << CP0C3_CMGCR) | (1 << CP0C3_MSAP) |
                       (1 << CP0C3_BP) | (1 << CP0C3_BI) | (1 << CP0C3_ULRI) |
                       (1 << CP0C3_RXI) | (1 << CP0C3_LPA) | (1 << CP0C3_VInt),
        .CP0_Config4 = MIPS_CONFIG4 | (1U << CP0C4_M) | (3 << CP0C4_IE) |
                       (1 << CP0C4_AE) | (0xfc << CP0C4_KScrExist),
        .CP0_Config5 = MIPS_CONFIG5 | (1 << CP0C5_XNP) | (1 << CP0C5_VP) |
                       (1 << CP0C5_LLB) | (1 << CP0C5_MRP),
>>>>>>> b01ff82c
        .CP0_Config5_rw_bitmask = (1 << CP0C5_MSAEn) | (1 << CP0C5_SBRI) |
                                  (1 << CP0C5_FRE) | (1 << CP0C5_UFE),
        .CP0_LLAddr_rw_bitmask = 0,
        .CP0_LLAddr_shift = 0,
        .SYNCI_Step = 32,
        .CCRes = 2,
        .CP0_Status_rw_bitmask = 0x30D8FFFF,
        .CP0_PageGrain = (1 << CP0PG_IEC) | (1 << CP0PG_XIE) |
                         (1U << CP0PG_RIE),
<<<<<<< HEAD
        .CP0_PageGrain_rw_bitmask = 0,
        .CP1_fcr0 = (1 << FCR0_FREP) | (1 << FCR0_F64) | (1 << FCR0_L) |
                    (1 << FCR0_W) | (1 << FCR0_D) | (1 << FCR0_S) |
                    (0x03 << FCR0_PRID) | (0x20 << FCR0_REV),
        .MSAIR = 0x03 << MSAIR_ProcID | 0x20 << MSAIR_Rev,
        .SEGBITS = 42,
=======
        .CP0_PageGrain_rw_bitmask = (1 << CP0PG_ELPA),
        .CP1_fcr0 = (1 << FCR0_FREP) | (1 << FCR0_HAS2008) | (1 << FCR0_F64) |
                    (1 << FCR0_L) | (1 << FCR0_W) | (1 << FCR0_D) |
                    (1 << FCR0_S) | (0x03 << FCR0_PRID) | (0x0 << FCR0_REV),
        .CP1_fcr31 = (1 << FCR31_ABS2008) | (1 << FCR31_NAN2008),
        .CP1_fcr31_rw_bitmask = 0x0103FFFF,
        .MSAIR = 0x03 << MSAIR_ProcID,
        .SEGBITS = 48,
>>>>>>> b01ff82c
        .PABITS = 48,
        .insn_flags = CPU_MIPS64R6 | ASE_MSA,
        .mmu_type = MMU_TYPE_R4000,
    },
    {
        .name = "Loongson-2E",
        .CP0_PRid = 0x6302,
        /* 64KB I-cache and d-cache. 4 way with 32 bit cache line size.  */
        .CP0_Config0 = (0x1<<17) | (0x1<<16) | (0x1<<11) | (0x1<<8) |
                       (0x1<<5) | (0x1<<4) | (0x1<<1),
        /* Note: Config1 is only used internally,
           Loongson-2E has only Config0.  */
        .CP0_Config1 = (1 << CP0C1_FP) | (47 << CP0C1_MMU),
        .SYNCI_Step = 16,
        .CCRes = 2,
        .CP0_Status_rw_bitmask = 0x35D0FFFF,
        .CP1_fcr0 = (0x5 << FCR0_PRID) | (0x1 << FCR0_REV),
        .CP1_fcr31 = 0,
        .CP1_fcr31_rw_bitmask = 0xFF83FFFF,
        .SEGBITS = 40,
        .PABITS = 40,
        .insn_flags = CPU_LOONGSON2E,
        .mmu_type = MMU_TYPE_R4000,
    },
    {
        .name = "Loongson-2F",
        .CP0_PRid = 0x6303,
        /* 64KB I-cache and d-cache. 4 way with 32 bit cache line size.  */
        .CP0_Config0 = (0x1<<17) | (0x1<<16) | (0x1<<11) | (0x1<<8) |
                       (0x1<<5) | (0x1<<4) | (0x1<<1),
        /* Note: Config1 is only used internally,
           Loongson-2F has only Config0.  */
        .CP0_Config1 = (1 << CP0C1_FP) | (47 << CP0C1_MMU),
        .SYNCI_Step = 16,
        .CCRes = 2,
        .CP0_Status_rw_bitmask = 0xF5D0FF1F,   /* Bits 7:5 not writable.  */
        .CP1_fcr0 = (0x5 << FCR0_PRID) | (0x1 << FCR0_REV),
        .CP1_fcr31 = 0,
        .CP1_fcr31_rw_bitmask = 0xFF83FFFF,
        .SEGBITS = 40,
        .PABITS = 40,
        .insn_flags = CPU_LOONGSON2F,
        .mmu_type = MMU_TYPE_R4000,
    },
    {
        /* A generic CPU providing MIPS64 ASE DSP 2 features.
           FIXME: Eventually this should be replaced by a real CPU model. */
        .name = "mips64dspr2",
        .CP0_PRid = 0x00010000,
        .CP0_Config0 = MIPS_CONFIG0 | (0x1 << CP0C0_AR) | (0x2 << CP0C0_AT) |
                       (MMU_TYPE_R4000 << CP0C0_MT),
        .CP0_Config1 = MIPS_CONFIG1 | (1 << CP0C1_FP) | (63 << CP0C1_MMU) |
                       (2 << CP0C1_IS) | (4 << CP0C1_IL) | (3 << CP0C1_IA) |
                       (2 << CP0C1_DS) | (4 << CP0C1_DL) | (3 << CP0C1_DA) |
                       (1 << CP0C1_PC) | (1 << CP0C1_WR) | (1 << CP0C1_EP),
        .CP0_Config2 = MIPS_CONFIG2,
        .CP0_Config3 = MIPS_CONFIG3 | (1U << CP0C3_M) | (1 << CP0C3_DSP2P) |
                       (1 << CP0C3_DSPP) | (1 << CP0C3_LPA),
        .CP0_LLAddr_rw_bitmask = 0,
        .CP0_LLAddr_shift = 0,
        .SYNCI_Step = 32,
        .CCRes = 2,
        .CP0_Status_rw_bitmask = 0x37FBFFFF,
        .CP1_fcr0 = (1 << FCR0_F64) | (1 << FCR0_3D) | (1 << FCR0_PS) |
                    (1 << FCR0_L) | (1 << FCR0_W) | (1 << FCR0_D) |
                    (1 << FCR0_S) | (0x00 << FCR0_PRID) | (0x0 << FCR0_REV),
        .CP1_fcr31 = 0,
        .CP1_fcr31_rw_bitmask = 0xFF83FFFF,
        .SEGBITS = 42,
        .PABITS = 36,
        .insn_flags = CPU_MIPS64R2 | ASE_DSP | ASE_DSPR2,
        .mmu_type = MMU_TYPE_R4000,
    },

#endif
};

static const mips_def_t *cpu_mips_find_by_name (const char *name)
{
    int i;

    for (i = 0; i < ARRAY_SIZE(mips_defs); i++) {
        if (strcasecmp(name, mips_defs[i].name) == 0) {
            return &mips_defs[i];
        }
    }
    return NULL;
}

void mips_cpu_list (FILE *f, fprintf_function cpu_fprintf)
{
    int i;

    for (i = 0; i < ARRAY_SIZE(mips_defs); i++) {
        (*cpu_fprintf)(f, "MIPS '%s'\n",
                       mips_defs[i].name);
    }
}

#ifndef CONFIG_USER_ONLY
static void no_mmu_init (CPUMIPSState *env, const mips_def_t *def)
{
    env->tlb->nb_tlb = 1;
    env->tlb->map_address = &no_mmu_map_address;
}

static void fixed_mmu_init (CPUMIPSState *env, const mips_def_t *def)
{
    env->tlb->nb_tlb = 1;
    env->tlb->map_address = &fixed_mmu_map_address;
}

static void r4k_mmu_init (CPUMIPSState *env, const mips_def_t *def)
{
    env->tlb->nb_tlb = 1 + ((def->CP0_Config1 >> CP0C1_MMU) & 63);
    env->tlb->map_address = &r4k_map_address;
    env->tlb->helper_tlbwi = r4k_helper_tlbwi;
    env->tlb->helper_tlbwr = r4k_helper_tlbwr;
    env->tlb->helper_tlbp = r4k_helper_tlbp;
    env->tlb->helper_tlbr = r4k_helper_tlbr;
    env->tlb->helper_tlbinv = r4k_helper_tlbinv;
    env->tlb->helper_tlbinvf = r4k_helper_tlbinvf;
}

static void mmu_init (CPUMIPSState *env, const mips_def_t *def)
{
    MIPSCPU *cpu = mips_env_get_cpu(env);

    env->tlb = g_malloc0(sizeof(CPUMIPSTLBContext));

    switch (def->mmu_type) {
        case MMU_TYPE_NONE:
            no_mmu_init(env, def);
            break;
        case MMU_TYPE_R4000:
            r4k_mmu_init(env, def);
            break;
        case MMU_TYPE_FMT:
            fixed_mmu_init(env, def);
            break;
        case MMU_TYPE_R3000:
        case MMU_TYPE_R6000:
        case MMU_TYPE_R8000:
        default:
            cpu_abort(CPU(cpu), "MMU type not supported\n");
    }
}
#endif /* CONFIG_USER_ONLY */

static void fpu_init (CPUMIPSState *env, const mips_def_t *def)
{
    int i;

    for (i = 0; i < MIPS_FPU_MAX; i++)
        env->fpus[i].fcr0 = def->CP1_fcr0;

    memcpy(&env->active_fpu, &env->fpus[0], sizeof(env->active_fpu));
}

static void mvp_init (CPUMIPSState *env, const mips_def_t *def)
{
    env->mvp = g_malloc0(sizeof(CPUMIPSMVPContext));

    /* MVPConf1 implemented, TLB sharable, no gating storage support,
       programmable cache partitioning implemented, number of allocatable
       and sharable TLB entries, MVP has allocatable TCs, 2 VPEs
       implemented, 5 TCs implemented. */
    env->mvp->CP0_MVPConf0 = (1U << CP0MVPC0_M) | (1 << CP0MVPC0_TLBS) |
                             (0 << CP0MVPC0_GS) | (1 << CP0MVPC0_PCP) |
// TODO: actually do 2 VPEs.
//                             (1 << CP0MVPC0_TCA) | (0x1 << CP0MVPC0_PVPE) |
//                             (0x04 << CP0MVPC0_PTC);
                             (1 << CP0MVPC0_TCA) | (0x0 << CP0MVPC0_PVPE) |
                             (0x00 << CP0MVPC0_PTC);
#if !defined(CONFIG_USER_ONLY)
    /* Usermode has no TLB support */
    env->mvp->CP0_MVPConf0 |= (env->tlb->nb_tlb << CP0MVPC0_PTLBE);
#endif

    /* Allocatable CP1 have media extensions, allocatable CP1 have FP support,
       no UDI implemented, no CP2 implemented, 1 CP1 implemented. */
    env->mvp->CP0_MVPConf1 = (1U << CP0MVPC1_CIM) | (1 << CP0MVPC1_CIF) |
                             (0x0 << CP0MVPC1_PCX) | (0x0 << CP0MVPC1_PCP2) |
                             (0x1 << CP0MVPC1_PCP1);
}

static void msa_reset(CPUMIPSState *env)
{
#ifdef CONFIG_USER_ONLY
    /* MSA access enabled */
    env->CP0_Config5 |= 1 << CP0C5_MSAEn;
    env->CP0_Status |= (1 << CP0St_CU1) | (1 << CP0St_FR);
#endif

    /* MSA CSR:
       - non-signaling floating point exception mode off (NX bit is 0)
       - Cause, Enables, and Flags are all 0
       - round to nearest / ties to even (RM bits are 0) */
    env->active_tc.msacsr = 0;

    restore_msa_fp_status(env);

    /* tininess detected after rounding.*/
    set_float_detect_tininess(float_tininess_after_rounding,
                              &env->active_tc.msa_fp_status);

    /* clear float_status exception flags */
    set_float_exception_flags(0, &env->active_tc.msa_fp_status);

    /* clear float_status nan mode */
    set_default_nan_mode(0, &env->active_tc.msa_fp_status);

    /* set proper signanling bit meaning ("1" means "quiet") */
    set_snan_bit_is_one(0, &env->active_tc.msa_fp_status);
}<|MERGE_RESOLUTION|>--- conflicted
+++ resolved
@@ -385,18 +385,7 @@
                        (0 << CP0C1_IS) | (3 << CP0C1_IL) | (1 << CP0C1_IA) |
                        (0 << CP0C1_DS) | (3 << CP0C1_DL) | (1 << CP0C1_DA),
         .CP0_Config2 = MIPS_CONFIG2,
-<<<<<<< HEAD
-        .CP0_Config3 = MIPS_CONFIG3 | (1U << CP0C3_M) | (1 << CP0C3_MSAP),
-        .CP0_Config4 = MIPS_CONFIG4 | (1U << CP0C4_M),
-        .CP0_Config4_rw_bitmask = 0,
-        .CP0_Config5 = MIPS_CONFIG5 | (1 << CP0C5_UFR) | (1 << CP0C5_LLB),
-        .CP0_Config5_rw_bitmask = (0 << CP0C5_M) | (1 << CP0C5_K) |
-                                  (1 << CP0C5_CV) | (0 << CP0C5_EVA) |
-                                  (1 << CP0C5_MSAEn) | (1 << CP0C5_UFR) |
-                                  (0 << CP0C5_NFExists),
-=======
         .CP0_Config3 = MIPS_CONFIG3 | (0x2 << CP0C3_ISA) | (0 << CP0C3_VInt),
->>>>>>> b01ff82c
         .CP0_LLAddr_rw_bitmask = 0,
         .CP0_LLAddr_shift = 4,
         .SYNCI_Step = 32,
@@ -490,43 +479,6 @@
         .insn_flags = CPU_MIPS32R6 | ASE_MICROMIPS,
         .mmu_type = MMU_TYPE_R4000,
     },
-    {
-        /* A generic CPU supporting MIPS32 Release 6 ISA.
-           FIXME: Support IEEE 754-2008 FP.
-                  Eventually this should be replaced by a real CPU model. */
-        .name = "mips32r6-generic",
-        .CP0_PRid = 0x00010000,
-        .CP0_Config0 = MIPS_CONFIG0 | (0x2 << CP0C0_AR) |
-                       (MMU_TYPE_R4000 << CP0C0_MT),
-        .CP0_Config1 = MIPS_CONFIG1 | (1 << CP0C1_FP) | (31 << CP0C1_MMU) |
-                       (2 << CP0C1_IS) | (3 << CP0C1_IL) | (3 << CP0C1_IA) |
-                       (2 << CP0C1_DS) | (3 << CP0C1_DL) | (3 << CP0C1_DA) |
-                       (0 << CP0C1_PC) | (1 << CP0C1_WR) | (1 << CP0C1_EP),
-        .CP0_Config2 = MIPS_CONFIG2,
-        .CP0_Config3 = MIPS_CONFIG3 | (1 << CP0C3_RXI) | (1 << CP0C3_BP) |
-                       (1 << CP0C3_BI) | (1 << CP0C3_ULRI) | (1 << CP0C3_MSAP) |
-                       (1U << CP0C3_M),
-        .CP0_Config4 = MIPS_CONFIG4 | (0xfc << CP0C4_KScrExist) |
-                       (3 << CP0C4_IE) | (1U << CP0C4_M),
-        .CP0_Config5 = MIPS_CONFIG5 | (1 << CP0C5_LLB),
-        .CP0_Config5_rw_bitmask = (1 << CP0C5_SBRI) | (1 << CP0C5_FRE) |
-                                  (1 << CP0C5_UFE) | (1 << CP0C5_MSAEn),
-        .CP0_LLAddr_rw_bitmask = 0,
-        .CP0_LLAddr_shift = 0,
-        .SYNCI_Step = 32,
-        .CCRes = 2,
-        .CP0_Status_rw_bitmask = 0x3058FF1F,
-        .CP0_PageGrain = (1 << CP0PG_IEC) | (1 << CP0PG_XIE) |
-                         (1U << CP0PG_RIE),
-        .CP0_PageGrain_rw_bitmask = 0,
-        .CP1_fcr0 = (1 << FCR0_FREP) | (1 << FCR0_F64) | (1 << FCR0_L) |
-                    (1 << FCR0_W) | (1 << FCR0_D) | (1 << FCR0_S) |
-                    (0x00 << FCR0_PRID) | (0x0 << FCR0_REV),
-        .SEGBITS = 32,
-        .PABITS = 32,
-        .insn_flags = CPU_MIPS32R6 | ASE_MSA,
-        .mmu_type = MMU_TYPE_R4000,
-    },
 #if defined(TARGET_MIPS64)
     {
         .name = "R4000",
@@ -674,26 +626,6 @@
         .mmu_type = MMU_TYPE_R4000,
     },
     {
-<<<<<<< HEAD
-        /* A generic CPU supporting MIPS64 Release 6 ISA.
-           FIXME: Support IEEE 754-2008 FP.
-                  Eventually this should be replaced by a real CPU model. */
-        .name = "MIPS64R6-generic",
-        .CP0_PRid = 0x00010000,
-        .CP0_Config0 = MIPS_CONFIG0 | (0x2 << CP0C0_AR) | (0x2 << CP0C0_AT) |
-                       (MMU_TYPE_R4000 << CP0C0_MT),
-        .CP0_Config1 = MIPS_CONFIG1 | (1 << CP0C1_FP) | (0x1F << CP0C1_MMU) |
-                       (2 << CP0C1_IS) | (3 << CP0C1_IL) | (3 << CP0C1_IA) |
-                       (2 << CP0C1_DS) | (3 << CP0C1_DL) | (3 << CP0C1_DA) |
-                       (0 << CP0C1_PC) | (1 << CP0C1_WR) | (1 << CP0C1_EP),
-        .CP0_Config2 = MIPS_CONFIG2,
-        .CP0_Config3 = MIPS_CONFIG3 | (1U << CP0C3_M) | (1 << CP0C3_MSAP) |
-                       (1 << CP0C3_BP) | (1 << CP0C3_BI) | (1 << CP0C3_ULRI) |
-                       (1 << CP0C3_RXI) | (1 << CP0C3_LPA),
-        .CP0_Config4 = MIPS_CONFIG4 | (0xfc << CP0C4_KScrExist) |
-                       (3 << CP0C4_IE) | (1U << CP0C4_M),
-        .CP0_Config5 = MIPS_CONFIG5 | (1 << CP0C5_LLB),
-=======
         .name = "5KEc",
         .CP0_PRid = 0x00018900,
         .CP0_Config0 = MIPS_CONFIG0 | (0x1 << CP0C0_AR) | (0x2 << CP0C0_AT) |
@@ -756,7 +688,6 @@
                        (1 << CP0C4_AE) | (0xfc << CP0C4_KScrExist),
         .CP0_Config5 = MIPS_CONFIG5 | (1 << CP0C5_XNP) | (1 << CP0C5_VP) |
                        (1 << CP0C5_LLB) | (1 << CP0C5_MRP),
->>>>>>> b01ff82c
         .CP0_Config5_rw_bitmask = (1 << CP0C5_MSAEn) | (1 << CP0C5_SBRI) |
                                   (1 << CP0C5_FRE) | (1 << CP0C5_UFE),
         .CP0_LLAddr_rw_bitmask = 0,
@@ -766,14 +697,6 @@
         .CP0_Status_rw_bitmask = 0x30D8FFFF,
         .CP0_PageGrain = (1 << CP0PG_IEC) | (1 << CP0PG_XIE) |
                          (1U << CP0PG_RIE),
-<<<<<<< HEAD
-        .CP0_PageGrain_rw_bitmask = 0,
-        .CP1_fcr0 = (1 << FCR0_FREP) | (1 << FCR0_F64) | (1 << FCR0_L) |
-                    (1 << FCR0_W) | (1 << FCR0_D) | (1 << FCR0_S) |
-                    (0x03 << FCR0_PRID) | (0x20 << FCR0_REV),
-        .MSAIR = 0x03 << MSAIR_ProcID | 0x20 << MSAIR_Rev,
-        .SEGBITS = 42,
-=======
         .CP0_PageGrain_rw_bitmask = (1 << CP0PG_ELPA),
         .CP1_fcr0 = (1 << FCR0_FREP) | (1 << FCR0_HAS2008) | (1 << FCR0_F64) |
                     (1 << FCR0_L) | (1 << FCR0_W) | (1 << FCR0_D) |
@@ -782,7 +705,6 @@
         .CP1_fcr31_rw_bitmask = 0x0103FFFF,
         .MSAIR = 0x03 << MSAIR_ProcID,
         .SEGBITS = 48,
->>>>>>> b01ff82c
         .PABITS = 48,
         .insn_flags = CPU_MIPS64R6 | ASE_MSA,
         .mmu_type = MMU_TYPE_R4000,
