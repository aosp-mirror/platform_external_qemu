/*
 *  i386 translation
 *
 *  Copyright (c) 2003 Fabrice Bellard
 *
 * This library is free software; you can redistribute it and/or
 * modify it under the terms of the GNU Lesser General Public
 * License as published by the Free Software Foundation; either
 * version 2.1 of the License, or (at your option) any later version.
 *
 * This library is distributed in the hope that it will be useful,
 * but WITHOUT ANY WARRANTY; without even the implied warranty of
 * MERCHANTABILITY or FITNESS FOR A PARTICULAR PURPOSE.  See the GNU
 * Lesser General Public License for more details.
 *
 * You should have received a copy of the GNU Lesser General Public
 * License along with this library; if not, see <http://www.gnu.org/licenses/>.
 */
#include "qemu/osdep.h"

#include "qemu/host-utils.h"
#include "cpu.h"
#include "disas/disas.h"
#include "exec/exec-all.h"
#include "tcg/tcg-op.h"
#include "tcg/tcg-op-gvec.h"
#include "exec/cpu_ldst.h"
#include "exec/translator.h"
#include "fpu/softfloat.h"

#include "exec/helper-proto.h"
#include "exec/helper-gen.h"
#include "helper-tcg.h"

#include "exec/log.h"

#define HELPER_H "helper.h"
#include "exec/helper-info.c.inc"
#undef  HELPER_H


#define PREFIX_REPZ   0x01
#define PREFIX_REPNZ  0x02
#define PREFIX_LOCK   0x04
#define PREFIX_DATA   0x08
#define PREFIX_ADR    0x10
#define PREFIX_VEX    0x20
#define PREFIX_REX    0x40

#ifdef TARGET_X86_64
# define ctztl  ctz64
# define clztl  clz64
#else
# define ctztl  ctz32
# define clztl  clz32
#endif

/* For a switch indexed by MODRM, match all memory operands for a given OP.  */
#define CASE_MODRM_MEM_OP(OP) \
    case (0 << 6) | (OP << 3) | 0 ... (0 << 6) | (OP << 3) | 7: \
    case (1 << 6) | (OP << 3) | 0 ... (1 << 6) | (OP << 3) | 7: \
    case (2 << 6) | (OP << 3) | 0 ... (2 << 6) | (OP << 3) | 7

#define CASE_MODRM_OP(OP) \
    case (0 << 6) | (OP << 3) | 0 ... (0 << 6) | (OP << 3) | 7: \
    case (1 << 6) | (OP << 3) | 0 ... (1 << 6) | (OP << 3) | 7: \
    case (2 << 6) | (OP << 3) | 0 ... (2 << 6) | (OP << 3) | 7: \
    case (3 << 6) | (OP << 3) | 0 ... (3 << 6) | (OP << 3) | 7

//#define MACRO_TEST   1

/* global register indexes */
static TCGv cpu_cc_dst, cpu_cc_src, cpu_cc_src2;
static TCGv cpu_eip;
static TCGv_i32 cpu_cc_op;
static TCGv cpu_regs[CPU_NB_REGS];
static TCGv cpu_seg_base[6];
static TCGv_i64 cpu_bndl[4];
static TCGv_i64 cpu_bndu[4];

typedef struct DisasContext {
    DisasContextBase base;

    target_ulong pc;       /* pc = eip + cs_base */
    target_ulong cs_base;  /* base of CS segment */
    target_ulong pc_save;

    MemOp aflag;
    MemOp dflag;

    int8_t override; /* -1 if no override, else R_CS, R_DS, etc */
    uint8_t prefix;

    bool has_modrm;
    uint8_t modrm;

#ifndef CONFIG_USER_ONLY
    uint8_t cpl;   /* code priv level */
    uint8_t iopl;  /* i/o priv level */
#endif
    uint8_t vex_l;  /* vex vector length */
    uint8_t vex_v;  /* vex vvvv register, without 1's complement.  */
    uint8_t popl_esp_hack; /* for correct popl with esp base handling */
    uint8_t rip_offset; /* only used in x86_64, but left for simplicity */

#ifdef TARGET_X86_64
    uint8_t rex_r;
    uint8_t rex_x;
    uint8_t rex_b;
#endif
    bool vex_w; /* used by AVX even on 32-bit processors */
    bool jmp_opt; /* use direct block chaining for direct jumps */
    bool repz_opt; /* optimize jumps within repz instructions */
    bool cc_op_dirty;

    CCOp cc_op;  /* current CC operation */
    int mem_index; /* select memory access functions */
    uint32_t flags; /* all execution flags */
    int cpuid_features;
    int cpuid_ext_features;
    int cpuid_ext2_features;
    int cpuid_ext3_features;
    int cpuid_7_0_ebx_features;
    int cpuid_7_0_ecx_features;
    int cpuid_xsave_features;

    /* TCG local temps */
    TCGv cc_srcT;
    TCGv A0;
    TCGv T0;
    TCGv T1;

    /* TCG local register indexes (only used inside old micro ops) */
    TCGv tmp0;
    TCGv tmp4;
    TCGv_i32 tmp2_i32;
    TCGv_i32 tmp3_i32;
    TCGv_i64 tmp1_i64;

    sigjmp_buf jmpbuf;
    TCGOp *prev_insn_end;
} DisasContext;

#define DISAS_EOB_ONLY         DISAS_TARGET_0
#define DISAS_EOB_NEXT         DISAS_TARGET_1
#define DISAS_EOB_INHIBIT_IRQ  DISAS_TARGET_2
#define DISAS_JUMP             DISAS_TARGET_3

/* The environment in which user-only runs is constrained. */
#ifdef CONFIG_USER_ONLY
#define PE(S)     true
#define CPL(S)    3
#define IOPL(S)   0
#define SVME(S)   false
#define GUEST(S)  false
#else
#define PE(S)     (((S)->flags & HF_PE_MASK) != 0)
#define CPL(S)    ((S)->cpl)
#define IOPL(S)   ((S)->iopl)
#define SVME(S)   (((S)->flags & HF_SVME_MASK) != 0)
#define GUEST(S)  (((S)->flags & HF_GUEST_MASK) != 0)
#endif
#if defined(CONFIG_USER_ONLY) && defined(TARGET_X86_64)
#define VM86(S)   false
#define CODE32(S) true
#define SS32(S)   true
#define ADDSEG(S) false
#else
#define VM86(S)   (((S)->flags & HF_VM_MASK) != 0)
#define CODE32(S) (((S)->flags & HF_CS32_MASK) != 0)
#define SS32(S)   (((S)->flags & HF_SS32_MASK) != 0)
#define ADDSEG(S) (((S)->flags & HF_ADDSEG_MASK) != 0)
#endif
#if !defined(TARGET_X86_64)
#define CODE64(S) false
#elif defined(CONFIG_USER_ONLY)
#define CODE64(S) true
#else
#define CODE64(S) (((S)->flags & HF_CS64_MASK) != 0)
#endif
#if defined(CONFIG_USER_ONLY) || defined(TARGET_X86_64)
#define LMA(S)    (((S)->flags & HF_LMA_MASK) != 0)
#else
#define LMA(S)    false
#endif

#ifdef TARGET_X86_64
#define REX_PREFIX(S)  (((S)->prefix & PREFIX_REX) != 0)
#define REX_W(S)       ((S)->vex_w)
#define REX_R(S)       ((S)->rex_r + 0)
#define REX_X(S)       ((S)->rex_x + 0)
#define REX_B(S)       ((S)->rex_b + 0)
#else
#define REX_PREFIX(S)  false
#define REX_W(S)       false
#define REX_R(S)       0
#define REX_X(S)       0
#define REX_B(S)       0
#endif

/*
 * Many sysemu-only helpers are not reachable for user-only.
 * Define stub generators here, so that we need not either sprinkle
 * ifdefs through the translator, nor provide the helper function.
 */
#define STUB_HELPER(NAME, ...) \
    static inline void gen_helper_##NAME(__VA_ARGS__) \
    { qemu_build_not_reached(); }

#ifdef CONFIG_USER_ONLY
STUB_HELPER(clgi, TCGv_env env)
STUB_HELPER(flush_page, TCGv_env env, TCGv addr)
STUB_HELPER(hlt, TCGv_env env, TCGv_i32 pc_ofs)
STUB_HELPER(inb, TCGv ret, TCGv_env env, TCGv_i32 port)
STUB_HELPER(inw, TCGv ret, TCGv_env env, TCGv_i32 port)
STUB_HELPER(inl, TCGv ret, TCGv_env env, TCGv_i32 port)
STUB_HELPER(monitor, TCGv_env env, TCGv addr)
STUB_HELPER(mwait, TCGv_env env, TCGv_i32 pc_ofs)
STUB_HELPER(outb, TCGv_env env, TCGv_i32 port, TCGv_i32 val)
STUB_HELPER(outw, TCGv_env env, TCGv_i32 port, TCGv_i32 val)
STUB_HELPER(outl, TCGv_env env, TCGv_i32 port, TCGv_i32 val)
STUB_HELPER(rdmsr, TCGv_env env)
STUB_HELPER(read_crN, TCGv ret, TCGv_env env, TCGv_i32 reg)
STUB_HELPER(get_dr, TCGv ret, TCGv_env env, TCGv_i32 reg)
STUB_HELPER(set_dr, TCGv_env env, TCGv_i32 reg, TCGv val)
STUB_HELPER(stgi, TCGv_env env)
STUB_HELPER(svm_check_intercept, TCGv_env env, TCGv_i32 type)
STUB_HELPER(vmload, TCGv_env env, TCGv_i32 aflag)
STUB_HELPER(vmmcall, TCGv_env env)
STUB_HELPER(vmrun, TCGv_env env, TCGv_i32 aflag, TCGv_i32 pc_ofs)
STUB_HELPER(vmsave, TCGv_env env, TCGv_i32 aflag)
STUB_HELPER(write_crN, TCGv_env env, TCGv_i32 reg, TCGv val)
STUB_HELPER(wrmsr, TCGv_env env)
#endif

static void gen_eob(DisasContext *s);
static void gen_jr(DisasContext *s);
static void gen_jmp_rel(DisasContext *s, MemOp ot, int diff, int tb_num);
static void gen_jmp_rel_csize(DisasContext *s, int diff, int tb_num);
static void gen_op(DisasContext *s1, int op, MemOp ot, int d);
static void gen_exception_gpf(DisasContext *s);

/* i386 arith/logic operations */
enum {
    OP_ADDL,
    OP_ORL,
    OP_ADCL,
    OP_SBBL,
    OP_ANDL,
    OP_SUBL,
    OP_XORL,
    OP_CMPL,
};

/* i386 shift ops */
enum {
    OP_ROL,
    OP_ROR,
    OP_RCL,
    OP_RCR,
    OP_SHL,
    OP_SHR,
    OP_SHL1, /* undocumented */
    OP_SAR = 7,
};

enum {
    JCC_O,
    JCC_B,
    JCC_Z,
    JCC_BE,
    JCC_S,
    JCC_P,
    JCC_L,
    JCC_LE,
};

enum {
    /* I386 int registers */
    OR_EAX,   /* MUST be even numbered */
    OR_ECX,
    OR_EDX,
    OR_EBX,
    OR_ESP,
    OR_EBP,
    OR_ESI,
    OR_EDI,

    OR_TMP0 = 16,    /* temporary operand register */
    OR_TMP1,
    OR_A0, /* temporary register used when doing address evaluation */
};

enum {
    USES_CC_DST  = 1,
    USES_CC_SRC  = 2,
    USES_CC_SRC2 = 4,
    USES_CC_SRCT = 8,
};

/* Bit set if the global variable is live after setting CC_OP to X.  */
static const uint8_t cc_op_live[CC_OP_NB] = {
    [CC_OP_DYNAMIC] = USES_CC_DST | USES_CC_SRC | USES_CC_SRC2,
    [CC_OP_EFLAGS] = USES_CC_SRC,
    [CC_OP_MULB ... CC_OP_MULQ] = USES_CC_DST | USES_CC_SRC,
    [CC_OP_ADDB ... CC_OP_ADDQ] = USES_CC_DST | USES_CC_SRC,
    [CC_OP_ADCB ... CC_OP_ADCQ] = USES_CC_DST | USES_CC_SRC | USES_CC_SRC2,
    [CC_OP_SUBB ... CC_OP_SUBQ] = USES_CC_DST | USES_CC_SRC | USES_CC_SRCT,
    [CC_OP_SBBB ... CC_OP_SBBQ] = USES_CC_DST | USES_CC_SRC | USES_CC_SRC2,
    [CC_OP_LOGICB ... CC_OP_LOGICQ] = USES_CC_DST,
    [CC_OP_INCB ... CC_OP_INCQ] = USES_CC_DST | USES_CC_SRC,
    [CC_OP_DECB ... CC_OP_DECQ] = USES_CC_DST | USES_CC_SRC,
    [CC_OP_SHLB ... CC_OP_SHLQ] = USES_CC_DST | USES_CC_SRC,
    [CC_OP_SARB ... CC_OP_SARQ] = USES_CC_DST | USES_CC_SRC,
    [CC_OP_BMILGB ... CC_OP_BMILGQ] = USES_CC_DST | USES_CC_SRC,
    [CC_OP_ADCX] = USES_CC_DST | USES_CC_SRC,
    [CC_OP_ADOX] = USES_CC_SRC | USES_CC_SRC2,
    [CC_OP_ADCOX] = USES_CC_DST | USES_CC_SRC | USES_CC_SRC2,
    [CC_OP_CLR] = 0,
    [CC_OP_POPCNT] = USES_CC_SRC,
};

static void set_cc_op(DisasContext *s, CCOp op)
{
    int dead;

    if (s->cc_op == op) {
        return;
    }

    /* Discard CC computation that will no longer be used.  */
    dead = cc_op_live[s->cc_op] & ~cc_op_live[op];
    if (dead & USES_CC_DST) {
        tcg_gen_discard_tl(cpu_cc_dst);
    }
    if (dead & USES_CC_SRC) {
        tcg_gen_discard_tl(cpu_cc_src);
    }
    if (dead & USES_CC_SRC2) {
        tcg_gen_discard_tl(cpu_cc_src2);
    }
    if (dead & USES_CC_SRCT) {
        tcg_gen_discard_tl(s->cc_srcT);
    }

    if (op == CC_OP_DYNAMIC) {
        /* The DYNAMIC setting is translator only, and should never be
           stored.  Thus we always consider it clean.  */
        s->cc_op_dirty = false;
    } else {
        /* Discard any computed CC_OP value (see shifts).  */
        if (s->cc_op == CC_OP_DYNAMIC) {
            tcg_gen_discard_i32(cpu_cc_op);
        }
        s->cc_op_dirty = true;
    }
    s->cc_op = op;
}

static void gen_update_cc_op(DisasContext *s)
{
    if (s->cc_op_dirty) {
        tcg_gen_movi_i32(cpu_cc_op, s->cc_op);
        s->cc_op_dirty = false;
    }
}

#ifdef TARGET_X86_64

#define NB_OP_SIZES 4

#else /* !TARGET_X86_64 */

#define NB_OP_SIZES 3

#endif /* !TARGET_X86_64 */

#if HOST_BIG_ENDIAN
#define REG_B_OFFSET (sizeof(target_ulong) - 1)
#define REG_H_OFFSET (sizeof(target_ulong) - 2)
#define REG_W_OFFSET (sizeof(target_ulong) - 2)
#define REG_L_OFFSET (sizeof(target_ulong) - 4)
#define REG_LH_OFFSET (sizeof(target_ulong) - 8)
#else
#define REG_B_OFFSET 0
#define REG_H_OFFSET 1
#define REG_W_OFFSET 0
#define REG_L_OFFSET 0
#define REG_LH_OFFSET 4
#endif

/* In instruction encodings for byte register accesses the
 * register number usually indicates "low 8 bits of register N";
 * however there are some special cases where N 4..7 indicates
 * [AH, CH, DH, BH], ie "bits 15..8 of register N-4". Return
 * true for this special case, false otherwise.
 */
static inline bool byte_reg_is_xH(DisasContext *s, int reg)
{
    /* Any time the REX prefix is present, byte registers are uniform */
    if (reg < 4 || REX_PREFIX(s)) {
        return false;
    }
    return true;
}

/* Select the size of a push/pop operation.  */
static inline MemOp mo_pushpop(DisasContext *s, MemOp ot)
{
    if (CODE64(s)) {
        return ot == MO_16 ? MO_16 : MO_64;
    } else {
        return ot;
    }
}

/* Select the size of the stack pointer.  */
static inline MemOp mo_stacksize(DisasContext *s)
{
    return CODE64(s) ? MO_64 : SS32(s) ? MO_32 : MO_16;
}

/* Select only size 64 else 32.  Used for SSE operand sizes.  */
static inline MemOp mo_64_32(MemOp ot)
{
#ifdef TARGET_X86_64
    return ot == MO_64 ? MO_64 : MO_32;
#else
    return MO_32;
#endif
}

/* Select size 8 if lsb of B is clear, else OT.  Used for decoding
   byte vs word opcodes.  */
static inline MemOp mo_b_d(int b, MemOp ot)
{
    return b & 1 ? ot : MO_8;
}

/* Select size 8 if lsb of B is clear, else OT capped at 32.
   Used for decoding operand size of port opcodes.  */
static inline MemOp mo_b_d32(int b, MemOp ot)
{
    return b & 1 ? (ot == MO_16 ? MO_16 : MO_32) : MO_8;
}

/* Compute the result of writing t0 to the OT-sized register REG.
 *
 * If DEST is NULL, store the result into the register and return the
 * register's TCGv.
 *
 * If DEST is not NULL, store the result into DEST and return the
 * register's TCGv.
 */
static TCGv gen_op_deposit_reg_v(DisasContext *s, MemOp ot, int reg, TCGv dest, TCGv t0)
{
    switch(ot) {
    case MO_8:
        if (byte_reg_is_xH(s, reg)) {
            dest = dest ? dest : cpu_regs[reg - 4];
            tcg_gen_deposit_tl(dest, cpu_regs[reg - 4], t0, 8, 8);
            return cpu_regs[reg - 4];
        }
        dest = dest ? dest : cpu_regs[reg];
        tcg_gen_deposit_tl(dest, cpu_regs[reg], t0, 0, 8);
        break;
    case MO_16:
        dest = dest ? dest : cpu_regs[reg];
        tcg_gen_deposit_tl(dest, cpu_regs[reg], t0, 0, 16);
        break;
    case MO_32:
        /* For x86_64, this sets the higher half of register to zero.
           For i386, this is equivalent to a mov. */
        dest = dest ? dest : cpu_regs[reg];
        tcg_gen_ext32u_tl(dest, t0);
        break;
#ifdef TARGET_X86_64
    case MO_64:
        dest = dest ? dest : cpu_regs[reg];
        tcg_gen_mov_tl(dest, t0);
        break;
#endif
    default:
        g_assert_not_reached();
    }
    return cpu_regs[reg];
}

static void gen_op_mov_reg_v(DisasContext *s, MemOp ot, int reg, TCGv t0)
{
    gen_op_deposit_reg_v(s, ot, reg, NULL, t0);
}

static inline
void gen_op_mov_v_reg(DisasContext *s, MemOp ot, TCGv t0, int reg)
{
    if (ot == MO_8 && byte_reg_is_xH(s, reg)) {
        tcg_gen_extract_tl(t0, cpu_regs[reg - 4], 8, 8);
    } else {
        tcg_gen_mov_tl(t0, cpu_regs[reg]);
    }
}

static void gen_add_A0_im(DisasContext *s, int val)
{
    tcg_gen_addi_tl(s->A0, s->A0, val);
    if (!CODE64(s)) {
        tcg_gen_ext32u_tl(s->A0, s->A0);
    }
}

static inline void gen_op_jmp_v(DisasContext *s, TCGv dest)
{
    tcg_gen_mov_tl(cpu_eip, dest);
    s->pc_save = -1;
}

static inline
void gen_op_add_reg_im(DisasContext *s, MemOp size, int reg, int32_t val)
{
    tcg_gen_addi_tl(s->tmp0, cpu_regs[reg], val);
    gen_op_mov_reg_v(s, size, reg, s->tmp0);
}

static inline void gen_op_add_reg_T0(DisasContext *s, MemOp size, int reg)
{
    tcg_gen_add_tl(s->tmp0, cpu_regs[reg], s->T0);
    gen_op_mov_reg_v(s, size, reg, s->tmp0);
}

static inline void gen_op_ld_v(DisasContext *s, int idx, TCGv t0, TCGv a0)
{
    tcg_gen_qemu_ld_tl(t0, a0, s->mem_index, idx | MO_LE);
}

static inline void gen_op_st_v(DisasContext *s, int idx, TCGv t0, TCGv a0)
{
    tcg_gen_qemu_st_tl(t0, a0, s->mem_index, idx | MO_LE);
}

static inline void gen_op_st_rm_T0_A0(DisasContext *s, int idx, int d)
{
    if (d == OR_TMP0) {
        gen_op_st_v(s, idx, s->T0, s->A0);
    } else {
        gen_op_mov_reg_v(s, idx, d, s->T0);
    }
}

static void gen_update_eip_cur(DisasContext *s)
{
    assert(s->pc_save != -1);
    if (tb_cflags(s->base.tb) & CF_PCREL) {
        tcg_gen_addi_tl(cpu_eip, cpu_eip, s->base.pc_next - s->pc_save);
    } else if (CODE64(s)) {
        tcg_gen_movi_tl(cpu_eip, s->base.pc_next);
    } else {
        tcg_gen_movi_tl(cpu_eip, (uint32_t)(s->base.pc_next - s->cs_base));
    }
    s->pc_save = s->base.pc_next;
}

static void gen_update_eip_next(DisasContext *s)
{
    assert(s->pc_save != -1);
    if (tb_cflags(s->base.tb) & CF_PCREL) {
        tcg_gen_addi_tl(cpu_eip, cpu_eip, s->pc - s->pc_save);
    } else if (CODE64(s)) {
        tcg_gen_movi_tl(cpu_eip, s->base.pc_next);
    } else {
        tcg_gen_movi_tl(cpu_eip, (uint32_t)(s->base.pc_next - s->cs_base));
    }
    s->pc_save = s->pc;
}

static int cur_insn_len(DisasContext *s)
{
    return s->pc - s->base.pc_next;
}

static TCGv_i32 cur_insn_len_i32(DisasContext *s)
{
    return tcg_constant_i32(cur_insn_len(s));
}

static TCGv_i32 eip_next_i32(DisasContext *s)
{
    assert(s->pc_save != -1);
    /*
     * This function has two users: lcall_real (always 16-bit mode), and
     * iret_protected (16, 32, or 64-bit mode).  IRET only uses the value
     * when EFLAGS.NT is set, which is illegal in 64-bit mode, which is
     * why passing a 32-bit value isn't broken.  To avoid using this where
     * we shouldn't, return -1 in 64-bit mode so that execution goes into
     * the weeds quickly.
     */
    if (CODE64(s)) {
        return tcg_constant_i32(-1);
    }
    if (tb_cflags(s->base.tb) & CF_PCREL) {
        TCGv_i32 ret = tcg_temp_new_i32();
        tcg_gen_trunc_tl_i32(ret, cpu_eip);
        tcg_gen_addi_i32(ret, ret, s->pc - s->pc_save);
        return ret;
    } else {
        return tcg_constant_i32(s->pc - s->cs_base);
    }
}

static TCGv eip_next_tl(DisasContext *s)
{
    assert(s->pc_save != -1);
    if (tb_cflags(s->base.tb) & CF_PCREL) {
        TCGv ret = tcg_temp_new();
        tcg_gen_addi_tl(ret, cpu_eip, s->pc - s->pc_save);
        return ret;
    } else if (CODE64(s)) {
        return tcg_constant_tl(s->pc);
    } else {
        return tcg_constant_tl((uint32_t)(s->pc - s->cs_base));
    }
}

static TCGv eip_cur_tl(DisasContext *s)
{
    assert(s->pc_save != -1);
    if (tb_cflags(s->base.tb) & CF_PCREL) {
        TCGv ret = tcg_temp_new();
        tcg_gen_addi_tl(ret, cpu_eip, s->base.pc_next - s->pc_save);
        return ret;
    } else if (CODE64(s)) {
        return tcg_constant_tl(s->base.pc_next);
    } else {
        return tcg_constant_tl((uint32_t)(s->base.pc_next - s->cs_base));
    }
}

/* Compute SEG:REG into A0.  SEG is selected from the override segment
   (OVR_SEG) and the default segment (DEF_SEG).  OVR_SEG may be -1 to
   indicate no override.  */
static void gen_lea_v_seg(DisasContext *s, MemOp aflag, TCGv a0,
                          int def_seg, int ovr_seg)
{
    switch (aflag) {
#ifdef TARGET_X86_64
    case MO_64:
        if (ovr_seg < 0) {
            tcg_gen_mov_tl(s->A0, a0);
            return;
        }
        break;
#endif
    case MO_32:
        /* 32 bit address */
        if (ovr_seg < 0 && ADDSEG(s)) {
            ovr_seg = def_seg;
        }
        if (ovr_seg < 0) {
            tcg_gen_ext32u_tl(s->A0, a0);
            return;
        }
        break;
    case MO_16:
        /* 16 bit address */
        tcg_gen_ext16u_tl(s->A0, a0);
        a0 = s->A0;
        if (ovr_seg < 0) {
            if (ADDSEG(s)) {
                ovr_seg = def_seg;
            } else {
                return;
            }
        }
        break;
    default:
        g_assert_not_reached();
    }

    if (ovr_seg >= 0) {
        TCGv seg = cpu_seg_base[ovr_seg];

        if (aflag == MO_64) {
            tcg_gen_add_tl(s->A0, a0, seg);
        } else if (CODE64(s)) {
            tcg_gen_ext32u_tl(s->A0, a0);
            tcg_gen_add_tl(s->A0, s->A0, seg);
        } else {
            tcg_gen_add_tl(s->A0, a0, seg);
            tcg_gen_ext32u_tl(s->A0, s->A0);
        }
    }
}

static inline void gen_string_movl_A0_ESI(DisasContext *s)
{
    gen_lea_v_seg(s, s->aflag, cpu_regs[R_ESI], R_DS, s->override);
}

static inline void gen_string_movl_A0_EDI(DisasContext *s)
{
    gen_lea_v_seg(s, s->aflag, cpu_regs[R_EDI], R_ES, -1);
}

static inline void gen_op_movl_T0_Dshift(DisasContext *s, MemOp ot)
{
    tcg_gen_ld32s_tl(s->T0, tcg_env, offsetof(CPUX86State, df));
    tcg_gen_shli_tl(s->T0, s->T0, ot);
};

static TCGv gen_ext_tl(TCGv dst, TCGv src, MemOp size, bool sign)
{
    if (size == MO_TL) {
        return src;
    }
    tcg_gen_ext_tl(dst, src, size | (sign ? MO_SIGN : 0));
    return dst;
}

static void gen_extu(MemOp ot, TCGv reg)
{
    gen_ext_tl(reg, reg, ot, false);
}

static void gen_exts(MemOp ot, TCGv reg)
{
    gen_ext_tl(reg, reg, ot, true);
}

static void gen_op_j_ecx(DisasContext *s, TCGCond cond, TCGLabel *label1)
{
    tcg_gen_mov_tl(s->tmp0, cpu_regs[R_ECX]);
    gen_extu(s->aflag, s->tmp0);
    tcg_gen_brcondi_tl(cond, s->tmp0, 0, label1);
}

static inline void gen_op_jz_ecx(DisasContext *s, TCGLabel *label1)
{
    gen_op_j_ecx(s, TCG_COND_EQ, label1);
}

static inline void gen_op_jnz_ecx(DisasContext *s, TCGLabel *label1)
{
    gen_op_j_ecx(s, TCG_COND_NE, label1);
}

static void gen_helper_in_func(MemOp ot, TCGv v, TCGv_i32 n)
{
    switch (ot) {
    case MO_8:
        gen_helper_inb(v, tcg_env, n);
        break;
    case MO_16:
        gen_helper_inw(v, tcg_env, n);
        break;
    case MO_32:
        gen_helper_inl(v, tcg_env, n);
        break;
    default:
        g_assert_not_reached();
    }
}

static void gen_helper_out_func(MemOp ot, TCGv_i32 v, TCGv_i32 n)
{
    switch (ot) {
    case MO_8:
        gen_helper_outb(tcg_env, v, n);
        break;
    case MO_16:
        gen_helper_outw(tcg_env, v, n);
        break;
    case MO_32:
        gen_helper_outl(tcg_env, v, n);
        break;
    default:
        g_assert_not_reached();
    }
}

/*
 * Validate that access to [port, port + 1<<ot) is allowed.
 * Raise #GP, or VMM exit if not.
 */
static bool gen_check_io(DisasContext *s, MemOp ot, TCGv_i32 port,
                         uint32_t svm_flags)
{
#ifdef CONFIG_USER_ONLY
    /*
     * We do not implement the ioperm(2) syscall, so the TSS check
     * will always fail.
     */
    gen_exception_gpf(s);
    return false;
#else
    if (PE(s) && (CPL(s) > IOPL(s) || VM86(s))) {
        gen_helper_check_io(tcg_env, port, tcg_constant_i32(1 << ot));
    }
    if (GUEST(s)) {
        gen_update_cc_op(s);
        gen_update_eip_cur(s);
        if (s->prefix & (PREFIX_REPZ | PREFIX_REPNZ)) {
            svm_flags |= SVM_IOIO_REP_MASK;
        }
        svm_flags |= 1 << (SVM_IOIO_SIZE_SHIFT + ot);
        gen_helper_svm_check_io(tcg_env, port,
                                tcg_constant_i32(svm_flags),
                                cur_insn_len_i32(s));
    }
    return true;
#endif
}

static void gen_movs(DisasContext *s, MemOp ot)
{
    gen_string_movl_A0_ESI(s);
    gen_op_ld_v(s, ot, s->T0, s->A0);
    gen_string_movl_A0_EDI(s);
    gen_op_st_v(s, ot, s->T0, s->A0);
    gen_op_movl_T0_Dshift(s, ot);
    gen_op_add_reg_T0(s, s->aflag, R_ESI);
    gen_op_add_reg_T0(s, s->aflag, R_EDI);
}

static void gen_op_update1_cc(DisasContext *s)
{
    tcg_gen_mov_tl(cpu_cc_dst, s->T0);
}

static void gen_op_update2_cc(DisasContext *s)
{
    tcg_gen_mov_tl(cpu_cc_src, s->T1);
    tcg_gen_mov_tl(cpu_cc_dst, s->T0);
}

static void gen_op_update3_cc(DisasContext *s, TCGv reg)
{
    tcg_gen_mov_tl(cpu_cc_src2, reg);
    tcg_gen_mov_tl(cpu_cc_src, s->T1);
    tcg_gen_mov_tl(cpu_cc_dst, s->T0);
}

static inline void gen_op_testl_T0_T1_cc(DisasContext *s)
{
    tcg_gen_and_tl(cpu_cc_dst, s->T0, s->T1);
}

static void gen_op_update_neg_cc(DisasContext *s)
{
    tcg_gen_mov_tl(cpu_cc_dst, s->T0);
    tcg_gen_neg_tl(cpu_cc_src, s->T0);
    tcg_gen_movi_tl(s->cc_srcT, 0);
}

/* compute all eflags to cc_src */
static void gen_compute_eflags(DisasContext *s)
{
    TCGv zero, dst, src1, src2;
    int live, dead;

    if (s->cc_op == CC_OP_EFLAGS) {
        return;
    }
    if (s->cc_op == CC_OP_CLR) {
        tcg_gen_movi_tl(cpu_cc_src, CC_Z | CC_P);
        set_cc_op(s, CC_OP_EFLAGS);
        return;
    }

    zero = NULL;
    dst = cpu_cc_dst;
    src1 = cpu_cc_src;
    src2 = cpu_cc_src2;

    /* Take care to not read values that are not live.  */
    live = cc_op_live[s->cc_op] & ~USES_CC_SRCT;
    dead = live ^ (USES_CC_DST | USES_CC_SRC | USES_CC_SRC2);
    if (dead) {
        zero = tcg_constant_tl(0);
        if (dead & USES_CC_DST) {
            dst = zero;
        }
        if (dead & USES_CC_SRC) {
            src1 = zero;
        }
        if (dead & USES_CC_SRC2) {
            src2 = zero;
        }
    }

    gen_update_cc_op(s);
    gen_helper_cc_compute_all(cpu_cc_src, dst, src1, src2, cpu_cc_op);
    set_cc_op(s, CC_OP_EFLAGS);
}

typedef struct CCPrepare {
    TCGCond cond;
    TCGv reg;
    TCGv reg2;
    target_ulong imm;
    target_ulong mask;
    bool use_reg2;
    bool no_setcond;
} CCPrepare;

/* compute eflags.C to reg */
static CCPrepare gen_prepare_eflags_c(DisasContext *s, TCGv reg)
{
    TCGv t0, t1;
    int size, shift;

    switch (s->cc_op) {
    case CC_OP_SUBB ... CC_OP_SUBQ:
        /* (DATA_TYPE)CC_SRCT < (DATA_TYPE)CC_SRC */
        size = s->cc_op - CC_OP_SUBB;
        t1 = gen_ext_tl(s->tmp0, cpu_cc_src, size, false);
        /* If no temporary was used, be careful not to alias t1 and t0.  */
        t0 = t1 == cpu_cc_src ? s->tmp0 : reg;
        tcg_gen_mov_tl(t0, s->cc_srcT);
        gen_extu(size, t0);
        goto add_sub;

    case CC_OP_ADDB ... CC_OP_ADDQ:
        /* (DATA_TYPE)CC_DST < (DATA_TYPE)CC_SRC */
        size = s->cc_op - CC_OP_ADDB;
        t1 = gen_ext_tl(s->tmp0, cpu_cc_src, size, false);
        t0 = gen_ext_tl(reg, cpu_cc_dst, size, false);
    add_sub:
        return (CCPrepare) { .cond = TCG_COND_LTU, .reg = t0,
                             .reg2 = t1, .mask = -1, .use_reg2 = true };

    case CC_OP_LOGICB ... CC_OP_LOGICQ:
    case CC_OP_CLR:
    case CC_OP_POPCNT:
        return (CCPrepare) { .cond = TCG_COND_NEVER, .mask = -1 };

    case CC_OP_INCB ... CC_OP_INCQ:
    case CC_OP_DECB ... CC_OP_DECQ:
        return (CCPrepare) { .cond = TCG_COND_NE, .reg = cpu_cc_src,
                             .mask = -1, .no_setcond = true };

    case CC_OP_SHLB ... CC_OP_SHLQ:
        /* (CC_SRC >> (DATA_BITS - 1)) & 1 */
        size = s->cc_op - CC_OP_SHLB;
        shift = (8 << size) - 1;
        return (CCPrepare) { .cond = TCG_COND_NE, .reg = cpu_cc_src,
                             .mask = (target_ulong)1 << shift };

    case CC_OP_MULB ... CC_OP_MULQ:
        return (CCPrepare) { .cond = TCG_COND_NE,
                             .reg = cpu_cc_src, .mask = -1 };

    case CC_OP_BMILGB ... CC_OP_BMILGQ:
        size = s->cc_op - CC_OP_BMILGB;
        t0 = gen_ext_tl(reg, cpu_cc_src, size, false);
        return (CCPrepare) { .cond = TCG_COND_EQ, .reg = t0, .mask = -1 };

    case CC_OP_ADCX:
    case CC_OP_ADCOX:
        return (CCPrepare) { .cond = TCG_COND_NE, .reg = cpu_cc_dst,
                             .mask = -1, .no_setcond = true };

    case CC_OP_EFLAGS:
    case CC_OP_SARB ... CC_OP_SARQ:
        /* CC_SRC & 1 */
        return (CCPrepare) { .cond = TCG_COND_NE,
                             .reg = cpu_cc_src, .mask = CC_C };

    default:
       /* The need to compute only C from CC_OP_DYNAMIC is important
          in efficiently implementing e.g. INC at the start of a TB.  */
       gen_update_cc_op(s);
       gen_helper_cc_compute_c(reg, cpu_cc_dst, cpu_cc_src,
                               cpu_cc_src2, cpu_cc_op);
       return (CCPrepare) { .cond = TCG_COND_NE, .reg = reg,
                            .mask = -1, .no_setcond = true };
    }
}

/* compute eflags.P to reg */
static CCPrepare gen_prepare_eflags_p(DisasContext *s, TCGv reg)
{
    gen_compute_eflags(s);
    return (CCPrepare) { .cond = TCG_COND_NE, .reg = cpu_cc_src,
                         .mask = CC_P };
}

/* compute eflags.S to reg */
static CCPrepare gen_prepare_eflags_s(DisasContext *s, TCGv reg)
{
    switch (s->cc_op) {
    case CC_OP_DYNAMIC:
        gen_compute_eflags(s);
        /* FALLTHRU */
    case CC_OP_EFLAGS:
    case CC_OP_ADCX:
    case CC_OP_ADOX:
    case CC_OP_ADCOX:
        return (CCPrepare) { .cond = TCG_COND_NE, .reg = cpu_cc_src,
                             .mask = CC_S };
    case CC_OP_CLR:
    case CC_OP_POPCNT:
        return (CCPrepare) { .cond = TCG_COND_NEVER, .mask = -1 };
    default:
        {
            MemOp size = (s->cc_op - CC_OP_ADDB) & 3;
            TCGv t0 = gen_ext_tl(reg, cpu_cc_dst, size, true);
            return (CCPrepare) { .cond = TCG_COND_LT, .reg = t0, .mask = -1 };
        }
    }
}

/* compute eflags.O to reg */
static CCPrepare gen_prepare_eflags_o(DisasContext *s, TCGv reg)
{
    switch (s->cc_op) {
    case CC_OP_ADOX:
    case CC_OP_ADCOX:
        return (CCPrepare) { .cond = TCG_COND_NE, .reg = cpu_cc_src2,
                             .mask = -1, .no_setcond = true };
    case CC_OP_CLR:
    case CC_OP_POPCNT:
        return (CCPrepare) { .cond = TCG_COND_NEVER, .mask = -1 };
    default:
        gen_compute_eflags(s);
        return (CCPrepare) { .cond = TCG_COND_NE, .reg = cpu_cc_src,
                             .mask = CC_O };
    }
}

/* compute eflags.Z to reg */
static CCPrepare gen_prepare_eflags_z(DisasContext *s, TCGv reg)
{
    switch (s->cc_op) {
    case CC_OP_DYNAMIC:
        gen_compute_eflags(s);
        /* FALLTHRU */
    case CC_OP_EFLAGS:
    case CC_OP_ADCX:
    case CC_OP_ADOX:
    case CC_OP_ADCOX:
        return (CCPrepare) { .cond = TCG_COND_NE, .reg = cpu_cc_src,
                             .mask = CC_Z };
    case CC_OP_CLR:
        return (CCPrepare) { .cond = TCG_COND_ALWAYS, .mask = -1 };
    case CC_OP_POPCNT:
        return (CCPrepare) { .cond = TCG_COND_EQ, .reg = cpu_cc_src,
                             .mask = -1 };
    default:
        {
            MemOp size = (s->cc_op - CC_OP_ADDB) & 3;
            TCGv t0 = gen_ext_tl(reg, cpu_cc_dst, size, false);
            return (CCPrepare) { .cond = TCG_COND_EQ, .reg = t0, .mask = -1 };
        }
    }
}

/* perform a conditional store into register 'reg' according to jump opcode
   value 'b'. In the fast case, T0 is guaranteed not to be used. */
static CCPrepare gen_prepare_cc(DisasContext *s, int b, TCGv reg)
{
    int inv, jcc_op, cond;
    MemOp size;
    CCPrepare cc;
    TCGv t0;

    inv = b & 1;
    jcc_op = (b >> 1) & 7;

    switch (s->cc_op) {
    case CC_OP_SUBB ... CC_OP_SUBQ:
        /* We optimize relational operators for the cmp/jcc case.  */
        size = s->cc_op - CC_OP_SUBB;
        switch (jcc_op) {
        case JCC_BE:
            tcg_gen_mov_tl(s->tmp4, s->cc_srcT);
            gen_extu(size, s->tmp4);
            t0 = gen_ext_tl(s->tmp0, cpu_cc_src, size, false);
            cc = (CCPrepare) { .cond = TCG_COND_LEU, .reg = s->tmp4,
                               .reg2 = t0, .mask = -1, .use_reg2 = true };
            break;

        case JCC_L:
            cond = TCG_COND_LT;
            goto fast_jcc_l;
        case JCC_LE:
            cond = TCG_COND_LE;
        fast_jcc_l:
            tcg_gen_mov_tl(s->tmp4, s->cc_srcT);
            gen_exts(size, s->tmp4);
            t0 = gen_ext_tl(s->tmp0, cpu_cc_src, size, true);
            cc = (CCPrepare) { .cond = cond, .reg = s->tmp4,
                               .reg2 = t0, .mask = -1, .use_reg2 = true };
            break;

        default:
            goto slow_jcc;
        }
        break;

    default:
    slow_jcc:
        /* This actually generates good code for JC, JZ and JS.  */
        switch (jcc_op) {
        case JCC_O:
            cc = gen_prepare_eflags_o(s, reg);
            break;
        case JCC_B:
            cc = gen_prepare_eflags_c(s, reg);
            break;
        case JCC_Z:
            cc = gen_prepare_eflags_z(s, reg);
            break;
        case JCC_BE:
            gen_compute_eflags(s);
            cc = (CCPrepare) { .cond = TCG_COND_NE, .reg = cpu_cc_src,
                               .mask = CC_Z | CC_C };
            break;
        case JCC_S:
            cc = gen_prepare_eflags_s(s, reg);
            break;
        case JCC_P:
            cc = gen_prepare_eflags_p(s, reg);
            break;
        case JCC_L:
            gen_compute_eflags(s);
            if (reg == cpu_cc_src) {
                reg = s->tmp0;
            }
            tcg_gen_shri_tl(reg, cpu_cc_src, 4); /* CC_O -> CC_S */
            tcg_gen_xor_tl(reg, reg, cpu_cc_src);
            cc = (CCPrepare) { .cond = TCG_COND_NE, .reg = reg,
                               .mask = CC_S };
            break;
        default:
        case JCC_LE:
            gen_compute_eflags(s);
            if (reg == cpu_cc_src) {
                reg = s->tmp0;
            }
            tcg_gen_shri_tl(reg, cpu_cc_src, 4); /* CC_O -> CC_S */
            tcg_gen_xor_tl(reg, reg, cpu_cc_src);
            cc = (CCPrepare) { .cond = TCG_COND_NE, .reg = reg,
                               .mask = CC_S | CC_Z };
            break;
        }
        break;
    }

    if (inv) {
        cc.cond = tcg_invert_cond(cc.cond);
    }
    return cc;
}

static void gen_setcc1(DisasContext *s, int b, TCGv reg)
{
    CCPrepare cc = gen_prepare_cc(s, b, reg);

    if (cc.no_setcond) {
        if (cc.cond == TCG_COND_EQ) {
            tcg_gen_xori_tl(reg, cc.reg, 1);
        } else {
            tcg_gen_mov_tl(reg, cc.reg);
        }
        return;
    }

    if (cc.cond == TCG_COND_NE && !cc.use_reg2 && cc.imm == 0 &&
        cc.mask != 0 && (cc.mask & (cc.mask - 1)) == 0) {
        tcg_gen_shri_tl(reg, cc.reg, ctztl(cc.mask));
        tcg_gen_andi_tl(reg, reg, 1);
        return;
    }
    if (cc.mask != -1) {
        tcg_gen_andi_tl(reg, cc.reg, cc.mask);
        cc.reg = reg;
    }
    if (cc.use_reg2) {
        tcg_gen_setcond_tl(cc.cond, reg, cc.reg, cc.reg2);
    } else {
        tcg_gen_setcondi_tl(cc.cond, reg, cc.reg, cc.imm);
    }
}

static inline void gen_compute_eflags_c(DisasContext *s, TCGv reg)
{
    gen_setcc1(s, JCC_B << 1, reg);
}

/* generate a conditional jump to label 'l1' according to jump opcode
   value 'b'. In the fast case, T0 is guaranteed not to be used. */
static inline void gen_jcc1_noeob(DisasContext *s, int b, TCGLabel *l1)
{
    CCPrepare cc = gen_prepare_cc(s, b, s->T0);

    if (cc.mask != -1) {
        tcg_gen_andi_tl(s->T0, cc.reg, cc.mask);
        cc.reg = s->T0;
    }
    if (cc.use_reg2) {
        tcg_gen_brcond_tl(cc.cond, cc.reg, cc.reg2, l1);
    } else {
        tcg_gen_brcondi_tl(cc.cond, cc.reg, cc.imm, l1);
    }
}

/* Generate a conditional jump to label 'l1' according to jump opcode
   value 'b'. In the fast case, T0 is guaranteed not to be used.
   A translation block must end soon.  */
static inline void gen_jcc1(DisasContext *s, int b, TCGLabel *l1)
{
    CCPrepare cc = gen_prepare_cc(s, b, s->T0);

    gen_update_cc_op(s);
    if (cc.mask != -1) {
        tcg_gen_andi_tl(s->T0, cc.reg, cc.mask);
        cc.reg = s->T0;
    }
    set_cc_op(s, CC_OP_DYNAMIC);
    if (cc.use_reg2) {
        tcg_gen_brcond_tl(cc.cond, cc.reg, cc.reg2, l1);
    } else {
        tcg_gen_brcondi_tl(cc.cond, cc.reg, cc.imm, l1);
    }
}

/* XXX: does not work with gdbstub "ice" single step - not a
   serious problem */
static TCGLabel *gen_jz_ecx_string(DisasContext *s)
{
    TCGLabel *l1 = gen_new_label();
    TCGLabel *l2 = gen_new_label();
    gen_op_jnz_ecx(s, l1);
    gen_set_label(l2);
    gen_jmp_rel_csize(s, 0, 1);
    gen_set_label(l1);
    return l2;
}

static void gen_stos(DisasContext *s, MemOp ot)
{
    gen_op_mov_v_reg(s, MO_32, s->T0, R_EAX);
    gen_string_movl_A0_EDI(s);
    gen_op_st_v(s, ot, s->T0, s->A0);
    gen_op_movl_T0_Dshift(s, ot);
    gen_op_add_reg_T0(s, s->aflag, R_EDI);
}

static void gen_lods(DisasContext *s, MemOp ot)
{
    gen_string_movl_A0_ESI(s);
    gen_op_ld_v(s, ot, s->T0, s->A0);
    gen_op_mov_reg_v(s, ot, R_EAX, s->T0);
    gen_op_movl_T0_Dshift(s, ot);
    gen_op_add_reg_T0(s, s->aflag, R_ESI);
}

static void gen_scas(DisasContext *s, MemOp ot)
{
    gen_string_movl_A0_EDI(s);
    gen_op_ld_v(s, ot, s->T1, s->A0);
    gen_op(s, OP_CMPL, ot, R_EAX);
    gen_op_movl_T0_Dshift(s, ot);
    gen_op_add_reg_T0(s, s->aflag, R_EDI);
}

static void gen_cmps(DisasContext *s, MemOp ot)
{
    gen_string_movl_A0_EDI(s);
    gen_op_ld_v(s, ot, s->T1, s->A0);
    gen_string_movl_A0_ESI(s);
    gen_op(s, OP_CMPL, ot, OR_TMP0);
    gen_op_movl_T0_Dshift(s, ot);
    gen_op_add_reg_T0(s, s->aflag, R_ESI);
    gen_op_add_reg_T0(s, s->aflag, R_EDI);
}

static void gen_bpt_io(DisasContext *s, TCGv_i32 t_port, int ot)
{
    if (s->flags & HF_IOBPT_MASK) {
#ifdef CONFIG_USER_ONLY
        /* user-mode cpu should not be in IOBPT mode */
        g_assert_not_reached();
#else
        TCGv_i32 t_size = tcg_constant_i32(1 << ot);
        TCGv t_next = eip_next_tl(s);
        gen_helper_bpt_io(tcg_env, t_port, t_size, t_next);
#endif /* CONFIG_USER_ONLY */
    }
}

static void gen_ins(DisasContext *s, MemOp ot)
{
    gen_string_movl_A0_EDI(s);
    /* Note: we must do this dummy write first to be restartable in
       case of page fault. */
    tcg_gen_movi_tl(s->T0, 0);
    gen_op_st_v(s, ot, s->T0, s->A0);
    tcg_gen_trunc_tl_i32(s->tmp2_i32, cpu_regs[R_EDX]);
    tcg_gen_andi_i32(s->tmp2_i32, s->tmp2_i32, 0xffff);
    gen_helper_in_func(ot, s->T0, s->tmp2_i32);
    gen_op_st_v(s, ot, s->T0, s->A0);
    gen_op_movl_T0_Dshift(s, ot);
    gen_op_add_reg_T0(s, s->aflag, R_EDI);
    gen_bpt_io(s, s->tmp2_i32, ot);
}

static void gen_outs(DisasContext *s, MemOp ot)
{
    gen_string_movl_A0_ESI(s);
    gen_op_ld_v(s, ot, s->T0, s->A0);

    tcg_gen_trunc_tl_i32(s->tmp2_i32, cpu_regs[R_EDX]);
    tcg_gen_andi_i32(s->tmp2_i32, s->tmp2_i32, 0xffff);
    tcg_gen_trunc_tl_i32(s->tmp3_i32, s->T0);
    gen_helper_out_func(ot, s->tmp2_i32, s->tmp3_i32);
    gen_op_movl_T0_Dshift(s, ot);
    gen_op_add_reg_T0(s, s->aflag, R_ESI);
    gen_bpt_io(s, s->tmp2_i32, ot);
}

/* Generate jumps to current or next instruction */
static void gen_repz(DisasContext *s, MemOp ot,
                     void (*fn)(DisasContext *s, MemOp ot))
{
    TCGLabel *l2;
    gen_update_cc_op(s);
    l2 = gen_jz_ecx_string(s);
    fn(s, ot);
    gen_op_add_reg_im(s, s->aflag, R_ECX, -1);
    /*
     * A loop would cause two single step exceptions if ECX = 1
     * before rep string_insn
     */
    if (s->repz_opt) {
        gen_op_jz_ecx(s, l2);
    }
    gen_jmp_rel_csize(s, -cur_insn_len(s), 0);
}

#define GEN_REPZ(op) \
    static inline void gen_repz_ ## op(DisasContext *s, MemOp ot) \
    { gen_repz(s, ot, gen_##op); }

static void gen_repz2(DisasContext *s, MemOp ot, int nz,
                      void (*fn)(DisasContext *s, MemOp ot))
{
    TCGLabel *l2;
    gen_update_cc_op(s);
    l2 = gen_jz_ecx_string(s);
    fn(s, ot);
    gen_op_add_reg_im(s, s->aflag, R_ECX, -1);
    gen_update_cc_op(s);
    gen_jcc1(s, (JCC_Z << 1) | (nz ^ 1), l2);
    if (s->repz_opt) {
        gen_op_jz_ecx(s, l2);
    }
    gen_jmp_rel_csize(s, -cur_insn_len(s), 0);
}

#define GEN_REPZ2(op) \
    static inline void gen_repz_ ## op(DisasContext *s, MemOp ot, int nz) \
    { gen_repz2(s, ot, nz, gen_##op); }

GEN_REPZ(movs)
GEN_REPZ(stos)
GEN_REPZ(lods)
GEN_REPZ(ins)
GEN_REPZ(outs)
GEN_REPZ2(scas)
GEN_REPZ2(cmps)

static void gen_helper_fp_arith_ST0_FT0(int op)
{
    switch (op) {
    case 0:
        gen_helper_fadd_ST0_FT0(tcg_env);
        break;
    case 1:
        gen_helper_fmul_ST0_FT0(tcg_env);
        break;
    case 2:
        gen_helper_fcom_ST0_FT0(tcg_env);
        break;
    case 3:
        gen_helper_fcom_ST0_FT0(tcg_env);
        break;
    case 4:
        gen_helper_fsub_ST0_FT0(tcg_env);
        break;
    case 5:
        gen_helper_fsubr_ST0_FT0(tcg_env);
        break;
    case 6:
        gen_helper_fdiv_ST0_FT0(tcg_env);
        break;
    case 7:
        gen_helper_fdivr_ST0_FT0(tcg_env);
        break;
    }
}

/* NOTE the exception in "r" op ordering */
static void gen_helper_fp_arith_STN_ST0(int op, int opreg)
{
    TCGv_i32 tmp = tcg_constant_i32(opreg);
    switch (op) {
    case 0:
        gen_helper_fadd_STN_ST0(tcg_env, tmp);
        break;
    case 1:
        gen_helper_fmul_STN_ST0(tcg_env, tmp);
        break;
    case 4:
        gen_helper_fsubr_STN_ST0(tcg_env, tmp);
        break;
    case 5:
        gen_helper_fsub_STN_ST0(tcg_env, tmp);
        break;
    case 6:
        gen_helper_fdivr_STN_ST0(tcg_env, tmp);
        break;
    case 7:
        gen_helper_fdiv_STN_ST0(tcg_env, tmp);
        break;
    }
}

static void gen_exception(DisasContext *s, int trapno)
{
    gen_update_cc_op(s);
    gen_update_eip_cur(s);
    gen_helper_raise_exception(tcg_env, tcg_constant_i32(trapno));
    s->base.is_jmp = DISAS_NORETURN;
}

/* Generate #UD for the current instruction.  The assumption here is that
   the instruction is known, but it isn't allowed in the current cpu mode.  */
static void gen_illegal_opcode(DisasContext *s)
{
    gen_exception(s, EXCP06_ILLOP);
}

/* Generate #GP for the current instruction. */
static void gen_exception_gpf(DisasContext *s)
{
    gen_exception(s, EXCP0D_GPF);
}

/* Check for cpl == 0; if not, raise #GP and return false. */
static bool check_cpl0(DisasContext *s)
{
    if (CPL(s) == 0) {
        return true;
    }
    gen_exception_gpf(s);
    return false;
}

/* If vm86, check for iopl == 3; if not, raise #GP and return false. */
static bool check_vm86_iopl(DisasContext *s)
{
    if (!VM86(s) || IOPL(s) == 3) {
        return true;
    }
    gen_exception_gpf(s);
    return false;
}

/* Check for iopl allowing access; if not, raise #GP and return false. */
static bool check_iopl(DisasContext *s)
{
    if (VM86(s) ? IOPL(s) == 3 : CPL(s) <= IOPL(s)) {
        return true;
    }
    gen_exception_gpf(s);
    return false;
}

/* if d == OR_TMP0, it means memory operand (address in A0) */
static void gen_op(DisasContext *s1, int op, MemOp ot, int d)
{
    if (d != OR_TMP0) {
        if (s1->prefix & PREFIX_LOCK) {
            /* Lock prefix when destination is not memory.  */
            gen_illegal_opcode(s1);
            return;
        }
        gen_op_mov_v_reg(s1, ot, s1->T0, d);
    } else if (!(s1->prefix & PREFIX_LOCK)) {
        gen_op_ld_v(s1, ot, s1->T0, s1->A0);
    }
    switch(op) {
    case OP_ADCL:
        gen_compute_eflags_c(s1, s1->tmp4);
        if (s1->prefix & PREFIX_LOCK) {
            tcg_gen_add_tl(s1->T0, s1->tmp4, s1->T1);
            tcg_gen_atomic_add_fetch_tl(s1->T0, s1->A0, s1->T0,
                                        s1->mem_index, ot | MO_LE);
        } else {
            tcg_gen_add_tl(s1->T0, s1->T0, s1->T1);
            tcg_gen_add_tl(s1->T0, s1->T0, s1->tmp4);
            gen_op_st_rm_T0_A0(s1, ot, d);
        }
        gen_op_update3_cc(s1, s1->tmp4);
        set_cc_op(s1, CC_OP_ADCB + ot);
        break;
    case OP_SBBL:
        gen_compute_eflags_c(s1, s1->tmp4);
        if (s1->prefix & PREFIX_LOCK) {
            tcg_gen_add_tl(s1->T0, s1->T1, s1->tmp4);
            tcg_gen_neg_tl(s1->T0, s1->T0);
            tcg_gen_atomic_add_fetch_tl(s1->T0, s1->A0, s1->T0,
                                        s1->mem_index, ot | MO_LE);
        } else {
            tcg_gen_sub_tl(s1->T0, s1->T0, s1->T1);
            tcg_gen_sub_tl(s1->T0, s1->T0, s1->tmp4);
            gen_op_st_rm_T0_A0(s1, ot, d);
        }
        gen_op_update3_cc(s1, s1->tmp4);
        set_cc_op(s1, CC_OP_SBBB + ot);
        break;
    case OP_ADDL:
        if (s1->prefix & PREFIX_LOCK) {
            tcg_gen_atomic_add_fetch_tl(s1->T0, s1->A0, s1->T1,
                                        s1->mem_index, ot | MO_LE);
        } else {
            tcg_gen_add_tl(s1->T0, s1->T0, s1->T1);
            gen_op_st_rm_T0_A0(s1, ot, d);
        }
        gen_op_update2_cc(s1);
        set_cc_op(s1, CC_OP_ADDB + ot);
        break;
    case OP_SUBL:
        if (s1->prefix & PREFIX_LOCK) {
            tcg_gen_neg_tl(s1->T0, s1->T1);
            tcg_gen_atomic_fetch_add_tl(s1->cc_srcT, s1->A0, s1->T0,
                                        s1->mem_index, ot | MO_LE);
            tcg_gen_sub_tl(s1->T0, s1->cc_srcT, s1->T1);
        } else {
            tcg_gen_mov_tl(s1->cc_srcT, s1->T0);
            tcg_gen_sub_tl(s1->T0, s1->T0, s1->T1);
            gen_op_st_rm_T0_A0(s1, ot, d);
        }
        gen_op_update2_cc(s1);
        set_cc_op(s1, CC_OP_SUBB + ot);
        break;
    default:
    case OP_ANDL:
        if (s1->prefix & PREFIX_LOCK) {
            tcg_gen_atomic_and_fetch_tl(s1->T0, s1->A0, s1->T1,
                                        s1->mem_index, ot | MO_LE);
        } else {
            tcg_gen_and_tl(s1->T0, s1->T0, s1->T1);
            gen_op_st_rm_T0_A0(s1, ot, d);
        }
        gen_op_update1_cc(s1);
        set_cc_op(s1, CC_OP_LOGICB + ot);
        break;
    case OP_ORL:
        if (s1->prefix & PREFIX_LOCK) {
            tcg_gen_atomic_or_fetch_tl(s1->T0, s1->A0, s1->T1,
                                       s1->mem_index, ot | MO_LE);
        } else {
            tcg_gen_or_tl(s1->T0, s1->T0, s1->T1);
            gen_op_st_rm_T0_A0(s1, ot, d);
        }
        gen_op_update1_cc(s1);
        set_cc_op(s1, CC_OP_LOGICB + ot);
        break;
    case OP_XORL:
        if (s1->prefix & PREFIX_LOCK) {
            tcg_gen_atomic_xor_fetch_tl(s1->T0, s1->A0, s1->T1,
                                        s1->mem_index, ot | MO_LE);
        } else {
            tcg_gen_xor_tl(s1->T0, s1->T0, s1->T1);
            gen_op_st_rm_T0_A0(s1, ot, d);
        }
        gen_op_update1_cc(s1);
        set_cc_op(s1, CC_OP_LOGICB + ot);
        break;
    case OP_CMPL:
        tcg_gen_mov_tl(cpu_cc_src, s1->T1);
        tcg_gen_mov_tl(s1->cc_srcT, s1->T0);
        tcg_gen_sub_tl(cpu_cc_dst, s1->T0, s1->T1);
        set_cc_op(s1, CC_OP_SUBB + ot);
        break;
    }
}

/* if d == OR_TMP0, it means memory operand (address in A0) */
static void gen_inc(DisasContext *s1, MemOp ot, int d, int c)
{
    if (s1->prefix & PREFIX_LOCK) {
        if (d != OR_TMP0) {
            /* Lock prefix when destination is not memory */
            gen_illegal_opcode(s1);
            return;
        }
        tcg_gen_movi_tl(s1->T0, c > 0 ? 1 : -1);
        tcg_gen_atomic_add_fetch_tl(s1->T0, s1->A0, s1->T0,
                                    s1->mem_index, ot | MO_LE);
    } else {
        if (d != OR_TMP0) {
            gen_op_mov_v_reg(s1, ot, s1->T0, d);
        } else {
            gen_op_ld_v(s1, ot, s1->T0, s1->A0);
        }
        tcg_gen_addi_tl(s1->T0, s1->T0, (c > 0 ? 1 : -1));
        gen_op_st_rm_T0_A0(s1, ot, d);
    }

    gen_compute_eflags_c(s1, cpu_cc_src);
    tcg_gen_mov_tl(cpu_cc_dst, s1->T0);
    set_cc_op(s1, (c > 0 ? CC_OP_INCB : CC_OP_DECB) + ot);
}

static void gen_shift_flags(DisasContext *s, MemOp ot, TCGv result,
                            TCGv shm1, TCGv count, bool is_right)
{
    TCGv_i32 z32, s32, oldop;
    TCGv z_tl;

    /* Store the results into the CC variables.  If we know that the
       variable must be dead, store unconditionally.  Otherwise we'll
       need to not disrupt the current contents.  */
    z_tl = tcg_constant_tl(0);
    if (cc_op_live[s->cc_op] & USES_CC_DST) {
        tcg_gen_movcond_tl(TCG_COND_NE, cpu_cc_dst, count, z_tl,
                           result, cpu_cc_dst);
    } else {
        tcg_gen_mov_tl(cpu_cc_dst, result);
    }
    if (cc_op_live[s->cc_op] & USES_CC_SRC) {
        tcg_gen_movcond_tl(TCG_COND_NE, cpu_cc_src, count, z_tl,
                           shm1, cpu_cc_src);
    } else {
        tcg_gen_mov_tl(cpu_cc_src, shm1);
    }

    /* Get the two potential CC_OP values into temporaries.  */
    tcg_gen_movi_i32(s->tmp2_i32, (is_right ? CC_OP_SARB : CC_OP_SHLB) + ot);
    if (s->cc_op == CC_OP_DYNAMIC) {
        oldop = cpu_cc_op;
    } else {
        tcg_gen_movi_i32(s->tmp3_i32, s->cc_op);
        oldop = s->tmp3_i32;
    }

    /* Conditionally store the CC_OP value.  */
    z32 = tcg_constant_i32(0);
    s32 = tcg_temp_new_i32();
    tcg_gen_trunc_tl_i32(s32, count);
    tcg_gen_movcond_i32(TCG_COND_NE, cpu_cc_op, s32, z32, s->tmp2_i32, oldop);

    /* The CC_OP value is no longer predictable.  */
    set_cc_op(s, CC_OP_DYNAMIC);
}

static void gen_shift_rm_T1(DisasContext *s, MemOp ot, int op1,
                            int is_right, int is_arith)
{
    target_ulong mask = (ot == MO_64 ? 0x3f : 0x1f);

    /* load */
    if (op1 == OR_TMP0) {
        gen_op_ld_v(s, ot, s->T0, s->A0);
    } else {
        gen_op_mov_v_reg(s, ot, s->T0, op1);
    }

    tcg_gen_andi_tl(s->T1, s->T1, mask);
    tcg_gen_subi_tl(s->tmp0, s->T1, 1);

    if (is_right) {
        if (is_arith) {
            gen_exts(ot, s->T0);
            tcg_gen_sar_tl(s->tmp0, s->T0, s->tmp0);
            tcg_gen_sar_tl(s->T0, s->T0, s->T1);
        } else {
            gen_extu(ot, s->T0);
            tcg_gen_shr_tl(s->tmp0, s->T0, s->tmp0);
            tcg_gen_shr_tl(s->T0, s->T0, s->T1);
        }
    } else {
        tcg_gen_shl_tl(s->tmp0, s->T0, s->tmp0);
        tcg_gen_shl_tl(s->T0, s->T0, s->T1);
    }

    /* store */
    gen_op_st_rm_T0_A0(s, ot, op1);

    gen_shift_flags(s, ot, s->T0, s->tmp0, s->T1, is_right);
}

static void gen_shift_rm_im(DisasContext *s, MemOp ot, int op1, int op2,
                            int is_right, int is_arith)
{
    int mask = (ot == MO_64 ? 0x3f : 0x1f);

    /* load */
    if (op1 == OR_TMP0)
        gen_op_ld_v(s, ot, s->T0, s->A0);
    else
        gen_op_mov_v_reg(s, ot, s->T0, op1);

    op2 &= mask;
    if (op2 != 0) {
        if (is_right) {
            if (is_arith) {
                gen_exts(ot, s->T0);
                tcg_gen_sari_tl(s->tmp4, s->T0, op2 - 1);
                tcg_gen_sari_tl(s->T0, s->T0, op2);
            } else {
                gen_extu(ot, s->T0);
                tcg_gen_shri_tl(s->tmp4, s->T0, op2 - 1);
                tcg_gen_shri_tl(s->T0, s->T0, op2);
            }
        } else {
            tcg_gen_shli_tl(s->tmp4, s->T0, op2 - 1);
            tcg_gen_shli_tl(s->T0, s->T0, op2);
        }
    }

    /* store */
    gen_op_st_rm_T0_A0(s, ot, op1);

    /* update eflags if non zero shift */
    if (op2 != 0) {
        tcg_gen_mov_tl(cpu_cc_src, s->tmp4);
        tcg_gen_mov_tl(cpu_cc_dst, s->T0);
        set_cc_op(s, (is_right ? CC_OP_SARB : CC_OP_SHLB) + ot);
    }
}

static void gen_rot_rm_T1(DisasContext *s, MemOp ot, int op1, int is_right)
{
    target_ulong mask = (ot == MO_64 ? 0x3f : 0x1f);
    TCGv_i32 t0, t1;

    /* load */
    if (op1 == OR_TMP0) {
        gen_op_ld_v(s, ot, s->T0, s->A0);
    } else {
        gen_op_mov_v_reg(s, ot, s->T0, op1);
    }

    tcg_gen_andi_tl(s->T1, s->T1, mask);

    switch (ot) {
    case MO_8:
        /* Replicate the 8-bit input so that a 32-bit rotate works.  */
        tcg_gen_ext8u_tl(s->T0, s->T0);
        tcg_gen_muli_tl(s->T0, s->T0, 0x01010101);
        goto do_long;
    case MO_16:
        /* Replicate the 16-bit input so that a 32-bit rotate works.  */
        tcg_gen_deposit_tl(s->T0, s->T0, s->T0, 16, 16);
        goto do_long;
    do_long:
#ifdef TARGET_X86_64
    case MO_32:
        tcg_gen_trunc_tl_i32(s->tmp2_i32, s->T0);
        tcg_gen_trunc_tl_i32(s->tmp3_i32, s->T1);
        if (is_right) {
            tcg_gen_rotr_i32(s->tmp2_i32, s->tmp2_i32, s->tmp3_i32);
        } else {
            tcg_gen_rotl_i32(s->tmp2_i32, s->tmp2_i32, s->tmp3_i32);
        }
        tcg_gen_extu_i32_tl(s->T0, s->tmp2_i32);
        break;
#endif
    default:
        if (is_right) {
            tcg_gen_rotr_tl(s->T0, s->T0, s->T1);
        } else {
            tcg_gen_rotl_tl(s->T0, s->T0, s->T1);
        }
        break;
    }

    /* store */
    gen_op_st_rm_T0_A0(s, ot, op1);

    /* We'll need the flags computed into CC_SRC.  */
    gen_compute_eflags(s);

    /* The value that was "rotated out" is now present at the other end
       of the word.  Compute C into CC_DST and O into CC_SRC2.  Note that
       since we've computed the flags into CC_SRC, these variables are
       currently dead.  */
    if (is_right) {
        tcg_gen_shri_tl(cpu_cc_src2, s->T0, mask - 1);
        tcg_gen_shri_tl(cpu_cc_dst, s->T0, mask);
        tcg_gen_andi_tl(cpu_cc_dst, cpu_cc_dst, 1);
    } else {
        tcg_gen_shri_tl(cpu_cc_src2, s->T0, mask);
        tcg_gen_andi_tl(cpu_cc_dst, s->T0, 1);
    }
    tcg_gen_andi_tl(cpu_cc_src2, cpu_cc_src2, 1);
    tcg_gen_xor_tl(cpu_cc_src2, cpu_cc_src2, cpu_cc_dst);

    /* Now conditionally store the new CC_OP value.  If the shift count
       is 0 we keep the CC_OP_EFLAGS setting so that only CC_SRC is live.
       Otherwise reuse CC_OP_ADCOX which have the C and O flags split out
       exactly as we computed above.  */
    t0 = tcg_constant_i32(0);
    t1 = tcg_temp_new_i32();
    tcg_gen_trunc_tl_i32(t1, s->T1);
    tcg_gen_movi_i32(s->tmp2_i32, CC_OP_ADCOX);
    tcg_gen_movi_i32(s->tmp3_i32, CC_OP_EFLAGS);
    tcg_gen_movcond_i32(TCG_COND_NE, cpu_cc_op, t1, t0,
                        s->tmp2_i32, s->tmp3_i32);

    /* The CC_OP value is no longer predictable.  */
    set_cc_op(s, CC_OP_DYNAMIC);
}

static void gen_rot_rm_im(DisasContext *s, MemOp ot, int op1, int op2,
                          int is_right)
{
    int mask = (ot == MO_64 ? 0x3f : 0x1f);
    int shift;

    /* load */
    if (op1 == OR_TMP0) {
        gen_op_ld_v(s, ot, s->T0, s->A0);
    } else {
        gen_op_mov_v_reg(s, ot, s->T0, op1);
    }

    op2 &= mask;
    if (op2 != 0) {
        switch (ot) {
#ifdef TARGET_X86_64
        case MO_32:
            tcg_gen_trunc_tl_i32(s->tmp2_i32, s->T0);
            if (is_right) {
                tcg_gen_rotri_i32(s->tmp2_i32, s->tmp2_i32, op2);
            } else {
                tcg_gen_rotli_i32(s->tmp2_i32, s->tmp2_i32, op2);
            }
            tcg_gen_extu_i32_tl(s->T0, s->tmp2_i32);
            break;
#endif
        default:
            if (is_right) {
                tcg_gen_rotri_tl(s->T0, s->T0, op2);
            } else {
                tcg_gen_rotli_tl(s->T0, s->T0, op2);
            }
            break;
        case MO_8:
            mask = 7;
            goto do_shifts;
        case MO_16:
            mask = 15;
        do_shifts:
            shift = op2 & mask;
            if (is_right) {
                shift = mask + 1 - shift;
            }
            gen_extu(ot, s->T0);
            tcg_gen_shli_tl(s->tmp0, s->T0, shift);
            tcg_gen_shri_tl(s->T0, s->T0, mask + 1 - shift);
            tcg_gen_or_tl(s->T0, s->T0, s->tmp0);
            break;
        }
    }

    /* store */
    gen_op_st_rm_T0_A0(s, ot, op1);

    if (op2 != 0) {
        /* Compute the flags into CC_SRC.  */
        gen_compute_eflags(s);

        /* The value that was "rotated out" is now present at the other end
           of the word.  Compute C into CC_DST and O into CC_SRC2.  Note that
           since we've computed the flags into CC_SRC, these variables are
           currently dead.  */
        if (is_right) {
            tcg_gen_shri_tl(cpu_cc_src2, s->T0, mask - 1);
            tcg_gen_shri_tl(cpu_cc_dst, s->T0, mask);
            tcg_gen_andi_tl(cpu_cc_dst, cpu_cc_dst, 1);
        } else {
            tcg_gen_shri_tl(cpu_cc_src2, s->T0, mask);
            tcg_gen_andi_tl(cpu_cc_dst, s->T0, 1);
        }
        tcg_gen_andi_tl(cpu_cc_src2, cpu_cc_src2, 1);
        tcg_gen_xor_tl(cpu_cc_src2, cpu_cc_src2, cpu_cc_dst);
        set_cc_op(s, CC_OP_ADCOX);
    }
}

/* XXX: add faster immediate = 1 case */
static void gen_rotc_rm_T1(DisasContext *s, MemOp ot, int op1,
                           int is_right)
{
    gen_compute_eflags(s);
    assert(s->cc_op == CC_OP_EFLAGS);

    /* load */
    if (op1 == OR_TMP0)
        gen_op_ld_v(s, ot, s->T0, s->A0);
    else
        gen_op_mov_v_reg(s, ot, s->T0, op1);

    if (is_right) {
        switch (ot) {
        case MO_8:
            gen_helper_rcrb(s->T0, tcg_env, s->T0, s->T1);
            break;
        case MO_16:
            gen_helper_rcrw(s->T0, tcg_env, s->T0, s->T1);
            break;
        case MO_32:
            gen_helper_rcrl(s->T0, tcg_env, s->T0, s->T1);
            break;
#ifdef TARGET_X86_64
        case MO_64:
            gen_helper_rcrq(s->T0, tcg_env, s->T0, s->T1);
            break;
#endif
        default:
            g_assert_not_reached();
        }
    } else {
        switch (ot) {
        case MO_8:
            gen_helper_rclb(s->T0, tcg_env, s->T0, s->T1);
            break;
        case MO_16:
            gen_helper_rclw(s->T0, tcg_env, s->T0, s->T1);
            break;
        case MO_32:
            gen_helper_rcll(s->T0, tcg_env, s->T0, s->T1);
            break;
#ifdef TARGET_X86_64
        case MO_64:
            gen_helper_rclq(s->T0, tcg_env, s->T0, s->T1);
            break;
#endif
        default:
            g_assert_not_reached();
        }
    }
    /* store */
    gen_op_st_rm_T0_A0(s, ot, op1);
}

/* XXX: add faster immediate case */
static void gen_shiftd_rm_T1(DisasContext *s, MemOp ot, int op1,
                             bool is_right, TCGv count_in)
{
    target_ulong mask = (ot == MO_64 ? 63 : 31);
    TCGv count;

    /* load */
    if (op1 == OR_TMP0) {
        gen_op_ld_v(s, ot, s->T0, s->A0);
    } else {
        gen_op_mov_v_reg(s, ot, s->T0, op1);
    }

    count = tcg_temp_new();
    tcg_gen_andi_tl(count, count_in, mask);

    switch (ot) {
    case MO_16:
        /* Note: we implement the Intel behaviour for shift count > 16.
           This means "shrdw C, B, A" shifts A:B:A >> C.  Build the B:A
           portion by constructing it as a 32-bit value.  */
        if (is_right) {
            tcg_gen_deposit_tl(s->tmp0, s->T0, s->T1, 16, 16);
            tcg_gen_mov_tl(s->T1, s->T0);
            tcg_gen_mov_tl(s->T0, s->tmp0);
        } else {
            tcg_gen_deposit_tl(s->T1, s->T0, s->T1, 16, 16);
        }
        /*
         * If TARGET_X86_64 defined then fall through into MO_32 case,
         * otherwise fall through default case.
         */
    case MO_32:
#ifdef TARGET_X86_64
        /* Concatenate the two 32-bit values and use a 64-bit shift.  */
        tcg_gen_subi_tl(s->tmp0, count, 1);
        if (is_right) {
            tcg_gen_concat_tl_i64(s->T0, s->T0, s->T1);
            tcg_gen_shr_i64(s->tmp0, s->T0, s->tmp0);
            tcg_gen_shr_i64(s->T0, s->T0, count);
        } else {
            tcg_gen_concat_tl_i64(s->T0, s->T1, s->T0);
            tcg_gen_shl_i64(s->tmp0, s->T0, s->tmp0);
            tcg_gen_shl_i64(s->T0, s->T0, count);
            tcg_gen_shri_i64(s->tmp0, s->tmp0, 32);
            tcg_gen_shri_i64(s->T0, s->T0, 32);
        }
        break;
#endif
    default:
        tcg_gen_subi_tl(s->tmp0, count, 1);
        if (is_right) {
            tcg_gen_shr_tl(s->tmp0, s->T0, s->tmp0);

            tcg_gen_subfi_tl(s->tmp4, mask + 1, count);
            tcg_gen_shr_tl(s->T0, s->T0, count);
            tcg_gen_shl_tl(s->T1, s->T1, s->tmp4);
        } else {
            tcg_gen_shl_tl(s->tmp0, s->T0, s->tmp0);
            if (ot == MO_16) {
                /* Only needed if count > 16, for Intel behaviour.  */
                tcg_gen_subfi_tl(s->tmp4, 33, count);
                tcg_gen_shr_tl(s->tmp4, s->T1, s->tmp4);
                tcg_gen_or_tl(s->tmp0, s->tmp0, s->tmp4);
            }

            tcg_gen_subfi_tl(s->tmp4, mask + 1, count);
            tcg_gen_shl_tl(s->T0, s->T0, count);
            tcg_gen_shr_tl(s->T1, s->T1, s->tmp4);
        }
        tcg_gen_movi_tl(s->tmp4, 0);
        tcg_gen_movcond_tl(TCG_COND_EQ, s->T1, count, s->tmp4,
                           s->tmp4, s->T1);
        tcg_gen_or_tl(s->T0, s->T0, s->T1);
        break;
    }

    /* store */
    gen_op_st_rm_T0_A0(s, ot, op1);

    gen_shift_flags(s, ot, s->T0, s->tmp0, count, is_right);
}

static void gen_shift(DisasContext *s1, int op, MemOp ot, int d, int s)
{
    if (s != OR_TMP1)
        gen_op_mov_v_reg(s1, ot, s1->T1, s);
    switch(op) {
    case OP_ROL:
        gen_rot_rm_T1(s1, ot, d, 0);
        break;
    case OP_ROR:
        gen_rot_rm_T1(s1, ot, d, 1);
        break;
    case OP_SHL:
    case OP_SHL1:
        gen_shift_rm_T1(s1, ot, d, 0, 0);
        break;
    case OP_SHR:
        gen_shift_rm_T1(s1, ot, d, 1, 0);
        break;
    case OP_SAR:
        gen_shift_rm_T1(s1, ot, d, 1, 1);
        break;
    case OP_RCL:
        gen_rotc_rm_T1(s1, ot, d, 0);
        break;
    case OP_RCR:
        gen_rotc_rm_T1(s1, ot, d, 1);
        break;
    }
}

static void gen_shifti(DisasContext *s1, int op, MemOp ot, int d, int c)
{
    switch(op) {
    case OP_ROL:
        gen_rot_rm_im(s1, ot, d, c, 0);
        break;
    case OP_ROR:
        gen_rot_rm_im(s1, ot, d, c, 1);
        break;
    case OP_SHL:
    case OP_SHL1:
        gen_shift_rm_im(s1, ot, d, c, 0, 0);
        break;
    case OP_SHR:
        gen_shift_rm_im(s1, ot, d, c, 1, 0);
        break;
    case OP_SAR:
        gen_shift_rm_im(s1, ot, d, c, 1, 1);
        break;
    default:
        /* currently not optimized */
        tcg_gen_movi_tl(s1->T1, c);
        gen_shift(s1, op, ot, d, OR_TMP1);
        break;
    }
}

#define X86_MAX_INSN_LENGTH 15

static uint64_t advance_pc(CPUX86State *env, DisasContext *s, int num_bytes)
{
    uint64_t pc = s->pc;

    /* This is a subsequent insn that crosses a page boundary.  */
    if (s->base.num_insns > 1 &&
        !is_same_page(&s->base, s->pc + num_bytes - 1)) {
        siglongjmp(s->jmpbuf, 2);
    }

    s->pc += num_bytes;
    if (unlikely(cur_insn_len(s) > X86_MAX_INSN_LENGTH)) {
        /* If the instruction's 16th byte is on a different page than the 1st, a
         * page fault on the second page wins over the general protection fault
         * caused by the instruction being too long.
         * This can happen even if the operand is only one byte long!
         */
        if (((s->pc - 1) ^ (pc - 1)) & TARGET_PAGE_MASK) {
            volatile uint8_t unused =
                cpu_ldub_code(env, (s->pc - 1) & TARGET_PAGE_MASK);
            (void) unused;
        }
        siglongjmp(s->jmpbuf, 1);
    }

    return pc;
}

static inline uint8_t x86_ldub_code(CPUX86State *env, DisasContext *s)
{
    return translator_ldub(env, &s->base, advance_pc(env, s, 1));
}

static inline int16_t x86_ldsw_code(CPUX86State *env, DisasContext *s)
{
    return translator_lduw(env, &s->base, advance_pc(env, s, 2));
}

static inline uint16_t x86_lduw_code(CPUX86State *env, DisasContext *s)
{
    return translator_lduw(env, &s->base, advance_pc(env, s, 2));
}

static inline uint32_t x86_ldl_code(CPUX86State *env, DisasContext *s)
{
    return translator_ldl(env, &s->base, advance_pc(env, s, 4));
}

#ifdef TARGET_X86_64
static inline uint64_t x86_ldq_code(CPUX86State *env, DisasContext *s)
{
    return translator_ldq(env, &s->base, advance_pc(env, s, 8));
}
#endif

/* Decompose an address.  */

typedef struct AddressParts {
    int def_seg;
    int base;
    int index;
    int scale;
    target_long disp;
} AddressParts;

static AddressParts gen_lea_modrm_0(CPUX86State *env, DisasContext *s,
                                    int modrm)
{
    int def_seg, base, index, scale, mod, rm;
    target_long disp;
    bool havesib;

    def_seg = R_DS;
    index = -1;
    scale = 0;
    disp = 0;

    mod = (modrm >> 6) & 3;
    rm = modrm & 7;
    base = rm | REX_B(s);

    if (mod == 3) {
        /* Normally filtered out earlier, but including this path
           simplifies multi-byte nop, as well as bndcl, bndcu, bndcn.  */
        goto done;
    }

    switch (s->aflag) {
    case MO_64:
    case MO_32:
        havesib = 0;
        if (rm == 4) {
            int code = x86_ldub_code(env, s);
            scale = (code >> 6) & 3;
            index = ((code >> 3) & 7) | REX_X(s);
            if (index == 4) {
                index = -1;  /* no index */
            }
            base = (code & 7) | REX_B(s);
            havesib = 1;
        }

        switch (mod) {
        case 0:
            if ((base & 7) == 5) {
                base = -1;
                disp = (int32_t)x86_ldl_code(env, s);
                if (CODE64(s) && !havesib) {
                    base = -2;
                    disp += s->pc + s->rip_offset;
                }
            }
            break;
        case 1:
            disp = (int8_t)x86_ldub_code(env, s);
            break;
        default:
        case 2:
            disp = (int32_t)x86_ldl_code(env, s);
            break;
        }

        /* For correct popl handling with esp.  */
        if (base == R_ESP && s->popl_esp_hack) {
            disp += s->popl_esp_hack;
        }
        if (base == R_EBP || base == R_ESP) {
            def_seg = R_SS;
        }
        break;

    case MO_16:
        if (mod == 0) {
            if (rm == 6) {
                base = -1;
                disp = x86_lduw_code(env, s);
                break;
            }
        } else if (mod == 1) {
            disp = (int8_t)x86_ldub_code(env, s);
        } else {
            disp = (int16_t)x86_lduw_code(env, s);
        }

        switch (rm) {
        case 0:
            base = R_EBX;
            index = R_ESI;
            break;
        case 1:
            base = R_EBX;
            index = R_EDI;
            break;
        case 2:
            base = R_EBP;
            index = R_ESI;
            def_seg = R_SS;
            break;
        case 3:
            base = R_EBP;
            index = R_EDI;
            def_seg = R_SS;
            break;
        case 4:
            base = R_ESI;
            break;
        case 5:
            base = R_EDI;
            break;
        case 6:
            base = R_EBP;
            def_seg = R_SS;
            break;
        default:
        case 7:
            base = R_EBX;
            break;
        }
        break;

    default:
        g_assert_not_reached();
    }

 done:
    return (AddressParts){ def_seg, base, index, scale, disp };
}

/* Compute the address, with a minimum number of TCG ops.  */
static TCGv gen_lea_modrm_1(DisasContext *s, AddressParts a, bool is_vsib)
{
    TCGv ea = NULL;

    if (a.index >= 0 && !is_vsib) {
        if (a.scale == 0) {
            ea = cpu_regs[a.index];
        } else {
            tcg_gen_shli_tl(s->A0, cpu_regs[a.index], a.scale);
            ea = s->A0;
        }
        if (a.base >= 0) {
            tcg_gen_add_tl(s->A0, ea, cpu_regs[a.base]);
            ea = s->A0;
        }
    } else if (a.base >= 0) {
        ea = cpu_regs[a.base];
    }
    if (!ea) {
        if (tb_cflags(s->base.tb) & CF_PCREL && a.base == -2) {
            /* With cpu_eip ~= pc_save, the expression is pc-relative. */
            tcg_gen_addi_tl(s->A0, cpu_eip, a.disp - s->pc_save);
        } else {
            tcg_gen_movi_tl(s->A0, a.disp);
        }
        ea = s->A0;
    } else if (a.disp != 0) {
        tcg_gen_addi_tl(s->A0, ea, a.disp);
        ea = s->A0;
    }

    return ea;
}

static void gen_lea_modrm(CPUX86State *env, DisasContext *s, int modrm)
{
    AddressParts a = gen_lea_modrm_0(env, s, modrm);
    TCGv ea = gen_lea_modrm_1(s, a, false);
    gen_lea_v_seg(s, s->aflag, ea, a.def_seg, s->override);
}

static void gen_nop_modrm(CPUX86State *env, DisasContext *s, int modrm)
{
    (void)gen_lea_modrm_0(env, s, modrm);
}

/* Used for BNDCL, BNDCU, BNDCN.  */
static void gen_bndck(CPUX86State *env, DisasContext *s, int modrm,
                      TCGCond cond, TCGv_i64 bndv)
{
    AddressParts a = gen_lea_modrm_0(env, s, modrm);
    TCGv ea = gen_lea_modrm_1(s, a, false);

    tcg_gen_extu_tl_i64(s->tmp1_i64, ea);
    if (!CODE64(s)) {
        tcg_gen_ext32u_i64(s->tmp1_i64, s->tmp1_i64);
    }
    tcg_gen_setcond_i64(cond, s->tmp1_i64, s->tmp1_i64, bndv);
    tcg_gen_extrl_i64_i32(s->tmp2_i32, s->tmp1_i64);
    gen_helper_bndck(tcg_env, s->tmp2_i32);
}

/* used for LEA and MOV AX, mem */
static void gen_add_A0_ds_seg(DisasContext *s)
{
    gen_lea_v_seg(s, s->aflag, s->A0, R_DS, s->override);
}

/* generate modrm memory load or store of 'reg'. TMP0 is used if reg ==
   OR_TMP0 */
static void gen_ldst_modrm(CPUX86State *env, DisasContext *s, int modrm,
                           MemOp ot, int reg, int is_store)
{
    int mod, rm;

    mod = (modrm >> 6) & 3;
    rm = (modrm & 7) | REX_B(s);
    if (mod == 3) {
        if (is_store) {
            if (reg != OR_TMP0)
                gen_op_mov_v_reg(s, ot, s->T0, reg);
            gen_op_mov_reg_v(s, ot, rm, s->T0);
        } else {
            gen_op_mov_v_reg(s, ot, s->T0, rm);
            if (reg != OR_TMP0)
                gen_op_mov_reg_v(s, ot, reg, s->T0);
        }
    } else {
        gen_lea_modrm(env, s, modrm);
        if (is_store) {
            if (reg != OR_TMP0)
                gen_op_mov_v_reg(s, ot, s->T0, reg);
            gen_op_st_v(s, ot, s->T0, s->A0);
        } else {
            gen_op_ld_v(s, ot, s->T0, s->A0);
            if (reg != OR_TMP0)
                gen_op_mov_reg_v(s, ot, reg, s->T0);
        }
    }
}

static target_ulong insn_get_addr(CPUX86State *env, DisasContext *s, MemOp ot)
{
    target_ulong ret;

    switch (ot) {
    case MO_8:
        ret = x86_ldub_code(env, s);
        break;
    case MO_16:
        ret = x86_lduw_code(env, s);
        break;
    case MO_32:
        ret = x86_ldl_code(env, s);
        break;
#ifdef TARGET_X86_64
    case MO_64:
        ret = x86_ldq_code(env, s);
        break;
#endif
    default:
        g_assert_not_reached();
    }
    return ret;
}

static inline uint32_t insn_get(CPUX86State *env, DisasContext *s, MemOp ot)
{
    uint32_t ret;

    switch (ot) {
    case MO_8:
        ret = x86_ldub_code(env, s);
        break;
    case MO_16:
        ret = x86_lduw_code(env, s);
        break;
    case MO_32:
#ifdef TARGET_X86_64
    case MO_64:
#endif
        ret = x86_ldl_code(env, s);
        break;
    default:
        g_assert_not_reached();
    }
    return ret;
}

static target_long insn_get_signed(CPUX86State *env, DisasContext *s, MemOp ot)
{
    target_long ret;

    switch (ot) {
    case MO_8:
        ret = (int8_t) x86_ldub_code(env, s);
        break;
    case MO_16:
        ret = (int16_t) x86_lduw_code(env, s);
        break;
    case MO_32:
        ret = (int32_t) x86_ldl_code(env, s);
        break;
#ifdef TARGET_X86_64
    case MO_64:
        ret = x86_ldq_code(env, s);
        break;
#endif
    default:
        g_assert_not_reached();
    }
    return ret;
}

static inline int insn_const_size(MemOp ot)
{
    if (ot <= MO_32) {
        return 1 << ot;
    } else {
        return 4;
    }
}

static void gen_jcc(DisasContext *s, int b, int diff)
{
    TCGLabel *l1 = gen_new_label();

    gen_jcc1(s, b, l1);
    gen_jmp_rel_csize(s, 0, 1);
    gen_set_label(l1);
    gen_jmp_rel(s, s->dflag, diff, 0);
}

static void gen_cmovcc1(CPUX86State *env, DisasContext *s, MemOp ot, int b,
                        int modrm, int reg)
{
    CCPrepare cc;

    gen_ldst_modrm(env, s, modrm, ot, OR_TMP0, 0);

    cc = gen_prepare_cc(s, b, s->T1);
    if (cc.mask != -1) {
        TCGv t0 = tcg_temp_new();
        tcg_gen_andi_tl(t0, cc.reg, cc.mask);
        cc.reg = t0;
    }
    if (!cc.use_reg2) {
        cc.reg2 = tcg_constant_tl(cc.imm);
    }

    tcg_gen_movcond_tl(cc.cond, s->T0, cc.reg, cc.reg2,
                       s->T0, cpu_regs[reg]);
    gen_op_mov_reg_v(s, ot, reg, s->T0);
}

static inline void gen_op_movl_T0_seg(DisasContext *s, X86Seg seg_reg)
{
    tcg_gen_ld32u_tl(s->T0, tcg_env,
                     offsetof(CPUX86State,segs[seg_reg].selector));
}

static inline void gen_op_movl_seg_T0_vm(DisasContext *s, X86Seg seg_reg)
{
    tcg_gen_ext16u_tl(s->T0, s->T0);
    tcg_gen_st32_tl(s->T0, tcg_env,
                    offsetof(CPUX86State,segs[seg_reg].selector));
    tcg_gen_shli_tl(cpu_seg_base[seg_reg], s->T0, 4);
}

/* move T0 to seg_reg and compute if the CPU state may change. Never
   call this function with seg_reg == R_CS */
static void gen_movl_seg_T0(DisasContext *s, X86Seg seg_reg)
{
    if (PE(s) && !VM86(s)) {
        tcg_gen_trunc_tl_i32(s->tmp2_i32, s->T0);
        gen_helper_load_seg(tcg_env, tcg_constant_i32(seg_reg), s->tmp2_i32);
        /* abort translation because the addseg value may change or
           because ss32 may change. For R_SS, translation must always
           stop as a special handling must be done to disable hardware
           interrupts for the next instruction */
        if (seg_reg == R_SS) {
            s->base.is_jmp = DISAS_EOB_INHIBIT_IRQ;
        } else if (CODE32(s) && seg_reg < R_FS) {
            s->base.is_jmp = DISAS_EOB_NEXT;
        }
    } else {
        gen_op_movl_seg_T0_vm(s, seg_reg);
        if (seg_reg == R_SS) {
            s->base.is_jmp = DISAS_EOB_INHIBIT_IRQ;
        }
    }
}

static void gen_svm_check_intercept(DisasContext *s, uint32_t type)
{
    /* no SVM activated; fast case */
    if (likely(!GUEST(s))) {
        return;
    }
    gen_helper_svm_check_intercept(tcg_env, tcg_constant_i32(type));
}

static inline void gen_stack_update(DisasContext *s, int addend)
{
    gen_op_add_reg_im(s, mo_stacksize(s), R_ESP, addend);
}

/* Generate a push. It depends on ss32, addseg and dflag.  */
static void gen_push_v(DisasContext *s, TCGv val)
{
    MemOp d_ot = mo_pushpop(s, s->dflag);
    MemOp a_ot = mo_stacksize(s);
    int size = 1 << d_ot;
    TCGv new_esp = s->A0;

    tcg_gen_subi_tl(s->A0, cpu_regs[R_ESP], size);

    if (!CODE64(s)) {
        if (ADDSEG(s)) {
            new_esp = s->tmp4;
            tcg_gen_mov_tl(new_esp, s->A0);
        }
        gen_lea_v_seg(s, a_ot, s->A0, R_SS, -1);
    }

    gen_op_st_v(s, d_ot, val, s->A0);
    gen_op_mov_reg_v(s, a_ot, R_ESP, new_esp);
}

/* two step pop is necessary for precise exceptions */
static MemOp gen_pop_T0(DisasContext *s)
{
    MemOp d_ot = mo_pushpop(s, s->dflag);

    gen_lea_v_seg(s, mo_stacksize(s), cpu_regs[R_ESP], R_SS, -1);
    gen_op_ld_v(s, d_ot, s->T0, s->A0);

    return d_ot;
}

static inline void gen_pop_update(DisasContext *s, MemOp ot)
{
    gen_stack_update(s, 1 << ot);
}

static inline void gen_stack_A0(DisasContext *s)
{
    gen_lea_v_seg(s, SS32(s) ? MO_32 : MO_16, cpu_regs[R_ESP], R_SS, -1);
}

static void gen_pusha(DisasContext *s)
{
    MemOp s_ot = SS32(s) ? MO_32 : MO_16;
    MemOp d_ot = s->dflag;
    int size = 1 << d_ot;
    int i;

    for (i = 0; i < 8; i++) {
        tcg_gen_addi_tl(s->A0, cpu_regs[R_ESP], (i - 8) * size);
        gen_lea_v_seg(s, s_ot, s->A0, R_SS, -1);
        gen_op_st_v(s, d_ot, cpu_regs[7 - i], s->A0);
    }

    gen_stack_update(s, -8 * size);
}

static void gen_popa(DisasContext *s)
{
    MemOp s_ot = SS32(s) ? MO_32 : MO_16;
    MemOp d_ot = s->dflag;
    int size = 1 << d_ot;
    int i;

    for (i = 0; i < 8; i++) {
        /* ESP is not reloaded */
        if (7 - i == R_ESP) {
            continue;
        }
        tcg_gen_addi_tl(s->A0, cpu_regs[R_ESP], i * size);
        gen_lea_v_seg(s, s_ot, s->A0, R_SS, -1);
        gen_op_ld_v(s, d_ot, s->T0, s->A0);
        gen_op_mov_reg_v(s, d_ot, 7 - i, s->T0);
    }

    gen_stack_update(s, 8 * size);
}

static void gen_enter(DisasContext *s, int esp_addend, int level)
{
    MemOp d_ot = mo_pushpop(s, s->dflag);
    MemOp a_ot = CODE64(s) ? MO_64 : SS32(s) ? MO_32 : MO_16;
    int size = 1 << d_ot;

    /* Push BP; compute FrameTemp into T1.  */
    tcg_gen_subi_tl(s->T1, cpu_regs[R_ESP], size);
    gen_lea_v_seg(s, a_ot, s->T1, R_SS, -1);
    gen_op_st_v(s, d_ot, cpu_regs[R_EBP], s->A0);

    level &= 31;
    if (level != 0) {
        int i;

        /* Copy level-1 pointers from the previous frame.  */
        for (i = 1; i < level; ++i) {
            tcg_gen_subi_tl(s->A0, cpu_regs[R_EBP], size * i);
            gen_lea_v_seg(s, a_ot, s->A0, R_SS, -1);
            gen_op_ld_v(s, d_ot, s->tmp0, s->A0);

            tcg_gen_subi_tl(s->A0, s->T1, size * i);
            gen_lea_v_seg(s, a_ot, s->A0, R_SS, -1);
            gen_op_st_v(s, d_ot, s->tmp0, s->A0);
        }

        /* Push the current FrameTemp as the last level.  */
        tcg_gen_subi_tl(s->A0, s->T1, size * level);
        gen_lea_v_seg(s, a_ot, s->A0, R_SS, -1);
        gen_op_st_v(s, d_ot, s->T1, s->A0);
    }

    /* Copy the FrameTemp value to EBP.  */
    gen_op_mov_reg_v(s, a_ot, R_EBP, s->T1);

    /* Compute the final value of ESP.  */
    tcg_gen_subi_tl(s->T1, s->T1, esp_addend + size * level);
    gen_op_mov_reg_v(s, a_ot, R_ESP, s->T1);
}

static void gen_leave(DisasContext *s)
{
    MemOp d_ot = mo_pushpop(s, s->dflag);
    MemOp a_ot = mo_stacksize(s);

    gen_lea_v_seg(s, a_ot, cpu_regs[R_EBP], R_SS, -1);
    gen_op_ld_v(s, d_ot, s->T0, s->A0);

    tcg_gen_addi_tl(s->T1, cpu_regs[R_EBP], 1 << d_ot);

    gen_op_mov_reg_v(s, d_ot, R_EBP, s->T0);
    gen_op_mov_reg_v(s, a_ot, R_ESP, s->T1);
}

/* Similarly, except that the assumption here is that we don't decode
   the instruction at all -- either a missing opcode, an unimplemented
   feature, or just a bogus instruction stream.  */
static void gen_unknown_opcode(CPUX86State *env, DisasContext *s)
{
    gen_illegal_opcode(s);

    if (qemu_loglevel_mask(LOG_UNIMP)) {
        FILE *logfile = qemu_log_trylock();
        if (logfile) {
            target_ulong pc = s->base.pc_next, end = s->pc;

            fprintf(logfile, "ILLOPC: " TARGET_FMT_lx ":", pc);
            for (; pc < end; ++pc) {
                fprintf(logfile, " %02x", cpu_ldub_code(env, pc));
            }
            fprintf(logfile, "\n");
            qemu_log_unlock(logfile);
        }
    }
}

/* an interrupt is different from an exception because of the
   privilege checks */
static void gen_interrupt(DisasContext *s, int intno)
{
    gen_update_cc_op(s);
    gen_update_eip_cur(s);
    gen_helper_raise_interrupt(tcg_env, tcg_constant_i32(intno),
                               cur_insn_len_i32(s));
    s->base.is_jmp = DISAS_NORETURN;
}

static void gen_set_hflag(DisasContext *s, uint32_t mask)
{
    if ((s->flags & mask) == 0) {
        TCGv_i32 t = tcg_temp_new_i32();
        tcg_gen_ld_i32(t, tcg_env, offsetof(CPUX86State, hflags));
        tcg_gen_ori_i32(t, t, mask);
        tcg_gen_st_i32(t, tcg_env, offsetof(CPUX86State, hflags));
        s->flags |= mask;
    }
}

static void gen_reset_hflag(DisasContext *s, uint32_t mask)
{
    if (s->flags & mask) {
        TCGv_i32 t = tcg_temp_new_i32();
        tcg_gen_ld_i32(t, tcg_env, offsetof(CPUX86State, hflags));
        tcg_gen_andi_i32(t, t, ~mask);
        tcg_gen_st_i32(t, tcg_env, offsetof(CPUX86State, hflags));
        s->flags &= ~mask;
    }
}

static void gen_set_eflags(DisasContext *s, target_ulong mask)
{
    TCGv t = tcg_temp_new();

    tcg_gen_ld_tl(t, tcg_env, offsetof(CPUX86State, eflags));
    tcg_gen_ori_tl(t, t, mask);
    tcg_gen_st_tl(t, tcg_env, offsetof(CPUX86State, eflags));
}

static void gen_reset_eflags(DisasContext *s, target_ulong mask)
{
    TCGv t = tcg_temp_new();

    tcg_gen_ld_tl(t, tcg_env, offsetof(CPUX86State, eflags));
    tcg_gen_andi_tl(t, t, ~mask);
    tcg_gen_st_tl(t, tcg_env, offsetof(CPUX86State, eflags));
}

/* Clear BND registers during legacy branches.  */
static void gen_bnd_jmp(DisasContext *s)
{
    /* Clear the registers only if BND prefix is missing, MPX is enabled,
       and if the BNDREGs are known to be in use (non-zero) already.
       The helper itself will check BNDPRESERVE at runtime.  */
    if ((s->prefix & PREFIX_REPNZ) == 0
        && (s->flags & HF_MPX_EN_MASK) != 0
        && (s->flags & HF_MPX_IU_MASK) != 0) {
        gen_helper_bnd_jmp(tcg_env);
    }
}

/* Generate an end of block. Trace exception is also generated if needed.
   If INHIBIT, set HF_INHIBIT_IRQ_MASK if it isn't already set.
   If RECHECK_TF, emit a rechecking helper for #DB, ignoring the state of
   S->TF.  This is used by the syscall/sysret insns.  */
static void
do_gen_eob_worker(DisasContext *s, bool inhibit, bool recheck_tf, bool jr)
{
    gen_update_cc_op(s);

    /* If several instructions disable interrupts, only the first does it.  */
    if (inhibit && !(s->flags & HF_INHIBIT_IRQ_MASK)) {
        gen_set_hflag(s, HF_INHIBIT_IRQ_MASK);
    } else {
        gen_reset_hflag(s, HF_INHIBIT_IRQ_MASK);
    }

    if (s->base.tb->flags & HF_RF_MASK) {
        gen_reset_eflags(s, RF_MASK);
    }
    if (recheck_tf) {
        gen_helper_rechecking_single_step(tcg_env);
        tcg_gen_exit_tb(NULL, 0);
    } else if (s->flags & HF_TF_MASK) {
        gen_helper_single_step(tcg_env);
    } else if (jr) {
        tcg_gen_lookup_and_goto_ptr();
    } else {
        tcg_gen_exit_tb(NULL, 0);
    }
    s->base.is_jmp = DISAS_NORETURN;
}

static inline void
gen_eob_worker(DisasContext *s, bool inhibit, bool recheck_tf)
{
    do_gen_eob_worker(s, inhibit, recheck_tf, false);
}

/* End of block.
   If INHIBIT, set HF_INHIBIT_IRQ_MASK if it isn't already set.  */
static void gen_eob_inhibit_irq(DisasContext *s, bool inhibit)
{
    gen_eob_worker(s, inhibit, false);
}

/* End of block, resetting the inhibit irq flag.  */
static void gen_eob(DisasContext *s)
{
    gen_eob_worker(s, false, false);
}

/* Jump to register */
static void gen_jr(DisasContext *s)
{
    do_gen_eob_worker(s, false, false, true);
}

/* Jump to eip+diff, truncating the result to OT. */
static void gen_jmp_rel(DisasContext *s, MemOp ot, int diff, int tb_num)
{
    bool use_goto_tb = s->jmp_opt;
    target_ulong mask = -1;
    target_ulong new_pc = s->pc + diff;
    target_ulong new_eip = new_pc - s->cs_base;

    /* In 64-bit mode, operand size is fixed at 64 bits. */
    if (!CODE64(s)) {
        if (ot == MO_16) {
            mask = 0xffff;
            if (tb_cflags(s->base.tb) & CF_PCREL && CODE32(s)) {
                use_goto_tb = false;
            }
        } else {
            mask = 0xffffffff;
        }
    }
    new_eip &= mask;
    new_pc = new_eip + s->cs_base;
    if (!CODE64(s)) {
        new_pc = (uint32_t)new_pc;
    }

    gen_update_cc_op(s);
    set_cc_op(s, CC_OP_DYNAMIC);

    if (tb_cflags(s->base.tb) & CF_PCREL) {
        tcg_gen_addi_tl(cpu_eip, cpu_eip, new_pc - s->pc_save);
        /*
         * If we can prove the branch does not leave the page and we have
         * no extra masking to apply (data16 branch in code32, see above),
         * then we have also proven that the addition does not wrap.
         */
        if (!use_goto_tb || !is_same_page(&s->base, new_pc)) {
            tcg_gen_andi_tl(cpu_eip, cpu_eip, mask);
            use_goto_tb = false;
        }
    }

    if (use_goto_tb && translator_use_goto_tb(&s->base, new_pc)) {
        /* jump to same page: we can use a direct jump */
        tcg_gen_goto_tb(tb_num);
        if (!(tb_cflags(s->base.tb) & CF_PCREL)) {
            tcg_gen_movi_tl(cpu_eip, new_eip);
        }
        tcg_gen_exit_tb(s->base.tb, tb_num);
        s->base.is_jmp = DISAS_NORETURN;
    } else {
        if (!(tb_cflags(s->base.tb) & CF_PCREL)) {
            tcg_gen_movi_tl(cpu_eip, new_eip);
        }
        if (s->jmp_opt) {
            gen_jr(s);   /* jump to another page */
        } else {
            gen_eob(s);  /* exit to main loop */
        }
    }
}

/* Jump to eip+diff, truncating to the current code size. */
static void gen_jmp_rel_csize(DisasContext *s, int diff, int tb_num)
{
    /* CODE64 ignores the OT argument, so we need not consider it. */
    gen_jmp_rel(s, CODE32(s) ? MO_32 : MO_16, diff, tb_num);
}

static inline void gen_ldq_env_A0(DisasContext *s, int offset)
{
    tcg_gen_qemu_ld_i64(s->tmp1_i64, s->A0, s->mem_index, MO_LEUQ);
    tcg_gen_st_i64(s->tmp1_i64, tcg_env, offset);
}

static inline void gen_stq_env_A0(DisasContext *s, int offset)
{
    tcg_gen_ld_i64(s->tmp1_i64, tcg_env, offset);
    tcg_gen_qemu_st_i64(s->tmp1_i64, s->A0, s->mem_index, MO_LEUQ);
}

static inline void gen_ldo_env_A0(DisasContext *s, int offset, bool align)
{
    MemOp atom = (s->cpuid_ext_features & CPUID_EXT_AVX
                  ? MO_ATOM_IFALIGN : MO_ATOM_IFALIGN_PAIR);
    MemOp mop = MO_128 | MO_LE | atom | (align ? MO_ALIGN_16 : 0);
    int mem_index = s->mem_index;
    TCGv_i128 t = tcg_temp_new_i128();

    tcg_gen_qemu_ld_i128(t, s->A0, mem_index, mop);
    tcg_gen_st_i128(t, tcg_env, offset);
}

static inline void gen_sto_env_A0(DisasContext *s, int offset, bool align)
{
    MemOp atom = (s->cpuid_ext_features & CPUID_EXT_AVX
                  ? MO_ATOM_IFALIGN : MO_ATOM_IFALIGN_PAIR);
    MemOp mop = MO_128 | MO_LE | atom | (align ? MO_ALIGN_16 : 0);
    int mem_index = s->mem_index;
    TCGv_i128 t = tcg_temp_new_i128();

    tcg_gen_ld_i128(t, tcg_env, offset);
    tcg_gen_qemu_st_i128(t, s->A0, mem_index, mop);
}

static void gen_ldy_env_A0(DisasContext *s, int offset, bool align)
{
    MemOp mop = MO_128 | MO_LE | MO_ATOM_IFALIGN_PAIR;
    int mem_index = s->mem_index;
    TCGv_i128 t0 = tcg_temp_new_i128();
    TCGv_i128 t1 = tcg_temp_new_i128();

    tcg_gen_qemu_ld_i128(t0, s->A0, mem_index, mop | (align ? MO_ALIGN_32 : 0));
    tcg_gen_addi_tl(s->tmp0, s->A0, 16);
    tcg_gen_qemu_ld_i128(t1, s->tmp0, mem_index, mop);

    tcg_gen_st_i128(t0, tcg_env, offset + offsetof(YMMReg, YMM_X(0)));
    tcg_gen_st_i128(t1, tcg_env, offset + offsetof(YMMReg, YMM_X(1)));
}

static void gen_sty_env_A0(DisasContext *s, int offset, bool align)
{
    MemOp mop = MO_128 | MO_LE | MO_ATOM_IFALIGN_PAIR;
    int mem_index = s->mem_index;
    TCGv_i128 t = tcg_temp_new_i128();

    tcg_gen_ld_i128(t, tcg_env, offset + offsetof(YMMReg, YMM_X(0)));
    tcg_gen_qemu_st_i128(t, s->A0, mem_index, mop | (align ? MO_ALIGN_32 : 0));
    tcg_gen_addi_tl(s->tmp0, s->A0, 16);
    tcg_gen_ld_i128(t, tcg_env, offset + offsetof(YMMReg, YMM_X(1)));
    tcg_gen_qemu_st_i128(t, s->tmp0, mem_index, mop);
}

#include "decode-new.h"
#include "emit.c.inc"
#include "decode-new.c.inc"

static void gen_cmpxchg8b(DisasContext *s, CPUX86State *env, int modrm)
{
    TCGv_i64 cmp, val, old;
    TCGv Z;

    gen_lea_modrm(env, s, modrm);

    cmp = tcg_temp_new_i64();
    val = tcg_temp_new_i64();
    old = tcg_temp_new_i64();

    /* Construct the comparison values from the register pair. */
    tcg_gen_concat_tl_i64(cmp, cpu_regs[R_EAX], cpu_regs[R_EDX]);
    tcg_gen_concat_tl_i64(val, cpu_regs[R_EBX], cpu_regs[R_ECX]);

    /* Only require atomic with LOCK; non-parallel handled in generator. */
    if (s->prefix & PREFIX_LOCK) {
        tcg_gen_atomic_cmpxchg_i64(old, s->A0, cmp, val, s->mem_index, MO_TEUQ);
    } else {
        tcg_gen_nonatomic_cmpxchg_i64(old, s->A0, cmp, val,
                                      s->mem_index, MO_TEUQ);
    }

    /* Set tmp0 to match the required value of Z. */
    tcg_gen_setcond_i64(TCG_COND_EQ, cmp, old, cmp);
    Z = tcg_temp_new();
    tcg_gen_trunc_i64_tl(Z, cmp);

    /*
     * Extract the result values for the register pair.
     * For 32-bit, we may do this unconditionally, because on success (Z=1),
     * the old value matches the previous value in EDX:EAX.  For x86_64,
     * the store must be conditional, because we must leave the source
     * registers unchanged on success, and zero-extend the writeback
     * on failure (Z=0).
     */
    if (TARGET_LONG_BITS == 32) {
        tcg_gen_extr_i64_tl(cpu_regs[R_EAX], cpu_regs[R_EDX], old);
    } else {
        TCGv zero = tcg_constant_tl(0);

        tcg_gen_extr_i64_tl(s->T0, s->T1, old);
        tcg_gen_movcond_tl(TCG_COND_EQ, cpu_regs[R_EAX], Z, zero,
                           s->T0, cpu_regs[R_EAX]);
        tcg_gen_movcond_tl(TCG_COND_EQ, cpu_regs[R_EDX], Z, zero,
                           s->T1, cpu_regs[R_EDX]);
    }

    /* Update Z. */
    gen_compute_eflags(s);
    tcg_gen_deposit_tl(cpu_cc_src, cpu_cc_src, Z, ctz32(CC_Z), 1);
}

#ifdef TARGET_X86_64
static void gen_cmpxchg16b(DisasContext *s, CPUX86State *env, int modrm)
{
    MemOp mop = MO_TE | MO_128 | MO_ALIGN;
    TCGv_i64 t0, t1;
    TCGv_i128 cmp, val;

    gen_lea_modrm(env, s, modrm);

    cmp = tcg_temp_new_i128();
    val = tcg_temp_new_i128();
    tcg_gen_concat_i64_i128(cmp, cpu_regs[R_EAX], cpu_regs[R_EDX]);
    tcg_gen_concat_i64_i128(val, cpu_regs[R_EBX], cpu_regs[R_ECX]);

    /* Only require atomic with LOCK; non-parallel handled in generator. */
    if (s->prefix & PREFIX_LOCK) {
        tcg_gen_atomic_cmpxchg_i128(val, s->A0, cmp, val, s->mem_index, mop);
    } else {
        tcg_gen_nonatomic_cmpxchg_i128(val, s->A0, cmp, val, s->mem_index, mop);
    }

    tcg_gen_extr_i128_i64(s->T0, s->T1, val);

    /* Determine success after the fact. */
    t0 = tcg_temp_new_i64();
    t1 = tcg_temp_new_i64();
    tcg_gen_xor_i64(t0, s->T0, cpu_regs[R_EAX]);
    tcg_gen_xor_i64(t1, s->T1, cpu_regs[R_EDX]);
    tcg_gen_or_i64(t0, t0, t1);

    /* Update Z. */
    gen_compute_eflags(s);
    tcg_gen_setcondi_i64(TCG_COND_EQ, t0, t0, 0);
    tcg_gen_deposit_tl(cpu_cc_src, cpu_cc_src, t0, ctz32(CC_Z), 1);

    /*
     * Extract the result values for the register pair.  We may do this
     * unconditionally, because on success (Z=1), the old value matches
     * the previous value in RDX:RAX.
     */
    tcg_gen_mov_i64(cpu_regs[R_EAX], s->T0);
    tcg_gen_mov_i64(cpu_regs[R_EDX], s->T1);
}
#endif

/* convert one instruction. s->base.is_jmp is set if the translation must
   be stopped. Return the next pc value */
static bool disas_insn(DisasContext *s, CPUState *cpu)
{
    CPUX86State *env = cpu_env(cpu);
    int b, prefixes;
    int shift;
    MemOp ot, aflag, dflag;
    int modrm, reg, rm, mod, op, opreg, val;
    bool orig_cc_op_dirty = s->cc_op_dirty;
    CCOp orig_cc_op = s->cc_op;
    target_ulong orig_pc_save = s->pc_save;

    s->pc = s->base.pc_next;
    s->override = -1;
#ifdef TARGET_X86_64
    s->rex_r = 0;
    s->rex_x = 0;
    s->rex_b = 0;
#endif
    s->rip_offset = 0; /* for relative ip address */
    s->vex_l = 0;
    s->vex_v = 0;
    s->vex_w = false;
    switch (sigsetjmp(s->jmpbuf, 0)) {
    case 0:
        break;
    case 1:
        gen_exception_gpf(s);
        return true;
    case 2:
        /* Restore state that may affect the next instruction. */
        s->pc = s->base.pc_next;
        /*
         * TODO: These save/restore can be removed after the table-based
         * decoder is complete; we will be decoding the insn completely
         * before any code generation that might affect these variables.
         */
        s->cc_op_dirty = orig_cc_op_dirty;
        s->cc_op = orig_cc_op;
        s->pc_save = orig_pc_save;
        /* END TODO */
        s->base.num_insns--;
        tcg_remove_ops_after(s->prev_insn_end);
        s->base.is_jmp = DISAS_TOO_MANY;
        return false;
    default:
        g_assert_not_reached();
    }

    prefixes = 0;

 next_byte:
    s->prefix = prefixes;
    b = x86_ldub_code(env, s);
    /* Collect prefixes.  */
    switch (b) {
    default:
        break;
    case 0x0f:
        b = x86_ldub_code(env, s) + 0x100;
        break;
    case 0xf3:
        prefixes |= PREFIX_REPZ;
        prefixes &= ~PREFIX_REPNZ;
        goto next_byte;
    case 0xf2:
        prefixes |= PREFIX_REPNZ;
        prefixes &= ~PREFIX_REPZ;
        goto next_byte;
    case 0xf0:
        prefixes |= PREFIX_LOCK;
        goto next_byte;
    case 0x2e:
        s->override = R_CS;
        goto next_byte;
    case 0x36:
        s->override = R_SS;
        goto next_byte;
    case 0x3e:
        s->override = R_DS;
        goto next_byte;
    case 0x26:
        s->override = R_ES;
        goto next_byte;
    case 0x64:
        s->override = R_FS;
        goto next_byte;
    case 0x65:
        s->override = R_GS;
        goto next_byte;
    case 0x66:
        prefixes |= PREFIX_DATA;
        goto next_byte;
    case 0x67:
        prefixes |= PREFIX_ADR;
        goto next_byte;
#ifdef TARGET_X86_64
    case 0x40 ... 0x4f:
        if (CODE64(s)) {
            /* REX prefix */
            prefixes |= PREFIX_REX;
            s->vex_w = (b >> 3) & 1;
            s->rex_r = (b & 0x4) << 1;
            s->rex_x = (b & 0x2) << 2;
            s->rex_b = (b & 0x1) << 3;
            goto next_byte;
        }
        break;
#endif
    case 0xc5: /* 2-byte VEX */
    case 0xc4: /* 3-byte VEX */
        if (CODE32(s) && !VM86(s)) {
            int vex2 = x86_ldub_code(env, s);
            s->pc--; /* rewind the advance_pc() x86_ldub_code() did */

            if (!CODE64(s) && (vex2 & 0xc0) != 0xc0) {
                /* 4.1.4.6: In 32-bit mode, bits [7:6] must be 11b,
                   otherwise the instruction is LES or LDS.  */
                break;
            }
            disas_insn_new(s, cpu, b);
            return s->pc;
        }
        break;
    }

    /* Post-process prefixes.  */
    if (CODE64(s)) {
        /* In 64-bit mode, the default data size is 32-bit.  Select 64-bit
           data with rex_w, and 16-bit data with 0x66; rex_w takes precedence
           over 0x66 if both are present.  */
        dflag = (REX_W(s) ? MO_64 : prefixes & PREFIX_DATA ? MO_16 : MO_32);
        /* In 64-bit mode, 0x67 selects 32-bit addressing.  */
        aflag = (prefixes & PREFIX_ADR ? MO_32 : MO_64);
    } else {
        /* In 16/32-bit mode, 0x66 selects the opposite data size.  */
        if (CODE32(s) ^ ((prefixes & PREFIX_DATA) != 0)) {
            dflag = MO_32;
        } else {
            dflag = MO_16;
        }
        /* In 16/32-bit mode, 0x67 selects the opposite addressing.  */
        if (CODE32(s) ^ ((prefixes & PREFIX_ADR) != 0)) {
            aflag = MO_32;
        }  else {
            aflag = MO_16;
        }
    }

    s->prefix = prefixes;
    s->aflag = aflag;
    s->dflag = dflag;

    /* now check op code */
    switch (b) {
        /**************************/
        /* arith & logic */
    case 0x00 ... 0x05:
    case 0x08 ... 0x0d:
    case 0x10 ... 0x15:
    case 0x18 ... 0x1d:
    case 0x20 ... 0x25:
    case 0x28 ... 0x2d:
    case 0x30 ... 0x35:
    case 0x38 ... 0x3d:
        {
            int f;
            op = (b >> 3) & 7;
            f = (b >> 1) & 3;

            ot = mo_b_d(b, dflag);

            switch(f) {
            case 0: /* OP Ev, Gv */
                modrm = x86_ldub_code(env, s);
                reg = ((modrm >> 3) & 7) | REX_R(s);
                mod = (modrm >> 6) & 3;
                rm = (modrm & 7) | REX_B(s);
                if (mod != 3) {
                    gen_lea_modrm(env, s, modrm);
                    opreg = OR_TMP0;
                } else if (op == OP_XORL && rm == reg) {
                xor_zero:
                    /* xor reg, reg optimisation */
                    set_cc_op(s, CC_OP_CLR);
                    tcg_gen_movi_tl(s->T0, 0);
                    gen_op_mov_reg_v(s, ot, reg, s->T0);
                    break;
                } else {
                    opreg = rm;
                }
                gen_op_mov_v_reg(s, ot, s->T1, reg);
                gen_op(s, op, ot, opreg);
                break;
            case 1: /* OP Gv, Ev */
                modrm = x86_ldub_code(env, s);
                mod = (modrm >> 6) & 3;
                reg = ((modrm >> 3) & 7) | REX_R(s);
                rm = (modrm & 7) | REX_B(s);
                if (mod != 3) {
                    gen_lea_modrm(env, s, modrm);
                    gen_op_ld_v(s, ot, s->T1, s->A0);
                } else if (op == OP_XORL && rm == reg) {
                    goto xor_zero;
                } else {
                    gen_op_mov_v_reg(s, ot, s->T1, rm);
                }
                gen_op(s, op, ot, reg);
                break;
            case 2: /* OP A, Iv */
                val = insn_get(env, s, ot);
                tcg_gen_movi_tl(s->T1, val);
                gen_op(s, op, ot, OR_EAX);
                break;
            }
        }
        break;

    case 0x82:
        if (CODE64(s))
            goto illegal_op;
        /* fall through */
    case 0x80: /* GRP1 */
    case 0x81:
    case 0x83:
        {
            ot = mo_b_d(b, dflag);

            modrm = x86_ldub_code(env, s);
            mod = (modrm >> 6) & 3;
            rm = (modrm & 7) | REX_B(s);
            op = (modrm >> 3) & 7;

            if (mod != 3) {
                if (b == 0x83)
                    s->rip_offset = 1;
                else
                    s->rip_offset = insn_const_size(ot);
                gen_lea_modrm(env, s, modrm);
                opreg = OR_TMP0;
            } else {
                opreg = rm;
            }

            switch(b) {
            default:
            case 0x80:
            case 0x81:
            case 0x82:
                val = insn_get(env, s, ot);
                break;
            case 0x83:
                val = (int8_t)insn_get(env, s, MO_8);
                break;
            }
            tcg_gen_movi_tl(s->T1, val);
            gen_op(s, op, ot, opreg);
        }
        break;

        /**************************/
        /* inc, dec, and other misc arith */
    case 0x40 ... 0x47: /* inc Gv */
        ot = dflag;
        gen_inc(s, ot, OR_EAX + (b & 7), 1);
        break;
    case 0x48 ... 0x4f: /* dec Gv */
        ot = dflag;
        gen_inc(s, ot, OR_EAX + (b & 7), -1);
        break;
    case 0xf6: /* GRP3 */
    case 0xf7:
        ot = mo_b_d(b, dflag);

        modrm = x86_ldub_code(env, s);
        mod = (modrm >> 6) & 3;
        rm = (modrm & 7) | REX_B(s);
        op = (modrm >> 3) & 7;
        if (mod != 3) {
            if (op == 0) {
                s->rip_offset = insn_const_size(ot);
            }
            gen_lea_modrm(env, s, modrm);
            /* For those below that handle locked memory, don't load here.  */
            if (!(s->prefix & PREFIX_LOCK)
                || op != 2) {
                gen_op_ld_v(s, ot, s->T0, s->A0);
            }
        } else {
            gen_op_mov_v_reg(s, ot, s->T0, rm);
        }

        switch(op) {
        case 0: /* test */
            val = insn_get(env, s, ot);
            tcg_gen_movi_tl(s->T1, val);
            gen_op_testl_T0_T1_cc(s);
            set_cc_op(s, CC_OP_LOGICB + ot);
            break;
        case 2: /* not */
            if (s->prefix & PREFIX_LOCK) {
                if (mod == 3) {
                    goto illegal_op;
                }
                tcg_gen_movi_tl(s->T0, ~0);
                tcg_gen_atomic_xor_fetch_tl(s->T0, s->A0, s->T0,
                                            s->mem_index, ot | MO_LE);
            } else {
                tcg_gen_not_tl(s->T0, s->T0);
                if (mod != 3) {
                    gen_op_st_v(s, ot, s->T0, s->A0);
                } else {
                    gen_op_mov_reg_v(s, ot, rm, s->T0);
                }
            }
            break;
        case 3: /* neg */
            if (s->prefix & PREFIX_LOCK) {
                TCGLabel *label1;
                TCGv a0, t0, t1, t2;

                if (mod == 3) {
                    goto illegal_op;
                }
                a0 = s->A0;
                t0 = s->T0;
                label1 = gen_new_label();

                gen_set_label(label1);
                t1 = tcg_temp_new();
                t2 = tcg_temp_new();
                tcg_gen_mov_tl(t2, t0);
                tcg_gen_neg_tl(t1, t0);
                tcg_gen_atomic_cmpxchg_tl(t0, a0, t0, t1,
                                          s->mem_index, ot | MO_LE);
                tcg_gen_brcond_tl(TCG_COND_NE, t0, t2, label1);

                tcg_gen_neg_tl(s->T0, t0);
            } else {
                tcg_gen_neg_tl(s->T0, s->T0);
                if (mod != 3) {
                    gen_op_st_v(s, ot, s->T0, s->A0);
                } else {
                    gen_op_mov_reg_v(s, ot, rm, s->T0);
                }
            }
            gen_op_update_neg_cc(s);
            set_cc_op(s, CC_OP_SUBB + ot);
            break;
        case 4: /* mul */
            switch(ot) {
            case MO_8:
                gen_op_mov_v_reg(s, MO_8, s->T1, R_EAX);
                tcg_gen_ext8u_tl(s->T0, s->T0);
                tcg_gen_ext8u_tl(s->T1, s->T1);
                /* XXX: use 32 bit mul which could be faster */
                tcg_gen_mul_tl(s->T0, s->T0, s->T1);
                gen_op_mov_reg_v(s, MO_16, R_EAX, s->T0);
                tcg_gen_mov_tl(cpu_cc_dst, s->T0);
                tcg_gen_andi_tl(cpu_cc_src, s->T0, 0xff00);
                set_cc_op(s, CC_OP_MULB);
                break;
            case MO_16:
                gen_op_mov_v_reg(s, MO_16, s->T1, R_EAX);
                tcg_gen_ext16u_tl(s->T0, s->T0);
                tcg_gen_ext16u_tl(s->T1, s->T1);
                /* XXX: use 32 bit mul which could be faster */
                tcg_gen_mul_tl(s->T0, s->T0, s->T1);
                gen_op_mov_reg_v(s, MO_16, R_EAX, s->T0);
                tcg_gen_mov_tl(cpu_cc_dst, s->T0);
                tcg_gen_shri_tl(s->T0, s->T0, 16);
                gen_op_mov_reg_v(s, MO_16, R_EDX, s->T0);
                tcg_gen_mov_tl(cpu_cc_src, s->T0);
                set_cc_op(s, CC_OP_MULW);
                break;
            default:
            case MO_32:
                tcg_gen_trunc_tl_i32(s->tmp2_i32, s->T0);
                tcg_gen_trunc_tl_i32(s->tmp3_i32, cpu_regs[R_EAX]);
                tcg_gen_mulu2_i32(s->tmp2_i32, s->tmp3_i32,
                                  s->tmp2_i32, s->tmp3_i32);
                tcg_gen_extu_i32_tl(cpu_regs[R_EAX], s->tmp2_i32);
                tcg_gen_extu_i32_tl(cpu_regs[R_EDX], s->tmp3_i32);
                tcg_gen_mov_tl(cpu_cc_dst, cpu_regs[R_EAX]);
                tcg_gen_mov_tl(cpu_cc_src, cpu_regs[R_EDX]);
                set_cc_op(s, CC_OP_MULL);
                break;
#ifdef TARGET_X86_64
            case MO_64:
                tcg_gen_mulu2_i64(cpu_regs[R_EAX], cpu_regs[R_EDX],
                                  s->T0, cpu_regs[R_EAX]);
                tcg_gen_mov_tl(cpu_cc_dst, cpu_regs[R_EAX]);
                tcg_gen_mov_tl(cpu_cc_src, cpu_regs[R_EDX]);
                set_cc_op(s, CC_OP_MULQ);
                break;
#endif
            }
            break;
        case 5: /* imul */
            switch(ot) {
            case MO_8:
                gen_op_mov_v_reg(s, MO_8, s->T1, R_EAX);
                tcg_gen_ext8s_tl(s->T0, s->T0);
                tcg_gen_ext8s_tl(s->T1, s->T1);
                /* XXX: use 32 bit mul which could be faster */
                tcg_gen_mul_tl(s->T0, s->T0, s->T1);
                gen_op_mov_reg_v(s, MO_16, R_EAX, s->T0);
                tcg_gen_mov_tl(cpu_cc_dst, s->T0);
                tcg_gen_ext8s_tl(s->tmp0, s->T0);
                tcg_gen_sub_tl(cpu_cc_src, s->T0, s->tmp0);
                set_cc_op(s, CC_OP_MULB);
                break;
            case MO_16:
                gen_op_mov_v_reg(s, MO_16, s->T1, R_EAX);
                tcg_gen_ext16s_tl(s->T0, s->T0);
                tcg_gen_ext16s_tl(s->T1, s->T1);
                /* XXX: use 32 bit mul which could be faster */
                tcg_gen_mul_tl(s->T0, s->T0, s->T1);
                gen_op_mov_reg_v(s, MO_16, R_EAX, s->T0);
                tcg_gen_mov_tl(cpu_cc_dst, s->T0);
                tcg_gen_ext16s_tl(s->tmp0, s->T0);
                tcg_gen_sub_tl(cpu_cc_src, s->T0, s->tmp0);
                tcg_gen_shri_tl(s->T0, s->T0, 16);
                gen_op_mov_reg_v(s, MO_16, R_EDX, s->T0);
                set_cc_op(s, CC_OP_MULW);
                break;
            default:
            case MO_32:
                tcg_gen_trunc_tl_i32(s->tmp2_i32, s->T0);
                tcg_gen_trunc_tl_i32(s->tmp3_i32, cpu_regs[R_EAX]);
                tcg_gen_muls2_i32(s->tmp2_i32, s->tmp3_i32,
                                  s->tmp2_i32, s->tmp3_i32);
                tcg_gen_extu_i32_tl(cpu_regs[R_EAX], s->tmp2_i32);
                tcg_gen_extu_i32_tl(cpu_regs[R_EDX], s->tmp3_i32);
                tcg_gen_sari_i32(s->tmp2_i32, s->tmp2_i32, 31);
                tcg_gen_mov_tl(cpu_cc_dst, cpu_regs[R_EAX]);
                tcg_gen_sub_i32(s->tmp2_i32, s->tmp2_i32, s->tmp3_i32);
                tcg_gen_extu_i32_tl(cpu_cc_src, s->tmp2_i32);
                set_cc_op(s, CC_OP_MULL);
                break;
#ifdef TARGET_X86_64
            case MO_64:
                tcg_gen_muls2_i64(cpu_regs[R_EAX], cpu_regs[R_EDX],
                                  s->T0, cpu_regs[R_EAX]);
                tcg_gen_mov_tl(cpu_cc_dst, cpu_regs[R_EAX]);
                tcg_gen_sari_tl(cpu_cc_src, cpu_regs[R_EAX], 63);
                tcg_gen_sub_tl(cpu_cc_src, cpu_cc_src, cpu_regs[R_EDX]);
                set_cc_op(s, CC_OP_MULQ);
                break;
#endif
            }
            break;
        case 6: /* div */
            switch(ot) {
            case MO_8:
                gen_helper_divb_AL(tcg_env, s->T0);
                break;
            case MO_16:
                gen_helper_divw_AX(tcg_env, s->T0);
                break;
            default:
            case MO_32:
                gen_helper_divl_EAX(tcg_env, s->T0);
                break;
#ifdef TARGET_X86_64
            case MO_64:
                gen_helper_divq_EAX(tcg_env, s->T0);
                break;
#endif
            }
            break;
        case 7: /* idiv */
            switch(ot) {
            case MO_8:
                gen_helper_idivb_AL(tcg_env, s->T0);
                break;
            case MO_16:
                gen_helper_idivw_AX(tcg_env, s->T0);
                break;
            default:
            case MO_32:
                gen_helper_idivl_EAX(tcg_env, s->T0);
                break;
#ifdef TARGET_X86_64
            case MO_64:
                gen_helper_idivq_EAX(tcg_env, s->T0);
                break;
#endif
            }
            break;
        default:
            goto unknown_op;
        }
        break;

    case 0xfe: /* GRP4 */
    case 0xff: /* GRP5 */
        ot = mo_b_d(b, dflag);

        modrm = x86_ldub_code(env, s);
        mod = (modrm >> 6) & 3;
        rm = (modrm & 7) | REX_B(s);
        op = (modrm >> 3) & 7;
        if (op >= 2 && b == 0xfe) {
            goto unknown_op;
        }
        if (CODE64(s)) {
            if (op == 2 || op == 4) {
                /* operand size for jumps is 64 bit */
                ot = MO_64;
            } else if (op == 3 || op == 5) {
                ot = dflag != MO_16 ? MO_32 + REX_W(s) : MO_16;
            } else if (op == 6) {
                /* default push size is 64 bit */
                ot = mo_pushpop(s, dflag);
            }
        }
        if (mod != 3) {
            gen_lea_modrm(env, s, modrm);
            if (op >= 2 && op != 3 && op != 5)
                gen_op_ld_v(s, ot, s->T0, s->A0);
        } else {
            gen_op_mov_v_reg(s, ot, s->T0, rm);
        }

        switch(op) {
        case 0: /* inc Ev */
            if (mod != 3)
                opreg = OR_TMP0;
            else
                opreg = rm;
            gen_inc(s, ot, opreg, 1);
            break;
        case 1: /* dec Ev */
            if (mod != 3)
                opreg = OR_TMP0;
            else
                opreg = rm;
            gen_inc(s, ot, opreg, -1);
            break;
        case 2: /* call Ev */
            /* XXX: optimize if memory (no 'and' is necessary) */
            if (dflag == MO_16) {
                tcg_gen_ext16u_tl(s->T0, s->T0);
            }
            gen_push_v(s, eip_next_tl(s));
            gen_op_jmp_v(s, s->T0);
            gen_bnd_jmp(s);
            s->base.is_jmp = DISAS_JUMP;
            break;
        case 3: /* lcall Ev */
            if (mod == 3) {
                goto illegal_op;
            }
            gen_op_ld_v(s, ot, s->T1, s->A0);
            gen_add_A0_im(s, 1 << ot);
            gen_op_ld_v(s, MO_16, s->T0, s->A0);
        do_lcall:
            if (PE(s) && !VM86(s)) {
                tcg_gen_trunc_tl_i32(s->tmp2_i32, s->T0);
                gen_helper_lcall_protected(tcg_env, s->tmp2_i32, s->T1,
                                           tcg_constant_i32(dflag - 1),
                                           eip_next_tl(s));
            } else {
                tcg_gen_trunc_tl_i32(s->tmp2_i32, s->T0);
                tcg_gen_trunc_tl_i32(s->tmp3_i32, s->T1);
                gen_helper_lcall_real(tcg_env, s->tmp2_i32, s->tmp3_i32,
                                      tcg_constant_i32(dflag - 1),
                                      eip_next_i32(s));
            }
            s->base.is_jmp = DISAS_JUMP;
            break;
        case 4: /* jmp Ev */
            if (dflag == MO_16) {
                tcg_gen_ext16u_tl(s->T0, s->T0);
            }
            gen_op_jmp_v(s, s->T0);
            gen_bnd_jmp(s);
            s->base.is_jmp = DISAS_JUMP;
            break;
        case 5: /* ljmp Ev */
            if (mod == 3) {
                goto illegal_op;
            }
            gen_op_ld_v(s, ot, s->T1, s->A0);
            gen_add_A0_im(s, 1 << ot);
            gen_op_ld_v(s, MO_16, s->T0, s->A0);
        do_ljmp:
            if (PE(s) && !VM86(s)) {
                tcg_gen_trunc_tl_i32(s->tmp2_i32, s->T0);
                gen_helper_ljmp_protected(tcg_env, s->tmp2_i32, s->T1,
                                          eip_next_tl(s));
            } else {
                gen_op_movl_seg_T0_vm(s, R_CS);
                gen_op_jmp_v(s, s->T1);
            }
            s->base.is_jmp = DISAS_JUMP;
            break;
        case 6: /* push Ev */
            gen_push_v(s, s->T0);
            break;
        default:
            goto unknown_op;
        }
        break;

    case 0x84: /* test Ev, Gv */
    case 0x85:
        ot = mo_b_d(b, dflag);

        modrm = x86_ldub_code(env, s);
        reg = ((modrm >> 3) & 7) | REX_R(s);

        gen_ldst_modrm(env, s, modrm, ot, OR_TMP0, 0);
        gen_op_mov_v_reg(s, ot, s->T1, reg);
        gen_op_testl_T0_T1_cc(s);
        set_cc_op(s, CC_OP_LOGICB + ot);
        break;

    case 0xa8: /* test eAX, Iv */
    case 0xa9:
        ot = mo_b_d(b, dflag);
        val = insn_get(env, s, ot);

        gen_op_mov_v_reg(s, ot, s->T0, OR_EAX);
        tcg_gen_movi_tl(s->T1, val);
        gen_op_testl_T0_T1_cc(s);
        set_cc_op(s, CC_OP_LOGICB + ot);
        break;

    case 0x98: /* CWDE/CBW */
        switch (dflag) {
#ifdef TARGET_X86_64
        case MO_64:
            gen_op_mov_v_reg(s, MO_32, s->T0, R_EAX);
            tcg_gen_ext32s_tl(s->T0, s->T0);
            gen_op_mov_reg_v(s, MO_64, R_EAX, s->T0);
            break;
#endif
        case MO_32:
            gen_op_mov_v_reg(s, MO_16, s->T0, R_EAX);
            tcg_gen_ext16s_tl(s->T0, s->T0);
            gen_op_mov_reg_v(s, MO_32, R_EAX, s->T0);
            break;
        case MO_16:
            gen_op_mov_v_reg(s, MO_8, s->T0, R_EAX);
            tcg_gen_ext8s_tl(s->T0, s->T0);
            gen_op_mov_reg_v(s, MO_16, R_EAX, s->T0);
            break;
        default:
            g_assert_not_reached();
        }
        break;
    case 0x99: /* CDQ/CWD */
        switch (dflag) {
#ifdef TARGET_X86_64
        case MO_64:
            gen_op_mov_v_reg(s, MO_64, s->T0, R_EAX);
            tcg_gen_sari_tl(s->T0, s->T0, 63);
            gen_op_mov_reg_v(s, MO_64, R_EDX, s->T0);
            break;
#endif
        case MO_32:
            gen_op_mov_v_reg(s, MO_32, s->T0, R_EAX);
            tcg_gen_ext32s_tl(s->T0, s->T0);
            tcg_gen_sari_tl(s->T0, s->T0, 31);
            gen_op_mov_reg_v(s, MO_32, R_EDX, s->T0);
            break;
        case MO_16:
            gen_op_mov_v_reg(s, MO_16, s->T0, R_EAX);
            tcg_gen_ext16s_tl(s->T0, s->T0);
            tcg_gen_sari_tl(s->T0, s->T0, 15);
            gen_op_mov_reg_v(s, MO_16, R_EDX, s->T0);
            break;
        default:
            g_assert_not_reached();
        }
        break;
    case 0x1af: /* imul Gv, Ev */
    case 0x69: /* imul Gv, Ev, I */
    case 0x6b:
        ot = dflag;
        modrm = x86_ldub_code(env, s);
        reg = ((modrm >> 3) & 7) | REX_R(s);
        if (b == 0x69)
            s->rip_offset = insn_const_size(ot);
        else if (b == 0x6b)
            s->rip_offset = 1;
        gen_ldst_modrm(env, s, modrm, ot, OR_TMP0, 0);
        if (b == 0x69) {
            val = insn_get(env, s, ot);
            tcg_gen_movi_tl(s->T1, val);
        } else if (b == 0x6b) {
            val = (int8_t)insn_get(env, s, MO_8);
            tcg_gen_movi_tl(s->T1, val);
        } else {
            gen_op_mov_v_reg(s, ot, s->T1, reg);
        }
        switch (ot) {
#ifdef TARGET_X86_64
        case MO_64:
            tcg_gen_muls2_i64(cpu_regs[reg], s->T1, s->T0, s->T1);
            tcg_gen_mov_tl(cpu_cc_dst, cpu_regs[reg]);
            tcg_gen_sari_tl(cpu_cc_src, cpu_cc_dst, 63);
            tcg_gen_sub_tl(cpu_cc_src, cpu_cc_src, s->T1);
            break;
#endif
        case MO_32:
            tcg_gen_trunc_tl_i32(s->tmp2_i32, s->T0);
            tcg_gen_trunc_tl_i32(s->tmp3_i32, s->T1);
            tcg_gen_muls2_i32(s->tmp2_i32, s->tmp3_i32,
                              s->tmp2_i32, s->tmp3_i32);
            tcg_gen_extu_i32_tl(cpu_regs[reg], s->tmp2_i32);
            tcg_gen_sari_i32(s->tmp2_i32, s->tmp2_i32, 31);
            tcg_gen_mov_tl(cpu_cc_dst, cpu_regs[reg]);
            tcg_gen_sub_i32(s->tmp2_i32, s->tmp2_i32, s->tmp3_i32);
            tcg_gen_extu_i32_tl(cpu_cc_src, s->tmp2_i32);
            break;
        default:
            tcg_gen_ext16s_tl(s->T0, s->T0);
            tcg_gen_ext16s_tl(s->T1, s->T1);
            /* XXX: use 32 bit mul which could be faster */
            tcg_gen_mul_tl(s->T0, s->T0, s->T1);
            tcg_gen_mov_tl(cpu_cc_dst, s->T0);
            tcg_gen_ext16s_tl(s->tmp0, s->T0);
            tcg_gen_sub_tl(cpu_cc_src, s->T0, s->tmp0);
            gen_op_mov_reg_v(s, ot, reg, s->T0);
            break;
        }
        set_cc_op(s, CC_OP_MULB + ot);
        break;
    case 0x1c0:
    case 0x1c1: /* xadd Ev, Gv */
        ot = mo_b_d(b, dflag);
        modrm = x86_ldub_code(env, s);
        reg = ((modrm >> 3) & 7) | REX_R(s);
        mod = (modrm >> 6) & 3;
        gen_op_mov_v_reg(s, ot, s->T0, reg);
        if (mod == 3) {
            rm = (modrm & 7) | REX_B(s);
            gen_op_mov_v_reg(s, ot, s->T1, rm);
            tcg_gen_add_tl(s->T0, s->T0, s->T1);
            gen_op_mov_reg_v(s, ot, reg, s->T1);
            gen_op_mov_reg_v(s, ot, rm, s->T0);
        } else {
            gen_lea_modrm(env, s, modrm);
            if (s->prefix & PREFIX_LOCK) {
                tcg_gen_atomic_fetch_add_tl(s->T1, s->A0, s->T0,
                                            s->mem_index, ot | MO_LE);
                tcg_gen_add_tl(s->T0, s->T0, s->T1);
            } else {
                gen_op_ld_v(s, ot, s->T1, s->A0);
                tcg_gen_add_tl(s->T0, s->T0, s->T1);
                gen_op_st_v(s, ot, s->T0, s->A0);
            }
            gen_op_mov_reg_v(s, ot, reg, s->T1);
        }
        gen_op_update2_cc(s);
        set_cc_op(s, CC_OP_ADDB + ot);
        break;
    case 0x1b0:
    case 0x1b1: /* cmpxchg Ev, Gv */
        {
            TCGv oldv, newv, cmpv, dest;

            ot = mo_b_d(b, dflag);
            modrm = x86_ldub_code(env, s);
            reg = ((modrm >> 3) & 7) | REX_R(s);
            mod = (modrm >> 6) & 3;
            oldv = tcg_temp_new();
            newv = tcg_temp_new();
            cmpv = tcg_temp_new();
            gen_op_mov_v_reg(s, ot, newv, reg);
            tcg_gen_mov_tl(cmpv, cpu_regs[R_EAX]);
            gen_extu(ot, cmpv);
            if (s->prefix & PREFIX_LOCK) {
                if (mod == 3) {
                    goto illegal_op;
                }
                gen_lea_modrm(env, s, modrm);
                tcg_gen_atomic_cmpxchg_tl(oldv, s->A0, cmpv, newv,
                                          s->mem_index, ot | MO_LE);
            } else {
                if (mod == 3) {
                    rm = (modrm & 7) | REX_B(s);
                    gen_op_mov_v_reg(s, ot, oldv, rm);
                    gen_extu(ot, oldv);

                    /*
                     * Unlike the memory case, where "the destination operand receives
                     * a write cycle without regard to the result of the comparison",
                     * rm must not be touched altogether if the write fails, including
                     * not zero-extending it on 64-bit processors.  So, precompute
                     * the result of a successful writeback and perform the movcond
                     * directly on cpu_regs.  Also need to write accumulator first, in
                     * case rm is part of RAX too.
                     */
                    dest = gen_op_deposit_reg_v(s, ot, rm, newv, newv);
                    tcg_gen_movcond_tl(TCG_COND_EQ, dest, oldv, cmpv, newv, dest);
                } else {
                    gen_lea_modrm(env, s, modrm);
                    gen_op_ld_v(s, ot, oldv, s->A0);

                    /*
                     * Perform an unconditional store cycle like physical cpu;
                     * must be before changing accumulator to ensure
                     * idempotency if the store faults and the instruction
                     * is restarted
                     */
                    tcg_gen_movcond_tl(TCG_COND_EQ, newv, oldv, cmpv, newv, oldv);
                    gen_op_st_v(s, ot, newv, s->A0);
                }
            }
	    /*
	     * Write EAX only if the cmpxchg fails; reuse newv as the destination,
	     * since it's dead here.
	     */
            dest = gen_op_deposit_reg_v(s, ot, R_EAX, newv, oldv);
            tcg_gen_movcond_tl(TCG_COND_EQ, dest, oldv, cmpv, dest, newv);
            tcg_gen_mov_tl(cpu_cc_src, oldv);
            tcg_gen_mov_tl(s->cc_srcT, cmpv);
            tcg_gen_sub_tl(cpu_cc_dst, cmpv, oldv);
            set_cc_op(s, CC_OP_SUBB + ot);
        }
        break;
    case 0x1c7: /* cmpxchg8b */
        modrm = x86_ldub_code(env, s);
        mod = (modrm >> 6) & 3;
        switch ((modrm >> 3) & 7) {
        case 1: /* CMPXCHG8, CMPXCHG16 */
            if (mod == 3) {
                goto illegal_op;
            }
#ifdef TARGET_X86_64
            if (dflag == MO_64) {
                if (!(s->cpuid_ext_features & CPUID_EXT_CX16)) {
                    goto illegal_op;
                }
                gen_cmpxchg16b(s, env, modrm);
                break;
            }
#endif
            if (!(s->cpuid_features & CPUID_CX8)) {
                goto illegal_op;
            }
            gen_cmpxchg8b(s, env, modrm);
            break;

        case 7: /* RDSEED, RDPID with f3 prefix */
            if (mod != 3 ||
                (s->prefix & (PREFIX_LOCK | PREFIX_REPNZ))) {
                goto illegal_op;
            }
            if (s->prefix & PREFIX_REPZ) {
                if (!(s->cpuid_ext_features & CPUID_7_0_ECX_RDPID)) {
                    goto illegal_op;
                }
                gen_helper_rdpid(s->T0, tcg_env);
                rm = (modrm & 7) | REX_B(s);
                gen_op_mov_reg_v(s, dflag, rm, s->T0);
                break;
            } else {
                if (!(s->cpuid_7_0_ebx_features & CPUID_7_0_EBX_RDSEED)) {
                    goto illegal_op;
                }
                goto do_rdrand;
            }

        case 6: /* RDRAND */
            if (mod != 3 ||
                (s->prefix & (PREFIX_LOCK | PREFIX_REPZ | PREFIX_REPNZ)) ||
                !(s->cpuid_ext_features & CPUID_EXT_RDRAND)) {
                goto illegal_op;
            }
        do_rdrand:
            translator_io_start(&s->base);
            gen_helper_rdrand(s->T0, tcg_env);
            rm = (modrm & 7) | REX_B(s);
            gen_op_mov_reg_v(s, dflag, rm, s->T0);
            set_cc_op(s, CC_OP_EFLAGS);
            break;

        default:
            goto illegal_op;
        }
        break;

        /**************************/
        /* push/pop */
    case 0x50 ... 0x57: /* push */
        gen_op_mov_v_reg(s, MO_32, s->T0, (b & 7) | REX_B(s));
        gen_push_v(s, s->T0);
        break;
    case 0x58 ... 0x5f: /* pop */
        ot = gen_pop_T0(s);
        /* NOTE: order is important for pop %sp */
        gen_pop_update(s, ot);
        gen_op_mov_reg_v(s, ot, (b & 7) | REX_B(s), s->T0);
        break;
    case 0x60: /* pusha */
        if (CODE64(s))
            goto illegal_op;
        gen_pusha(s);
        break;
    case 0x61: /* popa */
        if (CODE64(s))
            goto illegal_op;
        gen_popa(s);
        break;
    case 0x68: /* push Iv */
    case 0x6a:
        ot = mo_pushpop(s, dflag);
        if (b == 0x68)
            val = insn_get(env, s, ot);
        else
            val = (int8_t)insn_get(env, s, MO_8);
        tcg_gen_movi_tl(s->T0, val);
        gen_push_v(s, s->T0);
        break;
    case 0x8f: /* pop Ev */
        modrm = x86_ldub_code(env, s);
        mod = (modrm >> 6) & 3;
        ot = gen_pop_T0(s);
        if (mod == 3) {
            /* NOTE: order is important for pop %sp */
            gen_pop_update(s, ot);
            rm = (modrm & 7) | REX_B(s);
            gen_op_mov_reg_v(s, ot, rm, s->T0);
        } else {
            /* NOTE: order is important too for MMU exceptions */
            s->popl_esp_hack = 1 << ot;
            gen_ldst_modrm(env, s, modrm, ot, OR_TMP0, 1);
            s->popl_esp_hack = 0;
            gen_pop_update(s, ot);
        }
        break;
    case 0xc8: /* enter */
        {
            int level;
            val = x86_lduw_code(env, s);
            level = x86_ldub_code(env, s);
            gen_enter(s, val, level);
        }
        break;
    case 0xc9: /* leave */
        gen_leave(s);
        break;
    case 0x06: /* push es */
    case 0x0e: /* push cs */
    case 0x16: /* push ss */
    case 0x1e: /* push ds */
        if (CODE64(s))
            goto illegal_op;
        gen_op_movl_T0_seg(s, b >> 3);
        gen_push_v(s, s->T0);
        break;
    case 0x1a0: /* push fs */
    case 0x1a8: /* push gs */
        gen_op_movl_T0_seg(s, (b >> 3) & 7);
        gen_push_v(s, s->T0);
        break;
    case 0x07: /* pop es */
    case 0x17: /* pop ss */
    case 0x1f: /* pop ds */
        if (CODE64(s))
            goto illegal_op;
        reg = b >> 3;
        ot = gen_pop_T0(s);
        gen_movl_seg_T0(s, reg);
        gen_pop_update(s, ot);
        break;
    case 0x1a1: /* pop fs */
    case 0x1a9: /* pop gs */
        ot = gen_pop_T0(s);
        gen_movl_seg_T0(s, (b >> 3) & 7);
        gen_pop_update(s, ot);
        break;

        /**************************/
        /* mov */
    case 0x88:
    case 0x89: /* mov Gv, Ev */
        ot = mo_b_d(b, dflag);
        modrm = x86_ldub_code(env, s);
        reg = ((modrm >> 3) & 7) | REX_R(s);

        /* generate a generic store */
        gen_ldst_modrm(env, s, modrm, ot, reg, 1);
        break;
    case 0xc6:
    case 0xc7: /* mov Ev, Iv */
        ot = mo_b_d(b, dflag);
        modrm = x86_ldub_code(env, s);
        mod = (modrm >> 6) & 3;
        if (mod != 3) {
            s->rip_offset = insn_const_size(ot);
            gen_lea_modrm(env, s, modrm);
        }
        val = insn_get(env, s, ot);
        tcg_gen_movi_tl(s->T0, val);
        if (mod != 3) {
            gen_op_st_v(s, ot, s->T0, s->A0);
        } else {
            gen_op_mov_reg_v(s, ot, (modrm & 7) | REX_B(s), s->T0);
        }
        break;
    case 0x8a:
    case 0x8b: /* mov Ev, Gv */
        ot = mo_b_d(b, dflag);
        modrm = x86_ldub_code(env, s);
        reg = ((modrm >> 3) & 7) | REX_R(s);

        gen_ldst_modrm(env, s, modrm, ot, OR_TMP0, 0);
        gen_op_mov_reg_v(s, ot, reg, s->T0);
        break;
    case 0x8e: /* mov seg, Gv */
        modrm = x86_ldub_code(env, s);
        reg = (modrm >> 3) & 7;
        if (reg >= 6 || reg == R_CS)
            goto illegal_op;
        gen_ldst_modrm(env, s, modrm, MO_16, OR_TMP0, 0);
        gen_movl_seg_T0(s, reg);
        break;
    case 0x8c: /* mov Gv, seg */
        modrm = x86_ldub_code(env, s);
        reg = (modrm >> 3) & 7;
        mod = (modrm >> 6) & 3;
        if (reg >= 6)
            goto illegal_op;
        gen_op_movl_T0_seg(s, reg);
        ot = mod == 3 ? dflag : MO_16;
        gen_ldst_modrm(env, s, modrm, ot, OR_TMP0, 1);
        break;

    case 0x1b6: /* movzbS Gv, Eb */
    case 0x1b7: /* movzwS Gv, Eb */
    case 0x1be: /* movsbS Gv, Eb */
    case 0x1bf: /* movswS Gv, Eb */
        {
            MemOp d_ot;
            MemOp s_ot;

            /* d_ot is the size of destination */
            d_ot = dflag;
            /* ot is the size of source */
            ot = (b & 1) + MO_8;
            /* s_ot is the sign+size of source */
            s_ot = b & 8 ? MO_SIGN | ot : ot;

            modrm = x86_ldub_code(env, s);
            reg = ((modrm >> 3) & 7) | REX_R(s);
            mod = (modrm >> 6) & 3;
            rm = (modrm & 7) | REX_B(s);

            if (mod == 3) {
                if (s_ot == MO_SB && byte_reg_is_xH(s, rm)) {
                    tcg_gen_sextract_tl(s->T0, cpu_regs[rm - 4], 8, 8);
                } else {
                    gen_op_mov_v_reg(s, ot, s->T0, rm);
                    switch (s_ot) {
                    case MO_UB:
                        tcg_gen_ext8u_tl(s->T0, s->T0);
                        break;
                    case MO_SB:
                        tcg_gen_ext8s_tl(s->T0, s->T0);
                        break;
                    case MO_UW:
                        tcg_gen_ext16u_tl(s->T0, s->T0);
                        break;
                    default:
                    case MO_SW:
                        tcg_gen_ext16s_tl(s->T0, s->T0);
                        break;
                    }
                }
                gen_op_mov_reg_v(s, d_ot, reg, s->T0);
            } else {
                gen_lea_modrm(env, s, modrm);
                gen_op_ld_v(s, s_ot, s->T0, s->A0);
                gen_op_mov_reg_v(s, d_ot, reg, s->T0);
            }
        }
        break;

    case 0x8d: /* lea */
        modrm = x86_ldub_code(env, s);
        mod = (modrm >> 6) & 3;
        if (mod == 3)
            goto illegal_op;
        reg = ((modrm >> 3) & 7) | REX_R(s);
        {
            AddressParts a = gen_lea_modrm_0(env, s, modrm);
            TCGv ea = gen_lea_modrm_1(s, a, false);
            gen_lea_v_seg(s, s->aflag, ea, -1, -1);
            gen_op_mov_reg_v(s, dflag, reg, s->A0);
        }
        break;

    case 0xa0: /* mov EAX, Ov */
    case 0xa1:
    case 0xa2: /* mov Ov, EAX */
    case 0xa3:
        {
            target_ulong offset_addr;

            ot = mo_b_d(b, dflag);
            offset_addr = insn_get_addr(env, s, s->aflag);
            tcg_gen_movi_tl(s->A0, offset_addr);
            gen_add_A0_ds_seg(s);
            if ((b & 2) == 0) {
                gen_op_ld_v(s, ot, s->T0, s->A0);
                gen_op_mov_reg_v(s, ot, R_EAX, s->T0);
            } else {
                gen_op_mov_v_reg(s, ot, s->T0, R_EAX);
                gen_op_st_v(s, ot, s->T0, s->A0);
            }
        }
        break;
    case 0xd7: /* xlat */
        tcg_gen_mov_tl(s->A0, cpu_regs[R_EBX]);
        tcg_gen_ext8u_tl(s->T0, cpu_regs[R_EAX]);
        tcg_gen_add_tl(s->A0, s->A0, s->T0);
        gen_extu(s->aflag, s->A0);
        gen_add_A0_ds_seg(s);
        gen_op_ld_v(s, MO_8, s->T0, s->A0);
        gen_op_mov_reg_v(s, MO_8, R_EAX, s->T0);
        break;
    case 0xb0 ... 0xb7: /* mov R, Ib */
        val = insn_get(env, s, MO_8);
        tcg_gen_movi_tl(s->T0, val);
        gen_op_mov_reg_v(s, MO_8, (b & 7) | REX_B(s), s->T0);
        break;
    case 0xb8 ... 0xbf: /* mov R, Iv */
#ifdef TARGET_X86_64
        if (dflag == MO_64) {
            uint64_t tmp;
            /* 64 bit case */
            tmp = x86_ldq_code(env, s);
            reg = (b & 7) | REX_B(s);
            tcg_gen_movi_tl(s->T0, tmp);
            gen_op_mov_reg_v(s, MO_64, reg, s->T0);
        } else
#endif
        {
            ot = dflag;
            val = insn_get(env, s, ot);
            reg = (b & 7) | REX_B(s);
            tcg_gen_movi_tl(s->T0, val);
            gen_op_mov_reg_v(s, ot, reg, s->T0);
        }
        break;

    case 0x91 ... 0x97: /* xchg R, EAX */
    do_xchg_reg_eax:
        ot = dflag;
        reg = (b & 7) | REX_B(s);
        rm = R_EAX;
        goto do_xchg_reg;
    case 0x86:
    case 0x87: /* xchg Ev, Gv */
        ot = mo_b_d(b, dflag);
        modrm = x86_ldub_code(env, s);
        reg = ((modrm >> 3) & 7) | REX_R(s);
        mod = (modrm >> 6) & 3;
        if (mod == 3) {
            rm = (modrm & 7) | REX_B(s);
        do_xchg_reg:
            gen_op_mov_v_reg(s, ot, s->T0, reg);
            gen_op_mov_v_reg(s, ot, s->T1, rm);
            gen_op_mov_reg_v(s, ot, rm, s->T0);
            gen_op_mov_reg_v(s, ot, reg, s->T1);
        } else {
            gen_lea_modrm(env, s, modrm);
            gen_op_mov_v_reg(s, ot, s->T0, reg);
            /* for xchg, lock is implicit */
            tcg_gen_atomic_xchg_tl(s->T1, s->A0, s->T0,
                                   s->mem_index, ot | MO_LE);
            gen_op_mov_reg_v(s, ot, reg, s->T1);
        }
        break;
    case 0xc4: /* les Gv */
        /* In CODE64 this is VEX3; see above.  */
        op = R_ES;
        goto do_lxx;
    case 0xc5: /* lds Gv */
        /* In CODE64 this is VEX2; see above.  */
        op = R_DS;
        goto do_lxx;
    case 0x1b2: /* lss Gv */
        op = R_SS;
        goto do_lxx;
    case 0x1b4: /* lfs Gv */
        op = R_FS;
        goto do_lxx;
    case 0x1b5: /* lgs Gv */
        op = R_GS;
    do_lxx:
        ot = dflag != MO_16 ? MO_32 : MO_16;
        modrm = x86_ldub_code(env, s);
        reg = ((modrm >> 3) & 7) | REX_R(s);
        mod = (modrm >> 6) & 3;
        if (mod == 3)
            goto illegal_op;
        gen_lea_modrm(env, s, modrm);
        gen_op_ld_v(s, ot, s->T1, s->A0);
        gen_add_A0_im(s, 1 << ot);
        /* load the segment first to handle exceptions properly */
        gen_op_ld_v(s, MO_16, s->T0, s->A0);
        gen_movl_seg_T0(s, op);
        /* then put the data */
        gen_op_mov_reg_v(s, ot, reg, s->T1);
        break;

        /************************/
        /* shifts */
    case 0xc0:
    case 0xc1:
        /* shift Ev,Ib */
        shift = 2;
    grp2:
        {
            ot = mo_b_d(b, dflag);
            modrm = x86_ldub_code(env, s);
            mod = (modrm >> 6) & 3;
            op = (modrm >> 3) & 7;

            if (mod != 3) {
                if (shift == 2) {
                    s->rip_offset = 1;
                }
                gen_lea_modrm(env, s, modrm);
                opreg = OR_TMP0;
            } else {
                opreg = (modrm & 7) | REX_B(s);
            }

            /* simpler op */
            if (shift == 0) {
                gen_shift(s, op, ot, opreg, OR_ECX);
            } else {
                if (shift == 2) {
                    shift = x86_ldub_code(env, s);
                }
                gen_shifti(s, op, ot, opreg, shift);
            }
        }
        break;
    case 0xd0:
    case 0xd1:
        /* shift Ev,1 */
        shift = 1;
        goto grp2;
    case 0xd2:
    case 0xd3:
        /* shift Ev,cl */
        shift = 0;
        goto grp2;

    case 0x1a4: /* shld imm */
        op = 0;
        shift = 1;
        goto do_shiftd;
    case 0x1a5: /* shld cl */
        op = 0;
        shift = 0;
        goto do_shiftd;
    case 0x1ac: /* shrd imm */
        op = 1;
        shift = 1;
        goto do_shiftd;
    case 0x1ad: /* shrd cl */
        op = 1;
        shift = 0;
    do_shiftd:
        ot = dflag;
        modrm = x86_ldub_code(env, s);
        mod = (modrm >> 6) & 3;
        rm = (modrm & 7) | REX_B(s);
        reg = ((modrm >> 3) & 7) | REX_R(s);
        if (mod != 3) {
            gen_lea_modrm(env, s, modrm);
            opreg = OR_TMP0;
        } else {
            opreg = rm;
        }
        gen_op_mov_v_reg(s, ot, s->T1, reg);

        if (shift) {
            TCGv imm = tcg_constant_tl(x86_ldub_code(env, s));
            gen_shiftd_rm_T1(s, ot, opreg, op, imm);
        } else {
            gen_shiftd_rm_T1(s, ot, opreg, op, cpu_regs[R_ECX]);
        }
        break;

        /************************/
        /* floats */
    case 0xd8 ... 0xdf:
        {
            bool update_fip = true;

            if (s->flags & (HF_EM_MASK | HF_TS_MASK)) {
                /* if CR0.EM or CR0.TS are set, generate an FPU exception */
                /* XXX: what to do if illegal op ? */
                gen_exception(s, EXCP07_PREX);
                break;
            }
            modrm = x86_ldub_code(env, s);
            mod = (modrm >> 6) & 3;
            rm = modrm & 7;
            op = ((b & 7) << 3) | ((modrm >> 3) & 7);
            if (mod != 3) {
                /* memory op */
                AddressParts a = gen_lea_modrm_0(env, s, modrm);
                TCGv ea = gen_lea_modrm_1(s, a, false);
                TCGv last_addr = tcg_temp_new();
                bool update_fdp = true;

                tcg_gen_mov_tl(last_addr, ea);
                gen_lea_v_seg(s, s->aflag, ea, a.def_seg, s->override);

                switch (op) {
                case 0x00 ... 0x07: /* fxxxs */
                case 0x10 ... 0x17: /* fixxxl */
                case 0x20 ... 0x27: /* fxxxl */
                case 0x30 ... 0x37: /* fixxx */
                    {
                        int op1;
                        op1 = op & 7;

                        switch (op >> 4) {
                        case 0:
                            tcg_gen_qemu_ld_i32(s->tmp2_i32, s->A0,
                                                s->mem_index, MO_LEUL);
                            gen_helper_flds_FT0(tcg_env, s->tmp2_i32);
                            break;
                        case 1:
                            tcg_gen_qemu_ld_i32(s->tmp2_i32, s->A0,
                                                s->mem_index, MO_LEUL);
                            gen_helper_fildl_FT0(tcg_env, s->tmp2_i32);
                            break;
                        case 2:
                            tcg_gen_qemu_ld_i64(s->tmp1_i64, s->A0,
                                                s->mem_index, MO_LEUQ);
                            gen_helper_fldl_FT0(tcg_env, s->tmp1_i64);
                            break;
                        case 3:
                        default:
                            tcg_gen_qemu_ld_i32(s->tmp2_i32, s->A0,
                                                s->mem_index, MO_LESW);
                            gen_helper_fildl_FT0(tcg_env, s->tmp2_i32);
                            break;
                        }

                        gen_helper_fp_arith_ST0_FT0(op1);
                        if (op1 == 3) {
                            /* fcomp needs pop */
                            gen_helper_fpop(tcg_env);
                        }
                    }
                    break;
                case 0x08: /* flds */
                case 0x0a: /* fsts */
                case 0x0b: /* fstps */
                case 0x18 ... 0x1b: /* fildl, fisttpl, fistl, fistpl */
                case 0x28 ... 0x2b: /* fldl, fisttpll, fstl, fstpl */
                case 0x38 ... 0x3b: /* filds, fisttps, fists, fistps */
                    switch (op & 7) {
                    case 0:
                        switch (op >> 4) {
                        case 0:
                            tcg_gen_qemu_ld_i32(s->tmp2_i32, s->A0,
                                                s->mem_index, MO_LEUL);
                            gen_helper_flds_ST0(tcg_env, s->tmp2_i32);
                            break;
                        case 1:
                            tcg_gen_qemu_ld_i32(s->tmp2_i32, s->A0,
                                                s->mem_index, MO_LEUL);
                            gen_helper_fildl_ST0(tcg_env, s->tmp2_i32);
                            break;
                        case 2:
                            tcg_gen_qemu_ld_i64(s->tmp1_i64, s->A0,
                                                s->mem_index, MO_LEUQ);
                            gen_helper_fldl_ST0(tcg_env, s->tmp1_i64);
                            break;
                        case 3:
                        default:
                            tcg_gen_qemu_ld_i32(s->tmp2_i32, s->A0,
                                                s->mem_index, MO_LESW);
                            gen_helper_fildl_ST0(tcg_env, s->tmp2_i32);
                            break;
                        }
                        break;
                    case 1:
                        /* XXX: the corresponding CPUID bit must be tested ! */
                        switch (op >> 4) {
                        case 1:
                            gen_helper_fisttl_ST0(s->tmp2_i32, tcg_env);
                            tcg_gen_qemu_st_i32(s->tmp2_i32, s->A0,
                                                s->mem_index, MO_LEUL);
                            break;
                        case 2:
                            gen_helper_fisttll_ST0(s->tmp1_i64, tcg_env);
                            tcg_gen_qemu_st_i64(s->tmp1_i64, s->A0,
                                                s->mem_index, MO_LEUQ);
                            break;
                        case 3:
                        default:
                            gen_helper_fistt_ST0(s->tmp2_i32, tcg_env);
                            tcg_gen_qemu_st_i32(s->tmp2_i32, s->A0,
                                                s->mem_index, MO_LEUW);
                            break;
                        }
                        gen_helper_fpop(tcg_env);
                        break;
                    default:
                        switch (op >> 4) {
                        case 0:
                            gen_helper_fsts_ST0(s->tmp2_i32, tcg_env);
                            tcg_gen_qemu_st_i32(s->tmp2_i32, s->A0,
                                                s->mem_index, MO_LEUL);
                            break;
                        case 1:
                            gen_helper_fistl_ST0(s->tmp2_i32, tcg_env);
                            tcg_gen_qemu_st_i32(s->tmp2_i32, s->A0,
                                                s->mem_index, MO_LEUL);
                            break;
                        case 2:
                            gen_helper_fstl_ST0(s->tmp1_i64, tcg_env);
                            tcg_gen_qemu_st_i64(s->tmp1_i64, s->A0,
                                                s->mem_index, MO_LEUQ);
                            break;
                        case 3:
                        default:
                            gen_helper_fist_ST0(s->tmp2_i32, tcg_env);
                            tcg_gen_qemu_st_i32(s->tmp2_i32, s->A0,
                                                s->mem_index, MO_LEUW);
                            break;
                        }
                        if ((op & 7) == 3) {
                            gen_helper_fpop(tcg_env);
                        }
                        break;
                    }
                    break;
                case 0x0c: /* fldenv mem */
                    gen_helper_fldenv(tcg_env, s->A0,
                                      tcg_constant_i32(dflag - 1));
                    update_fip = update_fdp = false;
                    break;
                case 0x0d: /* fldcw mem */
                    tcg_gen_qemu_ld_i32(s->tmp2_i32, s->A0,
                                        s->mem_index, MO_LEUW);
                    gen_helper_fldcw(tcg_env, s->tmp2_i32);
                    update_fip = update_fdp = false;
                    break;
                case 0x0e: /* fnstenv mem */
                    gen_helper_fstenv(tcg_env, s->A0,
                                      tcg_constant_i32(dflag - 1));
                    update_fip = update_fdp = false;
                    break;
                case 0x0f: /* fnstcw mem */
                    gen_helper_fnstcw(s->tmp2_i32, tcg_env);
                    tcg_gen_qemu_st_i32(s->tmp2_i32, s->A0,
                                        s->mem_index, MO_LEUW);
                    update_fip = update_fdp = false;
                    break;
                case 0x1d: /* fldt mem */
                    gen_helper_fldt_ST0(tcg_env, s->A0);
                    break;
                case 0x1f: /* fstpt mem */
                    gen_helper_fstt_ST0(tcg_env, s->A0);
                    gen_helper_fpop(tcg_env);
                    break;
                case 0x2c: /* frstor mem */
                    gen_helper_frstor(tcg_env, s->A0,
                                      tcg_constant_i32(dflag - 1));
                    update_fip = update_fdp = false;
                    break;
                case 0x2e: /* fnsave mem */
                    gen_helper_fsave(tcg_env, s->A0,
                                     tcg_constant_i32(dflag - 1));
                    update_fip = update_fdp = false;
                    break;
                case 0x2f: /* fnstsw mem */
                    gen_helper_fnstsw(s->tmp2_i32, tcg_env);
                    tcg_gen_qemu_st_i32(s->tmp2_i32, s->A0,
                                        s->mem_index, MO_LEUW);
                    update_fip = update_fdp = false;
                    break;
                case 0x3c: /* fbld */
                    gen_helper_fbld_ST0(tcg_env, s->A0);
                    break;
                case 0x3e: /* fbstp */
                    gen_helper_fbst_ST0(tcg_env, s->A0);
                    gen_helper_fpop(tcg_env);
                    break;
                case 0x3d: /* fildll */
                    tcg_gen_qemu_ld_i64(s->tmp1_i64, s->A0,
                                        s->mem_index, MO_LEUQ);
                    gen_helper_fildll_ST0(tcg_env, s->tmp1_i64);
                    break;
                case 0x3f: /* fistpll */
                    gen_helper_fistll_ST0(s->tmp1_i64, tcg_env);
                    tcg_gen_qemu_st_i64(s->tmp1_i64, s->A0,
                                        s->mem_index, MO_LEUQ);
                    gen_helper_fpop(tcg_env);
                    break;
                default:
                    goto unknown_op;
                }

                if (update_fdp) {
                    int last_seg = s->override >= 0 ? s->override : a.def_seg;

                    tcg_gen_ld_i32(s->tmp2_i32, tcg_env,
                                   offsetof(CPUX86State,
                                            segs[last_seg].selector));
                    tcg_gen_st16_i32(s->tmp2_i32, tcg_env,
                                     offsetof(CPUX86State, fpds));
                    tcg_gen_st_tl(last_addr, tcg_env,
                                  offsetof(CPUX86State, fpdp));
                }
            } else {
                /* register float ops */
                opreg = rm;

                switch (op) {
                case 0x08: /* fld sti */
                    gen_helper_fpush(tcg_env);
                    gen_helper_fmov_ST0_STN(tcg_env,
                                            tcg_constant_i32((opreg + 1) & 7));
                    break;
                case 0x09: /* fxchg sti */
                case 0x29: /* fxchg4 sti, undocumented op */
                case 0x39: /* fxchg7 sti, undocumented op */
                    gen_helper_fxchg_ST0_STN(tcg_env, tcg_constant_i32(opreg));
                    break;
                case 0x0a: /* grp d9/2 */
                    switch (rm) {
                    case 0: /* fnop */
                        /*
                         * check exceptions (FreeBSD FPU probe)
                         * needs to be treated as I/O because of ferr_irq
                         */
                        translator_io_start(&s->base);
<<<<<<< HEAD
                        gen_helper_fwait(cpu_env);
=======
                        gen_helper_fwait(tcg_env);
>>>>>>> aa43af02
                        update_fip = false;
                        break;
                    default:
                        goto unknown_op;
                    }
                    break;
                case 0x0c: /* grp d9/4 */
                    switch (rm) {
                    case 0: /* fchs */
                        gen_helper_fchs_ST0(tcg_env);
                        break;
                    case 1: /* fabs */
                        gen_helper_fabs_ST0(tcg_env);
                        break;
                    case 4: /* ftst */
                        gen_helper_fldz_FT0(tcg_env);
                        gen_helper_fcom_ST0_FT0(tcg_env);
                        break;
                    case 5: /* fxam */
                        gen_helper_fxam_ST0(tcg_env);
                        break;
                    default:
                        goto unknown_op;
                    }
                    break;
                case 0x0d: /* grp d9/5 */
                    {
                        switch (rm) {
                        case 0:
                            gen_helper_fpush(tcg_env);
                            gen_helper_fld1_ST0(tcg_env);
                            break;
                        case 1:
                            gen_helper_fpush(tcg_env);
                            gen_helper_fldl2t_ST0(tcg_env);
                            break;
                        case 2:
                            gen_helper_fpush(tcg_env);
                            gen_helper_fldl2e_ST0(tcg_env);
                            break;
                        case 3:
                            gen_helper_fpush(tcg_env);
                            gen_helper_fldpi_ST0(tcg_env);
                            break;
                        case 4:
                            gen_helper_fpush(tcg_env);
                            gen_helper_fldlg2_ST0(tcg_env);
                            break;
                        case 5:
                            gen_helper_fpush(tcg_env);
                            gen_helper_fldln2_ST0(tcg_env);
                            break;
                        case 6:
                            gen_helper_fpush(tcg_env);
                            gen_helper_fldz_ST0(tcg_env);
                            break;
                        default:
                            goto unknown_op;
                        }
                    }
                    break;
                case 0x0e: /* grp d9/6 */
                    switch (rm) {
                    case 0: /* f2xm1 */
                        gen_helper_f2xm1(tcg_env);
                        break;
                    case 1: /* fyl2x */
                        gen_helper_fyl2x(tcg_env);
                        break;
                    case 2: /* fptan */
                        gen_helper_fptan(tcg_env);
                        break;
                    case 3: /* fpatan */
                        gen_helper_fpatan(tcg_env);
                        break;
                    case 4: /* fxtract */
                        gen_helper_fxtract(tcg_env);
                        break;
                    case 5: /* fprem1 */
                        gen_helper_fprem1(tcg_env);
                        break;
                    case 6: /* fdecstp */
                        gen_helper_fdecstp(tcg_env);
                        break;
                    default:
                    case 7: /* fincstp */
                        gen_helper_fincstp(tcg_env);
                        break;
                    }
                    break;
                case 0x0f: /* grp d9/7 */
                    switch (rm) {
                    case 0: /* fprem */
                        gen_helper_fprem(tcg_env);
                        break;
                    case 1: /* fyl2xp1 */
                        gen_helper_fyl2xp1(tcg_env);
                        break;
                    case 2: /* fsqrt */
                        gen_helper_fsqrt(tcg_env);
                        break;
                    case 3: /* fsincos */
                        gen_helper_fsincos(tcg_env);
                        break;
                    case 5: /* fscale */
                        gen_helper_fscale(tcg_env);
                        break;
                    case 4: /* frndint */
                        gen_helper_frndint(tcg_env);
                        break;
                    case 6: /* fsin */
                        gen_helper_fsin(tcg_env);
                        break;
                    default:
                    case 7: /* fcos */
                        gen_helper_fcos(tcg_env);
                        break;
                    }
                    break;
                case 0x00: case 0x01: case 0x04 ... 0x07: /* fxxx st, sti */
                case 0x20: case 0x21: case 0x24 ... 0x27: /* fxxx sti, st */
                case 0x30: case 0x31: case 0x34 ... 0x37: /* fxxxp sti, st */
                    {
                        int op1;

                        op1 = op & 7;
                        if (op >= 0x20) {
                            gen_helper_fp_arith_STN_ST0(op1, opreg);
                            if (op >= 0x30) {
                                gen_helper_fpop(tcg_env);
                            }
                        } else {
                            gen_helper_fmov_FT0_STN(tcg_env,
                                                    tcg_constant_i32(opreg));
                            gen_helper_fp_arith_ST0_FT0(op1);
                        }
                    }
                    break;
                case 0x02: /* fcom */
                case 0x22: /* fcom2, undocumented op */
                    gen_helper_fmov_FT0_STN(tcg_env, tcg_constant_i32(opreg));
                    gen_helper_fcom_ST0_FT0(tcg_env);
                    break;
                case 0x03: /* fcomp */
                case 0x23: /* fcomp3, undocumented op */
                case 0x32: /* fcomp5, undocumented op */
                    gen_helper_fmov_FT0_STN(tcg_env, tcg_constant_i32(opreg));
                    gen_helper_fcom_ST0_FT0(tcg_env);
                    gen_helper_fpop(tcg_env);
                    break;
                case 0x15: /* da/5 */
                    switch (rm) {
                    case 1: /* fucompp */
                        gen_helper_fmov_FT0_STN(tcg_env, tcg_constant_i32(1));
                        gen_helper_fucom_ST0_FT0(tcg_env);
                        gen_helper_fpop(tcg_env);
                        gen_helper_fpop(tcg_env);
                        break;
                    default:
                        goto unknown_op;
                    }
                    break;
                case 0x1c:
                    switch (rm) {
                    case 0: /* feni (287 only, just do nop here) */
                        break;
                    case 1: /* fdisi (287 only, just do nop here) */
                        break;
                    case 2: /* fclex */
                        gen_helper_fclex(tcg_env);
                        update_fip = false;
                        break;
                    case 3: /* fninit */
                        gen_helper_fninit(tcg_env);
                        update_fip = false;
                        break;
                    case 4: /* fsetpm (287 only, just do nop here) */
                        break;
                    default:
                        goto unknown_op;
                    }
                    break;
                case 0x1d: /* fucomi */
                    if (!(s->cpuid_features & CPUID_CMOV)) {
                        goto illegal_op;
                    }
                    gen_update_cc_op(s);
                    gen_helper_fmov_FT0_STN(tcg_env, tcg_constant_i32(opreg));
                    gen_helper_fucomi_ST0_FT0(tcg_env);
                    set_cc_op(s, CC_OP_EFLAGS);
                    break;
                case 0x1e: /* fcomi */
                    if (!(s->cpuid_features & CPUID_CMOV)) {
                        goto illegal_op;
                    }
                    gen_update_cc_op(s);
                    gen_helper_fmov_FT0_STN(tcg_env, tcg_constant_i32(opreg));
                    gen_helper_fcomi_ST0_FT0(tcg_env);
                    set_cc_op(s, CC_OP_EFLAGS);
                    break;
                case 0x28: /* ffree sti */
                    gen_helper_ffree_STN(tcg_env, tcg_constant_i32(opreg));
                    break;
                case 0x2a: /* fst sti */
                    gen_helper_fmov_STN_ST0(tcg_env, tcg_constant_i32(opreg));
                    break;
                case 0x2b: /* fstp sti */
                case 0x0b: /* fstp1 sti, undocumented op */
                case 0x3a: /* fstp8 sti, undocumented op */
                case 0x3b: /* fstp9 sti, undocumented op */
                    gen_helper_fmov_STN_ST0(tcg_env, tcg_constant_i32(opreg));
                    gen_helper_fpop(tcg_env);
                    break;
                case 0x2c: /* fucom st(i) */
                    gen_helper_fmov_FT0_STN(tcg_env, tcg_constant_i32(opreg));
                    gen_helper_fucom_ST0_FT0(tcg_env);
                    break;
                case 0x2d: /* fucomp st(i) */
                    gen_helper_fmov_FT0_STN(tcg_env, tcg_constant_i32(opreg));
                    gen_helper_fucom_ST0_FT0(tcg_env);
                    gen_helper_fpop(tcg_env);
                    break;
                case 0x33: /* de/3 */
                    switch (rm) {
                    case 1: /* fcompp */
                        gen_helper_fmov_FT0_STN(tcg_env, tcg_constant_i32(1));
                        gen_helper_fcom_ST0_FT0(tcg_env);
                        gen_helper_fpop(tcg_env);
                        gen_helper_fpop(tcg_env);
                        break;
                    default:
                        goto unknown_op;
                    }
                    break;
                case 0x38: /* ffreep sti, undocumented op */
                    gen_helper_ffree_STN(tcg_env, tcg_constant_i32(opreg));
                    gen_helper_fpop(tcg_env);
                    break;
                case 0x3c: /* df/4 */
                    switch (rm) {
                    case 0:
                        gen_helper_fnstsw(s->tmp2_i32, tcg_env);
                        tcg_gen_extu_i32_tl(s->T0, s->tmp2_i32);
                        gen_op_mov_reg_v(s, MO_16, R_EAX, s->T0);
                        break;
                    default:
                        goto unknown_op;
                    }
                    break;
                case 0x3d: /* fucomip */
                    if (!(s->cpuid_features & CPUID_CMOV)) {
                        goto illegal_op;
                    }
                    gen_update_cc_op(s);
                    gen_helper_fmov_FT0_STN(tcg_env, tcg_constant_i32(opreg));
                    gen_helper_fucomi_ST0_FT0(tcg_env);
                    gen_helper_fpop(tcg_env);
                    set_cc_op(s, CC_OP_EFLAGS);
                    break;
                case 0x3e: /* fcomip */
                    if (!(s->cpuid_features & CPUID_CMOV)) {
                        goto illegal_op;
                    }
                    gen_update_cc_op(s);
                    gen_helper_fmov_FT0_STN(tcg_env, tcg_constant_i32(opreg));
                    gen_helper_fcomi_ST0_FT0(tcg_env);
                    gen_helper_fpop(tcg_env);
                    set_cc_op(s, CC_OP_EFLAGS);
                    break;
                case 0x10 ... 0x13: /* fcmovxx */
                case 0x18 ... 0x1b:
                    {
                        int op1;
                        TCGLabel *l1;
                        static const uint8_t fcmov_cc[8] = {
                            (JCC_B << 1),
                            (JCC_Z << 1),
                            (JCC_BE << 1),
                            (JCC_P << 1),
                        };

                        if (!(s->cpuid_features & CPUID_CMOV)) {
                            goto illegal_op;
                        }
                        op1 = fcmov_cc[op & 3] | (((op >> 3) & 1) ^ 1);
                        l1 = gen_new_label();
                        gen_jcc1_noeob(s, op1, l1);
                        gen_helper_fmov_ST0_STN(tcg_env,
                                                tcg_constant_i32(opreg));
                        gen_set_label(l1);
                    }
                    break;
                default:
                    goto unknown_op;
                }
            }

            if (update_fip) {
                tcg_gen_ld_i32(s->tmp2_i32, tcg_env,
                               offsetof(CPUX86State, segs[R_CS].selector));
                tcg_gen_st16_i32(s->tmp2_i32, tcg_env,
                                 offsetof(CPUX86State, fpcs));
                tcg_gen_st_tl(eip_cur_tl(s),
                              tcg_env, offsetof(CPUX86State, fpip));
            }
        }
        break;
        /************************/
        /* string ops */

    case 0xa4: /* movsS */
    case 0xa5:
        ot = mo_b_d(b, dflag);
        if (prefixes & (PREFIX_REPZ | PREFIX_REPNZ)) {
            gen_repz_movs(s, ot);
        } else {
            gen_movs(s, ot);
        }
        break;

    case 0xaa: /* stosS */
    case 0xab:
        ot = mo_b_d(b, dflag);
        if (prefixes & (PREFIX_REPZ | PREFIX_REPNZ)) {
            gen_repz_stos(s, ot);
        } else {
            gen_stos(s, ot);
        }
        break;
    case 0xac: /* lodsS */
    case 0xad:
        ot = mo_b_d(b, dflag);
        if (prefixes & (PREFIX_REPZ | PREFIX_REPNZ)) {
            gen_repz_lods(s, ot);
        } else {
            gen_lods(s, ot);
        }
        break;
    case 0xae: /* scasS */
    case 0xaf:
        ot = mo_b_d(b, dflag);
        if (prefixes & PREFIX_REPNZ) {
            gen_repz_scas(s, ot, 1);
        } else if (prefixes & PREFIX_REPZ) {
            gen_repz_scas(s, ot, 0);
        } else {
            gen_scas(s, ot);
        }
        break;

    case 0xa6: /* cmpsS */
    case 0xa7:
        ot = mo_b_d(b, dflag);
        if (prefixes & PREFIX_REPNZ) {
            gen_repz_cmps(s, ot, 1);
        } else if (prefixes & PREFIX_REPZ) {
            gen_repz_cmps(s, ot, 0);
        } else {
            gen_cmps(s, ot);
        }
        break;
    case 0x6c: /* insS */
    case 0x6d:
        ot = mo_b_d32(b, dflag);
        tcg_gen_trunc_tl_i32(s->tmp2_i32, cpu_regs[R_EDX]);
        tcg_gen_ext16u_i32(s->tmp2_i32, s->tmp2_i32);
        if (!gen_check_io(s, ot, s->tmp2_i32,
                          SVM_IOIO_TYPE_MASK | SVM_IOIO_STR_MASK)) {
            break;
        }
        translator_io_start(&s->base);
        if (prefixes & (PREFIX_REPZ | PREFIX_REPNZ)) {
            gen_repz_ins(s, ot);
        } else {
            gen_ins(s, ot);
        }
        break;
    case 0x6e: /* outsS */
    case 0x6f:
        ot = mo_b_d32(b, dflag);
        tcg_gen_trunc_tl_i32(s->tmp2_i32, cpu_regs[R_EDX]);
        tcg_gen_ext16u_i32(s->tmp2_i32, s->tmp2_i32);
        if (!gen_check_io(s, ot, s->tmp2_i32, SVM_IOIO_STR_MASK)) {
            break;
        }
        translator_io_start(&s->base);
        if (prefixes & (PREFIX_REPZ | PREFIX_REPNZ)) {
            gen_repz_outs(s, ot);
        } else {
            gen_outs(s, ot);
        }
        break;

        /************************/
        /* port I/O */

    case 0xe4:
    case 0xe5:
        ot = mo_b_d32(b, dflag);
        val = x86_ldub_code(env, s);
        tcg_gen_movi_i32(s->tmp2_i32, val);
        if (!gen_check_io(s, ot, s->tmp2_i32, SVM_IOIO_TYPE_MASK)) {
            break;
        }
        translator_io_start(&s->base);
        gen_helper_in_func(ot, s->T1, s->tmp2_i32);
        gen_op_mov_reg_v(s, ot, R_EAX, s->T1);
        gen_bpt_io(s, s->tmp2_i32, ot);
        break;
    case 0xe6:
    case 0xe7:
        ot = mo_b_d32(b, dflag);
        val = x86_ldub_code(env, s);
        tcg_gen_movi_i32(s->tmp2_i32, val);
        if (!gen_check_io(s, ot, s->tmp2_i32, 0)) {
            break;
        }
        translator_io_start(&s->base);
        gen_op_mov_v_reg(s, ot, s->T1, R_EAX);
        tcg_gen_trunc_tl_i32(s->tmp3_i32, s->T1);
        gen_helper_out_func(ot, s->tmp2_i32, s->tmp3_i32);
        gen_bpt_io(s, s->tmp2_i32, ot);
        break;
    case 0xec:
    case 0xed:
        ot = mo_b_d32(b, dflag);
        tcg_gen_trunc_tl_i32(s->tmp2_i32, cpu_regs[R_EDX]);
        tcg_gen_ext16u_i32(s->tmp2_i32, s->tmp2_i32);
        if (!gen_check_io(s, ot, s->tmp2_i32, SVM_IOIO_TYPE_MASK)) {
            break;
        }
        translator_io_start(&s->base);
        gen_helper_in_func(ot, s->T1, s->tmp2_i32);
        gen_op_mov_reg_v(s, ot, R_EAX, s->T1);
        gen_bpt_io(s, s->tmp2_i32, ot);
        break;
    case 0xee:
    case 0xef:
        ot = mo_b_d32(b, dflag);
        tcg_gen_trunc_tl_i32(s->tmp2_i32, cpu_regs[R_EDX]);
        tcg_gen_ext16u_i32(s->tmp2_i32, s->tmp2_i32);
        if (!gen_check_io(s, ot, s->tmp2_i32, 0)) {
            break;
        }
        translator_io_start(&s->base);
        gen_op_mov_v_reg(s, ot, s->T1, R_EAX);
        tcg_gen_trunc_tl_i32(s->tmp3_i32, s->T1);
        gen_helper_out_func(ot, s->tmp2_i32, s->tmp3_i32);
        gen_bpt_io(s, s->tmp2_i32, ot);
        break;

        /************************/
        /* control */
    case 0xc2: /* ret im */
        val = x86_ldsw_code(env, s);
        ot = gen_pop_T0(s);
        gen_stack_update(s, val + (1 << ot));
        /* Note that gen_pop_T0 uses a zero-extending load.  */
        gen_op_jmp_v(s, s->T0);
        gen_bnd_jmp(s);
        s->base.is_jmp = DISAS_JUMP;
        break;
    case 0xc3: /* ret */
        ot = gen_pop_T0(s);
        gen_pop_update(s, ot);
        /* Note that gen_pop_T0 uses a zero-extending load.  */
        gen_op_jmp_v(s, s->T0);
        gen_bnd_jmp(s);
        s->base.is_jmp = DISAS_JUMP;
        break;
    case 0xca: /* lret im */
        val = x86_ldsw_code(env, s);
    do_lret:
        if (PE(s) && !VM86(s)) {
            gen_update_cc_op(s);
            gen_update_eip_cur(s);
            gen_helper_lret_protected(tcg_env, tcg_constant_i32(dflag - 1),
                                      tcg_constant_i32(val));
        } else {
            gen_stack_A0(s);
            /* pop offset */
            gen_op_ld_v(s, dflag, s->T0, s->A0);
            /* NOTE: keeping EIP updated is not a problem in case of
               exception */
            gen_op_jmp_v(s, s->T0);
            /* pop selector */
            gen_add_A0_im(s, 1 << dflag);
            gen_op_ld_v(s, dflag, s->T0, s->A0);
            gen_op_movl_seg_T0_vm(s, R_CS);
            /* add stack offset */
            gen_stack_update(s, val + (2 << dflag));
        }
        s->base.is_jmp = DISAS_EOB_ONLY;
        break;
    case 0xcb: /* lret */
        val = 0;
        goto do_lret;
    case 0xcf: /* iret */
        gen_svm_check_intercept(s, SVM_EXIT_IRET);
        if (!PE(s) || VM86(s)) {
            /* real mode or vm86 mode */
            if (!check_vm86_iopl(s)) {
                break;
            }
            gen_helper_iret_real(tcg_env, tcg_constant_i32(dflag - 1));
        } else {
            gen_helper_iret_protected(tcg_env, tcg_constant_i32(dflag - 1),
                                      eip_next_i32(s));
        }
        set_cc_op(s, CC_OP_EFLAGS);
        s->base.is_jmp = DISAS_EOB_ONLY;
        break;
    case 0xe8: /* call im */
        {
            int diff = (dflag != MO_16
                        ? (int32_t)insn_get(env, s, MO_32)
                        : (int16_t)insn_get(env, s, MO_16));
            gen_push_v(s, eip_next_tl(s));
            gen_bnd_jmp(s);
            gen_jmp_rel(s, dflag, diff, 0);
        }
        break;
    case 0x9a: /* lcall im */
        {
            unsigned int selector, offset;

            if (CODE64(s))
                goto illegal_op;
            ot = dflag;
            offset = insn_get(env, s, ot);
            selector = insn_get(env, s, MO_16);

            tcg_gen_movi_tl(s->T0, selector);
            tcg_gen_movi_tl(s->T1, offset);
        }
        goto do_lcall;
    case 0xe9: /* jmp im */
        {
            int diff = (dflag != MO_16
                        ? (int32_t)insn_get(env, s, MO_32)
                        : (int16_t)insn_get(env, s, MO_16));
            gen_bnd_jmp(s);
            gen_jmp_rel(s, dflag, diff, 0);
        }
        break;
    case 0xea: /* ljmp im */
        {
            unsigned int selector, offset;

            if (CODE64(s))
                goto illegal_op;
            ot = dflag;
            offset = insn_get(env, s, ot);
            selector = insn_get(env, s, MO_16);

            tcg_gen_movi_tl(s->T0, selector);
            tcg_gen_movi_tl(s->T1, offset);
        }
        goto do_ljmp;
    case 0xeb: /* jmp Jb */
        {
            int diff = (int8_t)insn_get(env, s, MO_8);
            gen_jmp_rel(s, dflag, diff, 0);
        }
        break;
    case 0x70 ... 0x7f: /* jcc Jb */
        {
            int diff = (int8_t)insn_get(env, s, MO_8);
            gen_bnd_jmp(s);
            gen_jcc(s, b, diff);
        }
        break;
    case 0x180 ... 0x18f: /* jcc Jv */
        {
            int diff = (dflag != MO_16
                        ? (int32_t)insn_get(env, s, MO_32)
                        : (int16_t)insn_get(env, s, MO_16));
            gen_bnd_jmp(s);
            gen_jcc(s, b, diff);
        }
        break;

    case 0x190 ... 0x19f: /* setcc Gv */
        modrm = x86_ldub_code(env, s);
        gen_setcc1(s, b, s->T0);
        gen_ldst_modrm(env, s, modrm, MO_8, OR_TMP0, 1);
        break;
    case 0x140 ... 0x14f: /* cmov Gv, Ev */
        if (!(s->cpuid_features & CPUID_CMOV)) {
            goto illegal_op;
        }
        ot = dflag;
        modrm = x86_ldub_code(env, s);
        reg = ((modrm >> 3) & 7) | REX_R(s);
        gen_cmovcc1(env, s, ot, b, modrm, reg);
        break;

        /************************/
        /* flags */
    case 0x9c: /* pushf */
        gen_svm_check_intercept(s, SVM_EXIT_PUSHF);
        if (check_vm86_iopl(s)) {
            gen_update_cc_op(s);
            gen_helper_read_eflags(s->T0, tcg_env);
            gen_push_v(s, s->T0);
        }
        break;
    case 0x9d: /* popf */
        gen_svm_check_intercept(s, SVM_EXIT_POPF);
        if (check_vm86_iopl(s)) {
            int mask = TF_MASK | AC_MASK | ID_MASK | NT_MASK;

            if (CPL(s) == 0) {
                mask |= IF_MASK | IOPL_MASK;
            } else if (CPL(s) <= IOPL(s)) {
                mask |= IF_MASK;
            }
            if (dflag == MO_16) {
                mask &= 0xffff;
            }

            ot = gen_pop_T0(s);
            gen_helper_write_eflags(tcg_env, s->T0, tcg_constant_i32(mask));
            gen_pop_update(s, ot);
            set_cc_op(s, CC_OP_EFLAGS);
            /* abort translation because TF/AC flag may change */
            s->base.is_jmp = DISAS_EOB_NEXT;
        }
        break;
    case 0x9e: /* sahf */
        if (CODE64(s) && !(s->cpuid_ext3_features & CPUID_EXT3_LAHF_LM))
            goto illegal_op;
        tcg_gen_shri_tl(s->T0, cpu_regs[R_EAX], 8);
        gen_compute_eflags(s);
        tcg_gen_andi_tl(cpu_cc_src, cpu_cc_src, CC_O);
        tcg_gen_andi_tl(s->T0, s->T0, CC_S | CC_Z | CC_A | CC_P | CC_C);
        tcg_gen_or_tl(cpu_cc_src, cpu_cc_src, s->T0);
        break;
    case 0x9f: /* lahf */
        if (CODE64(s) && !(s->cpuid_ext3_features & CPUID_EXT3_LAHF_LM))
            goto illegal_op;
        gen_compute_eflags(s);
        /* Note: gen_compute_eflags() only gives the condition codes */
        tcg_gen_ori_tl(s->T0, cpu_cc_src, 0x02);
        tcg_gen_deposit_tl(cpu_regs[R_EAX], cpu_regs[R_EAX], s->T0, 8, 8);
        break;
    case 0xf5: /* cmc */
        gen_compute_eflags(s);
        tcg_gen_xori_tl(cpu_cc_src, cpu_cc_src, CC_C);
        break;
    case 0xf8: /* clc */
        gen_compute_eflags(s);
        tcg_gen_andi_tl(cpu_cc_src, cpu_cc_src, ~CC_C);
        break;
    case 0xf9: /* stc */
        gen_compute_eflags(s);
        tcg_gen_ori_tl(cpu_cc_src, cpu_cc_src, CC_C);
        break;
    case 0xfc: /* cld */
        tcg_gen_movi_i32(s->tmp2_i32, 1);
        tcg_gen_st_i32(s->tmp2_i32, tcg_env, offsetof(CPUX86State, df));
        break;
    case 0xfd: /* std */
        tcg_gen_movi_i32(s->tmp2_i32, -1);
        tcg_gen_st_i32(s->tmp2_i32, tcg_env, offsetof(CPUX86State, df));
        break;

        /************************/
        /* bit operations */
    case 0x1ba: /* bt/bts/btr/btc Gv, im */
        ot = dflag;
        modrm = x86_ldub_code(env, s);
        op = (modrm >> 3) & 7;
        mod = (modrm >> 6) & 3;
        rm = (modrm & 7) | REX_B(s);
        if (mod != 3) {
            s->rip_offset = 1;
            gen_lea_modrm(env, s, modrm);
            if (!(s->prefix & PREFIX_LOCK)) {
                gen_op_ld_v(s, ot, s->T0, s->A0);
            }
        } else {
            gen_op_mov_v_reg(s, ot, s->T0, rm);
        }
        /* load shift */
        val = x86_ldub_code(env, s);
        tcg_gen_movi_tl(s->T1, val);
        if (op < 4)
            goto unknown_op;
        op -= 4;
        goto bt_op;
    case 0x1a3: /* bt Gv, Ev */
        op = 0;
        goto do_btx;
    case 0x1ab: /* bts */
        op = 1;
        goto do_btx;
    case 0x1b3: /* btr */
        op = 2;
        goto do_btx;
    case 0x1bb: /* btc */
        op = 3;
    do_btx:
        ot = dflag;
        modrm = x86_ldub_code(env, s);
        reg = ((modrm >> 3) & 7) | REX_R(s);
        mod = (modrm >> 6) & 3;
        rm = (modrm & 7) | REX_B(s);
        gen_op_mov_v_reg(s, MO_32, s->T1, reg);
        if (mod != 3) {
            AddressParts a = gen_lea_modrm_0(env, s, modrm);
            /* specific case: we need to add a displacement */
            gen_exts(ot, s->T1);
            tcg_gen_sari_tl(s->tmp0, s->T1, 3 + ot);
            tcg_gen_shli_tl(s->tmp0, s->tmp0, ot);
            tcg_gen_add_tl(s->A0, gen_lea_modrm_1(s, a, false), s->tmp0);
            gen_lea_v_seg(s, s->aflag, s->A0, a.def_seg, s->override);
            if (!(s->prefix & PREFIX_LOCK)) {
                gen_op_ld_v(s, ot, s->T0, s->A0);
            }
        } else {
            gen_op_mov_v_reg(s, ot, s->T0, rm);
        }
    bt_op:
        tcg_gen_andi_tl(s->T1, s->T1, (1 << (3 + ot)) - 1);
        tcg_gen_movi_tl(s->tmp0, 1);
        tcg_gen_shl_tl(s->tmp0, s->tmp0, s->T1);
        if (s->prefix & PREFIX_LOCK) {
            switch (op) {
            case 0: /* bt */
                /* Needs no atomic ops; we suppressed the normal
                   memory load for LOCK above so do it now.  */
                gen_op_ld_v(s, ot, s->T0, s->A0);
                break;
            case 1: /* bts */
                tcg_gen_atomic_fetch_or_tl(s->T0, s->A0, s->tmp0,
                                           s->mem_index, ot | MO_LE);
                break;
            case 2: /* btr */
                tcg_gen_not_tl(s->tmp0, s->tmp0);
                tcg_gen_atomic_fetch_and_tl(s->T0, s->A0, s->tmp0,
                                            s->mem_index, ot | MO_LE);
                break;
            default:
            case 3: /* btc */
                tcg_gen_atomic_fetch_xor_tl(s->T0, s->A0, s->tmp0,
                                            s->mem_index, ot | MO_LE);
                break;
            }
            tcg_gen_shr_tl(s->tmp4, s->T0, s->T1);
        } else {
            tcg_gen_shr_tl(s->tmp4, s->T0, s->T1);
            switch (op) {
            case 0: /* bt */
                /* Data already loaded; nothing to do.  */
                break;
            case 1: /* bts */
                tcg_gen_or_tl(s->T0, s->T0, s->tmp0);
                break;
            case 2: /* btr */
                tcg_gen_andc_tl(s->T0, s->T0, s->tmp0);
                break;
            default:
            case 3: /* btc */
                tcg_gen_xor_tl(s->T0, s->T0, s->tmp0);
                break;
            }
            if (op != 0) {
                if (mod != 3) {
                    gen_op_st_v(s, ot, s->T0, s->A0);
                } else {
                    gen_op_mov_reg_v(s, ot, rm, s->T0);
                }
            }
        }

        /* Delay all CC updates until after the store above.  Note that
           C is the result of the test, Z is unchanged, and the others
           are all undefined.  */
        switch (s->cc_op) {
        case CC_OP_MULB ... CC_OP_MULQ:
        case CC_OP_ADDB ... CC_OP_ADDQ:
        case CC_OP_ADCB ... CC_OP_ADCQ:
        case CC_OP_SUBB ... CC_OP_SUBQ:
        case CC_OP_SBBB ... CC_OP_SBBQ:
        case CC_OP_LOGICB ... CC_OP_LOGICQ:
        case CC_OP_INCB ... CC_OP_INCQ:
        case CC_OP_DECB ... CC_OP_DECQ:
        case CC_OP_SHLB ... CC_OP_SHLQ:
        case CC_OP_SARB ... CC_OP_SARQ:
        case CC_OP_BMILGB ... CC_OP_BMILGQ:
            /* Z was going to be computed from the non-zero status of CC_DST.
               We can get that same Z value (and the new C value) by leaving
               CC_DST alone, setting CC_SRC, and using a CC_OP_SAR of the
               same width.  */
            tcg_gen_mov_tl(cpu_cc_src, s->tmp4);
            set_cc_op(s, ((s->cc_op - CC_OP_MULB) & 3) + CC_OP_SARB);
            break;
        default:
            /* Otherwise, generate EFLAGS and replace the C bit.  */
            gen_compute_eflags(s);
            tcg_gen_deposit_tl(cpu_cc_src, cpu_cc_src, s->tmp4,
                               ctz32(CC_C), 1);
            break;
        }
        break;
    case 0x1bc: /* bsf / tzcnt */
    case 0x1bd: /* bsr / lzcnt */
        ot = dflag;
        modrm = x86_ldub_code(env, s);
        reg = ((modrm >> 3) & 7) | REX_R(s);
        gen_ldst_modrm(env, s, modrm, ot, OR_TMP0, 0);
        gen_extu(ot, s->T0);

        /* Note that lzcnt and tzcnt are in different extensions.  */
        if ((prefixes & PREFIX_REPZ)
            && (b & 1
                ? s->cpuid_ext3_features & CPUID_EXT3_ABM
                : s->cpuid_7_0_ebx_features & CPUID_7_0_EBX_BMI1)) {
            int size = 8 << ot;
            /* For lzcnt/tzcnt, C bit is defined related to the input. */
            tcg_gen_mov_tl(cpu_cc_src, s->T0);
            if (b & 1) {
                /* For lzcnt, reduce the target_ulong result by the
                   number of zeros that we expect to find at the top.  */
                tcg_gen_clzi_tl(s->T0, s->T0, TARGET_LONG_BITS);
                tcg_gen_subi_tl(s->T0, s->T0, TARGET_LONG_BITS - size);
            } else {
                /* For tzcnt, a zero input must return the operand size.  */
                tcg_gen_ctzi_tl(s->T0, s->T0, size);
            }
            /* For lzcnt/tzcnt, Z bit is defined related to the result.  */
            gen_op_update1_cc(s);
            set_cc_op(s, CC_OP_BMILGB + ot);
        } else {
            /* For bsr/bsf, only the Z bit is defined and it is related
               to the input and not the result.  */
            tcg_gen_mov_tl(cpu_cc_dst, s->T0);
            set_cc_op(s, CC_OP_LOGICB + ot);

            /* ??? The manual says that the output is undefined when the
               input is zero, but real hardware leaves it unchanged, and
               real programs appear to depend on that.  Accomplish this
               by passing the output as the value to return upon zero.  */
            if (b & 1) {
                /* For bsr, return the bit index of the first 1 bit,
                   not the count of leading zeros.  */
                tcg_gen_xori_tl(s->T1, cpu_regs[reg], TARGET_LONG_BITS - 1);
                tcg_gen_clz_tl(s->T0, s->T0, s->T1);
                tcg_gen_xori_tl(s->T0, s->T0, TARGET_LONG_BITS - 1);
            } else {
                tcg_gen_ctz_tl(s->T0, s->T0, cpu_regs[reg]);
            }
        }
        gen_op_mov_reg_v(s, ot, reg, s->T0);
        break;
        /************************/
        /* bcd */
    case 0x27: /* daa */
        if (CODE64(s))
            goto illegal_op;
        gen_update_cc_op(s);
        gen_helper_daa(tcg_env);
        set_cc_op(s, CC_OP_EFLAGS);
        break;
    case 0x2f: /* das */
        if (CODE64(s))
            goto illegal_op;
        gen_update_cc_op(s);
        gen_helper_das(tcg_env);
        set_cc_op(s, CC_OP_EFLAGS);
        break;
    case 0x37: /* aaa */
        if (CODE64(s))
            goto illegal_op;
        gen_update_cc_op(s);
        gen_helper_aaa(tcg_env);
        set_cc_op(s, CC_OP_EFLAGS);
        break;
    case 0x3f: /* aas */
        if (CODE64(s))
            goto illegal_op;
        gen_update_cc_op(s);
        gen_helper_aas(tcg_env);
        set_cc_op(s, CC_OP_EFLAGS);
        break;
    case 0xd4: /* aam */
        if (CODE64(s))
            goto illegal_op;
        val = x86_ldub_code(env, s);
        if (val == 0) {
            gen_exception(s, EXCP00_DIVZ);
        } else {
            gen_helper_aam(tcg_env, tcg_constant_i32(val));
            set_cc_op(s, CC_OP_LOGICB);
        }
        break;
    case 0xd5: /* aad */
        if (CODE64(s))
            goto illegal_op;
        val = x86_ldub_code(env, s);
        gen_helper_aad(tcg_env, tcg_constant_i32(val));
        set_cc_op(s, CC_OP_LOGICB);
        break;
        /************************/
        /* misc */
    case 0x90: /* nop */
        /* XXX: correct lock test for all insn */
        if (prefixes & PREFIX_LOCK) {
            goto illegal_op;
        }
        /* If REX_B is set, then this is xchg eax, r8d, not a nop.  */
        if (REX_B(s)) {
            goto do_xchg_reg_eax;
        }
        if (prefixes & PREFIX_REPZ) {
            gen_update_cc_op(s);
            gen_update_eip_cur(s);
            gen_helper_pause(tcg_env, cur_insn_len_i32(s));
            s->base.is_jmp = DISAS_NORETURN;
        }
        break;
    case 0x9b: /* fwait */
        if ((s->flags & (HF_MP_MASK | HF_TS_MASK)) ==
            (HF_MP_MASK | HF_TS_MASK)) {
            gen_exception(s, EXCP07_PREX);
        } else {
            /* needs to be treated as I/O because of ferr_irq */
            translator_io_start(&s->base);
<<<<<<< HEAD
            gen_helper_fwait(cpu_env);
=======
            gen_helper_fwait(tcg_env);
>>>>>>> aa43af02
        }
        break;
    case 0xcc: /* int3 */
        gen_interrupt(s, EXCP03_INT3);
        break;
    case 0xcd: /* int N */
        val = x86_ldub_code(env, s);
        if (check_vm86_iopl(s)) {
            gen_interrupt(s, val);
        }
        break;
    case 0xce: /* into */
        if (CODE64(s))
            goto illegal_op;
        gen_update_cc_op(s);
        gen_update_eip_cur(s);
        gen_helper_into(tcg_env, cur_insn_len_i32(s));
        break;
#ifdef WANT_ICEBP
    case 0xf1: /* icebp (undocumented, exits to external debugger) */
        gen_svm_check_intercept(s, SVM_EXIT_ICEBP);
        gen_debug(s);
        break;
#endif
    case 0xfa: /* cli */
        if (check_iopl(s)) {
            gen_reset_eflags(s, IF_MASK);
        }
        break;
    case 0xfb: /* sti */
        if (check_iopl(s)) {
            gen_set_eflags(s, IF_MASK);
            /* interruptions are enabled only the first insn after sti */
            gen_update_eip_next(s);
            gen_eob_inhibit_irq(s, true);
        }
        break;
    case 0x62: /* bound */
        if (CODE64(s))
            goto illegal_op;
        ot = dflag;
        modrm = x86_ldub_code(env, s);
        reg = (modrm >> 3) & 7;
        mod = (modrm >> 6) & 3;
        if (mod == 3)
            goto illegal_op;
        gen_op_mov_v_reg(s, ot, s->T0, reg);
        gen_lea_modrm(env, s, modrm);
        tcg_gen_trunc_tl_i32(s->tmp2_i32, s->T0);
        if (ot == MO_16) {
            gen_helper_boundw(tcg_env, s->A0, s->tmp2_i32);
        } else {
            gen_helper_boundl(tcg_env, s->A0, s->tmp2_i32);
        }
        break;
    case 0x1c8 ... 0x1cf: /* bswap reg */
        reg = (b & 7) | REX_B(s);
#ifdef TARGET_X86_64
        if (dflag == MO_64) {
            tcg_gen_bswap64_i64(cpu_regs[reg], cpu_regs[reg]);
            break;
        }
#endif
        tcg_gen_bswap32_tl(cpu_regs[reg], cpu_regs[reg], TCG_BSWAP_OZ);
        break;
    case 0xd6: /* salc */
        if (CODE64(s))
            goto illegal_op;
        gen_compute_eflags_c(s, s->T0);
        tcg_gen_neg_tl(s->T0, s->T0);
        gen_op_mov_reg_v(s, MO_8, R_EAX, s->T0);
        break;
    case 0xe0: /* loopnz */
    case 0xe1: /* loopz */
    case 0xe2: /* loop */
    case 0xe3: /* jecxz */
        {
            TCGLabel *l1, *l2;
            int diff = (int8_t)insn_get(env, s, MO_8);

            l1 = gen_new_label();
            l2 = gen_new_label();
            gen_update_cc_op(s);
            b &= 3;
            switch(b) {
            case 0: /* loopnz */
            case 1: /* loopz */
                gen_op_add_reg_im(s, s->aflag, R_ECX, -1);
                gen_op_jz_ecx(s, l2);
                gen_jcc1(s, (JCC_Z << 1) | (b ^ 1), l1);
                break;
            case 2: /* loop */
                gen_op_add_reg_im(s, s->aflag, R_ECX, -1);
                gen_op_jnz_ecx(s, l1);
                break;
            default:
            case 3: /* jcxz */
                gen_op_jz_ecx(s, l1);
                break;
            }

            gen_set_label(l2);
            gen_jmp_rel_csize(s, 0, 1);

            gen_set_label(l1);
            gen_jmp_rel(s, dflag, diff, 0);
        }
        break;
    case 0x130: /* wrmsr */
    case 0x132: /* rdmsr */
        if (check_cpl0(s)) {
            gen_update_cc_op(s);
            gen_update_eip_cur(s);
            if (b & 2) {
                gen_helper_rdmsr(tcg_env);
            } else {
                gen_helper_wrmsr(tcg_env);
                s->base.is_jmp = DISAS_EOB_NEXT;
            }
        }
        break;
    case 0x131: /* rdtsc */
        gen_update_cc_op(s);
        gen_update_eip_cur(s);
        translator_io_start(&s->base);
        gen_helper_rdtsc(tcg_env);
        break;
    case 0x133: /* rdpmc */
        gen_update_cc_op(s);
        gen_update_eip_cur(s);
        gen_helper_rdpmc(tcg_env);
        s->base.is_jmp = DISAS_NORETURN;
        break;
    case 0x134: /* sysenter */
        /* For AMD SYSENTER is not valid in long mode */
        if (LMA(s) && env->cpuid_vendor1 != CPUID_VENDOR_INTEL_1) {
            goto illegal_op;
        }
        if (!PE(s)) {
            gen_exception_gpf(s);
        } else {
            gen_helper_sysenter(tcg_env);
            s->base.is_jmp = DISAS_EOB_ONLY;
        }
        break;
    case 0x135: /* sysexit */
        /* For AMD SYSEXIT is not valid in long mode */
        if (LMA(s) && env->cpuid_vendor1 != CPUID_VENDOR_INTEL_1) {
            goto illegal_op;
        }
        if (!PE(s) || CPL(s) != 0) {
            gen_exception_gpf(s);
        } else {
            gen_helper_sysexit(tcg_env, tcg_constant_i32(dflag - 1));
            s->base.is_jmp = DISAS_EOB_ONLY;
        }
        break;
    case 0x105: /* syscall */
        /* For Intel SYSCALL is only valid in long mode */
        if (!LMA(s) && env->cpuid_vendor1 == CPUID_VENDOR_INTEL_1) {
            goto illegal_op;
        }
        gen_update_cc_op(s);
        gen_update_eip_cur(s);
        gen_helper_syscall(tcg_env, cur_insn_len_i32(s));
        /* TF handling for the syscall insn is different. The TF bit is  checked
           after the syscall insn completes. This allows #DB to not be
           generated after one has entered CPL0 if TF is set in FMASK.  */
        gen_eob_worker(s, false, true);
        break;
    case 0x107: /* sysret */
        /* For Intel SYSRET is only valid in long mode */
        if (!LMA(s) && env->cpuid_vendor1 == CPUID_VENDOR_INTEL_1) {
            goto illegal_op;
        }
        if (!PE(s) || CPL(s) != 0) {
            gen_exception_gpf(s);
        } else {
            gen_helper_sysret(tcg_env, tcg_constant_i32(dflag - 1));
            /* condition codes are modified only in long mode */
            if (LMA(s)) {
                set_cc_op(s, CC_OP_EFLAGS);
            }
            /* TF handling for the sysret insn is different. The TF bit is
               checked after the sysret insn completes. This allows #DB to be
               generated "as if" the syscall insn in userspace has just
               completed.  */
            gen_eob_worker(s, false, true);
        }
        break;
    case 0x1a2: /* cpuid */
        gen_update_cc_op(s);
        gen_update_eip_cur(s);
        gen_helper_cpuid(tcg_env);
        break;
    case 0xf4: /* hlt */
        if (check_cpl0(s)) {
            gen_update_cc_op(s);
            gen_update_eip_cur(s);
            gen_helper_hlt(tcg_env, cur_insn_len_i32(s));
            s->base.is_jmp = DISAS_NORETURN;
        }
        break;
    case 0x100:
        modrm = x86_ldub_code(env, s);
        mod = (modrm >> 6) & 3;
        op = (modrm >> 3) & 7;
        switch(op) {
        case 0: /* sldt */
            if (!PE(s) || VM86(s))
                goto illegal_op;
            if (s->flags & HF_UMIP_MASK && !check_cpl0(s)) {
                break;
            }
            gen_svm_check_intercept(s, SVM_EXIT_LDTR_READ);
            tcg_gen_ld32u_tl(s->T0, tcg_env,
                             offsetof(CPUX86State, ldt.selector));
            ot = mod == 3 ? dflag : MO_16;
            gen_ldst_modrm(env, s, modrm, ot, OR_TMP0, 1);
            break;
        case 2: /* lldt */
            if (!PE(s) || VM86(s))
                goto illegal_op;
            if (check_cpl0(s)) {
                gen_svm_check_intercept(s, SVM_EXIT_LDTR_WRITE);
                gen_ldst_modrm(env, s, modrm, MO_16, OR_TMP0, 0);
                tcg_gen_trunc_tl_i32(s->tmp2_i32, s->T0);
                gen_helper_lldt(tcg_env, s->tmp2_i32);
            }
            break;
        case 1: /* str */
            if (!PE(s) || VM86(s))
                goto illegal_op;
            if (s->flags & HF_UMIP_MASK && !check_cpl0(s)) {
                break;
            }
            gen_svm_check_intercept(s, SVM_EXIT_TR_READ);
            tcg_gen_ld32u_tl(s->T0, tcg_env,
                             offsetof(CPUX86State, tr.selector));
            ot = mod == 3 ? dflag : MO_16;
            gen_ldst_modrm(env, s, modrm, ot, OR_TMP0, 1);
            break;
        case 3: /* ltr */
            if (!PE(s) || VM86(s))
                goto illegal_op;
            if (check_cpl0(s)) {
                gen_svm_check_intercept(s, SVM_EXIT_TR_WRITE);
                gen_ldst_modrm(env, s, modrm, MO_16, OR_TMP0, 0);
                tcg_gen_trunc_tl_i32(s->tmp2_i32, s->T0);
                gen_helper_ltr(tcg_env, s->tmp2_i32);
            }
            break;
        case 4: /* verr */
        case 5: /* verw */
            if (!PE(s) || VM86(s))
                goto illegal_op;
            gen_ldst_modrm(env, s, modrm, MO_16, OR_TMP0, 0);
            gen_update_cc_op(s);
            if (op == 4) {
                gen_helper_verr(tcg_env, s->T0);
            } else {
                gen_helper_verw(tcg_env, s->T0);
            }
            set_cc_op(s, CC_OP_EFLAGS);
            break;
        default:
            goto unknown_op;
        }
        break;

    case 0x101:
        modrm = x86_ldub_code(env, s);
        switch (modrm) {
        CASE_MODRM_MEM_OP(0): /* sgdt */
            if (s->flags & HF_UMIP_MASK && !check_cpl0(s)) {
                break;
            }
            gen_svm_check_intercept(s, SVM_EXIT_GDTR_READ);
            gen_lea_modrm(env, s, modrm);
            tcg_gen_ld32u_tl(s->T0,
                             tcg_env, offsetof(CPUX86State, gdt.limit));
            gen_op_st_v(s, MO_16, s->T0, s->A0);
            gen_add_A0_im(s, 2);
            tcg_gen_ld_tl(s->T0, tcg_env, offsetof(CPUX86State, gdt.base));
            if (dflag == MO_16) {
                tcg_gen_andi_tl(s->T0, s->T0, 0xffffff);
            }
            gen_op_st_v(s, CODE64(s) + MO_32, s->T0, s->A0);
            break;

        case 0xc8: /* monitor */
            if (!(s->cpuid_ext_features & CPUID_EXT_MONITOR) || CPL(s) != 0) {
                goto illegal_op;
            }
            gen_update_cc_op(s);
            gen_update_eip_cur(s);
            tcg_gen_mov_tl(s->A0, cpu_regs[R_EAX]);
            gen_extu(s->aflag, s->A0);
            gen_add_A0_ds_seg(s);
            gen_helper_monitor(tcg_env, s->A0);
            break;

        case 0xc9: /* mwait */
            if (!(s->cpuid_ext_features & CPUID_EXT_MONITOR) || CPL(s) != 0) {
                goto illegal_op;
            }
            gen_update_cc_op(s);
            gen_update_eip_cur(s);
            gen_helper_mwait(tcg_env, cur_insn_len_i32(s));
            s->base.is_jmp = DISAS_NORETURN;
            break;

        case 0xca: /* clac */
            if (!(s->cpuid_7_0_ebx_features & CPUID_7_0_EBX_SMAP)
                || CPL(s) != 0) {
                goto illegal_op;
            }
            gen_reset_eflags(s, AC_MASK);
            s->base.is_jmp = DISAS_EOB_NEXT;
            break;

        case 0xcb: /* stac */
            if (!(s->cpuid_7_0_ebx_features & CPUID_7_0_EBX_SMAP)
                || CPL(s) != 0) {
                goto illegal_op;
            }
            gen_set_eflags(s, AC_MASK);
            s->base.is_jmp = DISAS_EOB_NEXT;
            break;

        CASE_MODRM_MEM_OP(1): /* sidt */
            if (s->flags & HF_UMIP_MASK && !check_cpl0(s)) {
                break;
            }
            gen_svm_check_intercept(s, SVM_EXIT_IDTR_READ);
            gen_lea_modrm(env, s, modrm);
            tcg_gen_ld32u_tl(s->T0, tcg_env, offsetof(CPUX86State, idt.limit));
            gen_op_st_v(s, MO_16, s->T0, s->A0);
            gen_add_A0_im(s, 2);
            tcg_gen_ld_tl(s->T0, tcg_env, offsetof(CPUX86State, idt.base));
            if (dflag == MO_16) {
                tcg_gen_andi_tl(s->T0, s->T0, 0xffffff);
            }
            gen_op_st_v(s, CODE64(s) + MO_32, s->T0, s->A0);
            break;

        case 0xd0: /* xgetbv */
            if ((s->cpuid_ext_features & CPUID_EXT_XSAVE) == 0
                || (s->prefix & (PREFIX_LOCK | PREFIX_DATA
                                 | PREFIX_REPZ | PREFIX_REPNZ))) {
                goto illegal_op;
            }
            tcg_gen_trunc_tl_i32(s->tmp2_i32, cpu_regs[R_ECX]);
            gen_helper_xgetbv(s->tmp1_i64, tcg_env, s->tmp2_i32);
            tcg_gen_extr_i64_tl(cpu_regs[R_EAX], cpu_regs[R_EDX], s->tmp1_i64);
            break;

        case 0xd1: /* xsetbv */
            if ((s->cpuid_ext_features & CPUID_EXT_XSAVE) == 0
                || (s->prefix & (PREFIX_LOCK | PREFIX_DATA
                                 | PREFIX_REPZ | PREFIX_REPNZ))) {
                goto illegal_op;
            }
            gen_svm_check_intercept(s, SVM_EXIT_XSETBV);
            if (!check_cpl0(s)) {
                break;
            }
            tcg_gen_concat_tl_i64(s->tmp1_i64, cpu_regs[R_EAX],
                                  cpu_regs[R_EDX]);
            tcg_gen_trunc_tl_i32(s->tmp2_i32, cpu_regs[R_ECX]);
            gen_helper_xsetbv(tcg_env, s->tmp2_i32, s->tmp1_i64);
            /* End TB because translation flags may change.  */
            s->base.is_jmp = DISAS_EOB_NEXT;
            break;

        case 0xd8: /* VMRUN */
            if (!SVME(s) || !PE(s)) {
                goto illegal_op;
            }
            if (!check_cpl0(s)) {
                break;
            }
            gen_update_cc_op(s);
            gen_update_eip_cur(s);
            gen_helper_vmrun(tcg_env, tcg_constant_i32(s->aflag - 1),
                             cur_insn_len_i32(s));
            tcg_gen_exit_tb(NULL, 0);
            s->base.is_jmp = DISAS_NORETURN;
            break;

        case 0xd9: /* VMMCALL */
            if (!SVME(s)) {
                goto illegal_op;
            }
            gen_update_cc_op(s);
            gen_update_eip_cur(s);
            gen_helper_vmmcall(tcg_env);
            break;

        case 0xda: /* VMLOAD */
            if (!SVME(s) || !PE(s)) {
                goto illegal_op;
            }
            if (!check_cpl0(s)) {
                break;
            }
            gen_update_cc_op(s);
            gen_update_eip_cur(s);
            gen_helper_vmload(tcg_env, tcg_constant_i32(s->aflag - 1));
            break;

        case 0xdb: /* VMSAVE */
            if (!SVME(s) || !PE(s)) {
                goto illegal_op;
            }
            if (!check_cpl0(s)) {
                break;
            }
            gen_update_cc_op(s);
            gen_update_eip_cur(s);
            gen_helper_vmsave(tcg_env, tcg_constant_i32(s->aflag - 1));
            break;

        case 0xdc: /* STGI */
            if ((!SVME(s) && !(s->cpuid_ext3_features & CPUID_EXT3_SKINIT))
                || !PE(s)) {
                goto illegal_op;
            }
            if (!check_cpl0(s)) {
                break;
            }
            gen_update_cc_op(s);
            gen_helper_stgi(tcg_env);
            s->base.is_jmp = DISAS_EOB_NEXT;
            break;

        case 0xdd: /* CLGI */
            if (!SVME(s) || !PE(s)) {
                goto illegal_op;
            }
            if (!check_cpl0(s)) {
                break;
            }
            gen_update_cc_op(s);
            gen_update_eip_cur(s);
            gen_helper_clgi(tcg_env);
            break;

        case 0xde: /* SKINIT */
            if ((!SVME(s) && !(s->cpuid_ext3_features & CPUID_EXT3_SKINIT))
                || !PE(s)) {
                goto illegal_op;
            }
            gen_svm_check_intercept(s, SVM_EXIT_SKINIT);
            /* If not intercepted, not implemented -- raise #UD. */
            goto illegal_op;

        case 0xdf: /* INVLPGA */
            if (!SVME(s) || !PE(s)) {
                goto illegal_op;
            }
            if (!check_cpl0(s)) {
                break;
            }
            gen_svm_check_intercept(s, SVM_EXIT_INVLPGA);
            if (s->aflag == MO_64) {
                tcg_gen_mov_tl(s->A0, cpu_regs[R_EAX]);
            } else {
                tcg_gen_ext32u_tl(s->A0, cpu_regs[R_EAX]);
            }
            gen_helper_flush_page(tcg_env, s->A0);
            s->base.is_jmp = DISAS_EOB_NEXT;
            break;

        CASE_MODRM_MEM_OP(2): /* lgdt */
            if (!check_cpl0(s)) {
                break;
            }
            gen_svm_check_intercept(s, SVM_EXIT_GDTR_WRITE);
            gen_lea_modrm(env, s, modrm);
            gen_op_ld_v(s, MO_16, s->T1, s->A0);
            gen_add_A0_im(s, 2);
            gen_op_ld_v(s, CODE64(s) + MO_32, s->T0, s->A0);
            if (dflag == MO_16) {
                tcg_gen_andi_tl(s->T0, s->T0, 0xffffff);
            }
            tcg_gen_st_tl(s->T0, tcg_env, offsetof(CPUX86State, gdt.base));
            tcg_gen_st32_tl(s->T1, tcg_env, offsetof(CPUX86State, gdt.limit));
            break;

        CASE_MODRM_MEM_OP(3): /* lidt */
            if (!check_cpl0(s)) {
                break;
            }
            gen_svm_check_intercept(s, SVM_EXIT_IDTR_WRITE);
            gen_lea_modrm(env, s, modrm);
            gen_op_ld_v(s, MO_16, s->T1, s->A0);
            gen_add_A0_im(s, 2);
            gen_op_ld_v(s, CODE64(s) + MO_32, s->T0, s->A0);
            if (dflag == MO_16) {
                tcg_gen_andi_tl(s->T0, s->T0, 0xffffff);
            }
            tcg_gen_st_tl(s->T0, tcg_env, offsetof(CPUX86State, idt.base));
            tcg_gen_st32_tl(s->T1, tcg_env, offsetof(CPUX86State, idt.limit));
            break;

        CASE_MODRM_OP(4): /* smsw */
            if (s->flags & HF_UMIP_MASK && !check_cpl0(s)) {
                break;
            }
            gen_svm_check_intercept(s, SVM_EXIT_READ_CR0);
            tcg_gen_ld_tl(s->T0, tcg_env, offsetof(CPUX86State, cr[0]));
            /*
             * In 32-bit mode, the higher 16 bits of the destination
             * register are undefined.  In practice CR0[31:0] is stored
             * just like in 64-bit mode.
             */
            mod = (modrm >> 6) & 3;
            ot = (mod != 3 ? MO_16 : s->dflag);
            gen_ldst_modrm(env, s, modrm, ot, OR_TMP0, 1);
            break;
        case 0xee: /* rdpkru */
            if (prefixes & PREFIX_LOCK) {
                goto illegal_op;
            }
            tcg_gen_trunc_tl_i32(s->tmp2_i32, cpu_regs[R_ECX]);
            gen_helper_rdpkru(s->tmp1_i64, tcg_env, s->tmp2_i32);
            tcg_gen_extr_i64_tl(cpu_regs[R_EAX], cpu_regs[R_EDX], s->tmp1_i64);
            break;
        case 0xef: /* wrpkru */
            if (prefixes & PREFIX_LOCK) {
                goto illegal_op;
            }
            tcg_gen_concat_tl_i64(s->tmp1_i64, cpu_regs[R_EAX],
                                  cpu_regs[R_EDX]);
            tcg_gen_trunc_tl_i32(s->tmp2_i32, cpu_regs[R_ECX]);
            gen_helper_wrpkru(tcg_env, s->tmp2_i32, s->tmp1_i64);
            break;

        CASE_MODRM_OP(6): /* lmsw */
            if (!check_cpl0(s)) {
                break;
            }
            gen_svm_check_intercept(s, SVM_EXIT_WRITE_CR0);
            gen_ldst_modrm(env, s, modrm, MO_16, OR_TMP0, 0);
            /*
             * Only the 4 lower bits of CR0 are modified.
             * PE cannot be set to zero if already set to one.
             */
            tcg_gen_ld_tl(s->T1, tcg_env, offsetof(CPUX86State, cr[0]));
            tcg_gen_andi_tl(s->T0, s->T0, 0xf);
            tcg_gen_andi_tl(s->T1, s->T1, ~0xe);
            tcg_gen_or_tl(s->T0, s->T0, s->T1);
            gen_helper_write_crN(tcg_env, tcg_constant_i32(0), s->T0);
            s->base.is_jmp = DISAS_EOB_NEXT;
            break;

        CASE_MODRM_MEM_OP(7): /* invlpg */
            if (!check_cpl0(s)) {
                break;
            }
            gen_svm_check_intercept(s, SVM_EXIT_INVLPG);
            gen_lea_modrm(env, s, modrm);
            gen_helper_flush_page(tcg_env, s->A0);
            s->base.is_jmp = DISAS_EOB_NEXT;
            break;

        case 0xf8: /* swapgs */
#ifdef TARGET_X86_64
            if (CODE64(s)) {
                if (check_cpl0(s)) {
                    tcg_gen_mov_tl(s->T0, cpu_seg_base[R_GS]);
                    tcg_gen_ld_tl(cpu_seg_base[R_GS], tcg_env,
                                  offsetof(CPUX86State, kernelgsbase));
                    tcg_gen_st_tl(s->T0, tcg_env,
                                  offsetof(CPUX86State, kernelgsbase));
                }
                break;
            }
#endif
            goto illegal_op;

        case 0xf9: /* rdtscp */
            if (!(s->cpuid_ext2_features & CPUID_EXT2_RDTSCP)) {
                goto illegal_op;
            }
            gen_update_cc_op(s);
            gen_update_eip_cur(s);
            translator_io_start(&s->base);
            gen_helper_rdtsc(tcg_env);
            gen_helper_rdpid(s->T0, tcg_env);
            gen_op_mov_reg_v(s, dflag, R_ECX, s->T0);
            break;

        default:
            goto unknown_op;
        }
        break;

    case 0x108: /* invd */
    case 0x109: /* wbinvd; wbnoinvd with REPZ prefix */
        if (check_cpl0(s)) {
            gen_svm_check_intercept(s, (b & 1) ? SVM_EXIT_WBINVD : SVM_EXIT_INVD);
            /* nothing to do */
        }
        break;
    case 0x63: /* arpl or movslS (x86_64) */
#ifdef TARGET_X86_64
        if (CODE64(s)) {
            int d_ot;
            /* d_ot is the size of destination */
            d_ot = dflag;

            modrm = x86_ldub_code(env, s);
            reg = ((modrm >> 3) & 7) | REX_R(s);
            mod = (modrm >> 6) & 3;
            rm = (modrm & 7) | REX_B(s);

            if (mod == 3) {
                gen_op_mov_v_reg(s, MO_32, s->T0, rm);
                /* sign extend */
                if (d_ot == MO_64) {
                    tcg_gen_ext32s_tl(s->T0, s->T0);
                }
                gen_op_mov_reg_v(s, d_ot, reg, s->T0);
            } else {
                gen_lea_modrm(env, s, modrm);
                gen_op_ld_v(s, MO_32 | MO_SIGN, s->T0, s->A0);
                gen_op_mov_reg_v(s, d_ot, reg, s->T0);
            }
        } else
#endif
        {
            TCGLabel *label1;
            TCGv t0, t1, t2;

            if (!PE(s) || VM86(s))
                goto illegal_op;
            t0 = tcg_temp_new();
            t1 = tcg_temp_new();
            t2 = tcg_temp_new();
            ot = MO_16;
            modrm = x86_ldub_code(env, s);
            reg = (modrm >> 3) & 7;
            mod = (modrm >> 6) & 3;
            rm = modrm & 7;
            if (mod != 3) {
                gen_lea_modrm(env, s, modrm);
                gen_op_ld_v(s, ot, t0, s->A0);
            } else {
                gen_op_mov_v_reg(s, ot, t0, rm);
            }
            gen_op_mov_v_reg(s, ot, t1, reg);
            tcg_gen_andi_tl(s->tmp0, t0, 3);
            tcg_gen_andi_tl(t1, t1, 3);
            tcg_gen_movi_tl(t2, 0);
            label1 = gen_new_label();
            tcg_gen_brcond_tl(TCG_COND_GE, s->tmp0, t1, label1);
            tcg_gen_andi_tl(t0, t0, ~3);
            tcg_gen_or_tl(t0, t0, t1);
            tcg_gen_movi_tl(t2, CC_Z);
            gen_set_label(label1);
            if (mod != 3) {
                gen_op_st_v(s, ot, t0, s->A0);
           } else {
                gen_op_mov_reg_v(s, ot, rm, t0);
            }
            gen_compute_eflags(s);
            tcg_gen_andi_tl(cpu_cc_src, cpu_cc_src, ~CC_Z);
            tcg_gen_or_tl(cpu_cc_src, cpu_cc_src, t2);
        }
        break;
    case 0x102: /* lar */
    case 0x103: /* lsl */
        {
            TCGLabel *label1;
            TCGv t0;
            if (!PE(s) || VM86(s))
                goto illegal_op;
            ot = dflag != MO_16 ? MO_32 : MO_16;
            modrm = x86_ldub_code(env, s);
            reg = ((modrm >> 3) & 7) | REX_R(s);
            gen_ldst_modrm(env, s, modrm, MO_16, OR_TMP0, 0);
            t0 = tcg_temp_new();
            gen_update_cc_op(s);
            if (b == 0x102) {
                gen_helper_lar(t0, tcg_env, s->T0);
            } else {
                gen_helper_lsl(t0, tcg_env, s->T0);
            }
            tcg_gen_andi_tl(s->tmp0, cpu_cc_src, CC_Z);
            label1 = gen_new_label();
            tcg_gen_brcondi_tl(TCG_COND_EQ, s->tmp0, 0, label1);
            gen_op_mov_reg_v(s, ot, reg, t0);
            gen_set_label(label1);
            set_cc_op(s, CC_OP_EFLAGS);
        }
        break;
    case 0x118:
        modrm = x86_ldub_code(env, s);
        mod = (modrm >> 6) & 3;
        op = (modrm >> 3) & 7;
        switch(op) {
        case 0: /* prefetchnta */
        case 1: /* prefetchnt0 */
        case 2: /* prefetchnt0 */
        case 3: /* prefetchnt0 */
            if (mod == 3)
                goto illegal_op;
            gen_nop_modrm(env, s, modrm);
            /* nothing more to do */
            break;
        default: /* nop (multi byte) */
            gen_nop_modrm(env, s, modrm);
            break;
        }
        break;
    case 0x11a:
        modrm = x86_ldub_code(env, s);
        if (s->flags & HF_MPX_EN_MASK) {
            mod = (modrm >> 6) & 3;
            reg = ((modrm >> 3) & 7) | REX_R(s);
            if (prefixes & PREFIX_REPZ) {
                /* bndcl */
                if (reg >= 4
                    || (prefixes & PREFIX_LOCK)
                    || s->aflag == MO_16) {
                    goto illegal_op;
                }
                gen_bndck(env, s, modrm, TCG_COND_LTU, cpu_bndl[reg]);
            } else if (prefixes & PREFIX_REPNZ) {
                /* bndcu */
                if (reg >= 4
                    || (prefixes & PREFIX_LOCK)
                    || s->aflag == MO_16) {
                    goto illegal_op;
                }
                TCGv_i64 notu = tcg_temp_new_i64();
                tcg_gen_not_i64(notu, cpu_bndu[reg]);
                gen_bndck(env, s, modrm, TCG_COND_GTU, notu);
            } else if (prefixes & PREFIX_DATA) {
                /* bndmov -- from reg/mem */
                if (reg >= 4 || s->aflag == MO_16) {
                    goto illegal_op;
                }
                if (mod == 3) {
                    int reg2 = (modrm & 7) | REX_B(s);
                    if (reg2 >= 4 || (prefixes & PREFIX_LOCK)) {
                        goto illegal_op;
                    }
                    if (s->flags & HF_MPX_IU_MASK) {
                        tcg_gen_mov_i64(cpu_bndl[reg], cpu_bndl[reg2]);
                        tcg_gen_mov_i64(cpu_bndu[reg], cpu_bndu[reg2]);
                    }
                } else {
                    gen_lea_modrm(env, s, modrm);
                    if (CODE64(s)) {
                        tcg_gen_qemu_ld_i64(cpu_bndl[reg], s->A0,
                                            s->mem_index, MO_LEUQ);
                        tcg_gen_addi_tl(s->A0, s->A0, 8);
                        tcg_gen_qemu_ld_i64(cpu_bndu[reg], s->A0,
                                            s->mem_index, MO_LEUQ);
                    } else {
                        tcg_gen_qemu_ld_i64(cpu_bndl[reg], s->A0,
                                            s->mem_index, MO_LEUL);
                        tcg_gen_addi_tl(s->A0, s->A0, 4);
                        tcg_gen_qemu_ld_i64(cpu_bndu[reg], s->A0,
                                            s->mem_index, MO_LEUL);
                    }
                    /* bnd registers are now in-use */
                    gen_set_hflag(s, HF_MPX_IU_MASK);
                }
            } else if (mod != 3) {
                /* bndldx */
                AddressParts a = gen_lea_modrm_0(env, s, modrm);
                if (reg >= 4
                    || (prefixes & PREFIX_LOCK)
                    || s->aflag == MO_16
                    || a.base < -1) {
                    goto illegal_op;
                }
                if (a.base >= 0) {
                    tcg_gen_addi_tl(s->A0, cpu_regs[a.base], a.disp);
                } else {
                    tcg_gen_movi_tl(s->A0, 0);
                }
                gen_lea_v_seg(s, s->aflag, s->A0, a.def_seg, s->override);
                if (a.index >= 0) {
                    tcg_gen_mov_tl(s->T0, cpu_regs[a.index]);
                } else {
                    tcg_gen_movi_tl(s->T0, 0);
                }
                if (CODE64(s)) {
                    gen_helper_bndldx64(cpu_bndl[reg], tcg_env, s->A0, s->T0);
                    tcg_gen_ld_i64(cpu_bndu[reg], tcg_env,
                                   offsetof(CPUX86State, mmx_t0.MMX_Q(0)));
                } else {
                    gen_helper_bndldx32(cpu_bndu[reg], tcg_env, s->A0, s->T0);
                    tcg_gen_ext32u_i64(cpu_bndl[reg], cpu_bndu[reg]);
                    tcg_gen_shri_i64(cpu_bndu[reg], cpu_bndu[reg], 32);
                }
                gen_set_hflag(s, HF_MPX_IU_MASK);
            }
        }
        gen_nop_modrm(env, s, modrm);
        break;
    case 0x11b:
        modrm = x86_ldub_code(env, s);
        if (s->flags & HF_MPX_EN_MASK) {
            mod = (modrm >> 6) & 3;
            reg = ((modrm >> 3) & 7) | REX_R(s);
            if (mod != 3 && (prefixes & PREFIX_REPZ)) {
                /* bndmk */
                if (reg >= 4
                    || (prefixes & PREFIX_LOCK)
                    || s->aflag == MO_16) {
                    goto illegal_op;
                }
                AddressParts a = gen_lea_modrm_0(env, s, modrm);
                if (a.base >= 0) {
                    tcg_gen_extu_tl_i64(cpu_bndl[reg], cpu_regs[a.base]);
                    if (!CODE64(s)) {
                        tcg_gen_ext32u_i64(cpu_bndl[reg], cpu_bndl[reg]);
                    }
                } else if (a.base == -1) {
                    /* no base register has lower bound of 0 */
                    tcg_gen_movi_i64(cpu_bndl[reg], 0);
                } else {
                    /* rip-relative generates #ud */
                    goto illegal_op;
                }
                tcg_gen_not_tl(s->A0, gen_lea_modrm_1(s, a, false));
                if (!CODE64(s)) {
                    tcg_gen_ext32u_tl(s->A0, s->A0);
                }
                tcg_gen_extu_tl_i64(cpu_bndu[reg], s->A0);
                /* bnd registers are now in-use */
                gen_set_hflag(s, HF_MPX_IU_MASK);
                break;
            } else if (prefixes & PREFIX_REPNZ) {
                /* bndcn */
                if (reg >= 4
                    || (prefixes & PREFIX_LOCK)
                    || s->aflag == MO_16) {
                    goto illegal_op;
                }
                gen_bndck(env, s, modrm, TCG_COND_GTU, cpu_bndu[reg]);
            } else if (prefixes & PREFIX_DATA) {
                /* bndmov -- to reg/mem */
                if (reg >= 4 || s->aflag == MO_16) {
                    goto illegal_op;
                }
                if (mod == 3) {
                    int reg2 = (modrm & 7) | REX_B(s);
                    if (reg2 >= 4 || (prefixes & PREFIX_LOCK)) {
                        goto illegal_op;
                    }
                    if (s->flags & HF_MPX_IU_MASK) {
                        tcg_gen_mov_i64(cpu_bndl[reg2], cpu_bndl[reg]);
                        tcg_gen_mov_i64(cpu_bndu[reg2], cpu_bndu[reg]);
                    }
                } else {
                    gen_lea_modrm(env, s, modrm);
                    if (CODE64(s)) {
                        tcg_gen_qemu_st_i64(cpu_bndl[reg], s->A0,
                                            s->mem_index, MO_LEUQ);
                        tcg_gen_addi_tl(s->A0, s->A0, 8);
                        tcg_gen_qemu_st_i64(cpu_bndu[reg], s->A0,
                                            s->mem_index, MO_LEUQ);
                    } else {
                        tcg_gen_qemu_st_i64(cpu_bndl[reg], s->A0,
                                            s->mem_index, MO_LEUL);
                        tcg_gen_addi_tl(s->A0, s->A0, 4);
                        tcg_gen_qemu_st_i64(cpu_bndu[reg], s->A0,
                                            s->mem_index, MO_LEUL);
                    }
                }
            } else if (mod != 3) {
                /* bndstx */
                AddressParts a = gen_lea_modrm_0(env, s, modrm);
                if (reg >= 4
                    || (prefixes & PREFIX_LOCK)
                    || s->aflag == MO_16
                    || a.base < -1) {
                    goto illegal_op;
                }
                if (a.base >= 0) {
                    tcg_gen_addi_tl(s->A0, cpu_regs[a.base], a.disp);
                } else {
                    tcg_gen_movi_tl(s->A0, 0);
                }
                gen_lea_v_seg(s, s->aflag, s->A0, a.def_seg, s->override);
                if (a.index >= 0) {
                    tcg_gen_mov_tl(s->T0, cpu_regs[a.index]);
                } else {
                    tcg_gen_movi_tl(s->T0, 0);
                }
                if (CODE64(s)) {
                    gen_helper_bndstx64(tcg_env, s->A0, s->T0,
                                        cpu_bndl[reg], cpu_bndu[reg]);
                } else {
                    gen_helper_bndstx32(tcg_env, s->A0, s->T0,
                                        cpu_bndl[reg], cpu_bndu[reg]);
                }
            }
        }
        gen_nop_modrm(env, s, modrm);
        break;
    case 0x119: case 0x11c ... 0x11f: /* nop (multi byte) */
        modrm = x86_ldub_code(env, s);
        gen_nop_modrm(env, s, modrm);
        break;

    case 0x120: /* mov reg, crN */
    case 0x122: /* mov crN, reg */
        if (!check_cpl0(s)) {
            break;
        }
        modrm = x86_ldub_code(env, s);
        /*
         * Ignore the mod bits (assume (modrm&0xc0)==0xc0).
         * AMD documentation (24594.pdf) and testing of Intel 386 and 486
         * processors all show that the mod bits are assumed to be 1's,
         * regardless of actual values.
         */
        rm = (modrm & 7) | REX_B(s);
        reg = ((modrm >> 3) & 7) | REX_R(s);
        switch (reg) {
        case 0:
            if ((prefixes & PREFIX_LOCK) &&
                (s->cpuid_ext3_features & CPUID_EXT3_CR8LEG)) {
                reg = 8;
            }
            break;
        case 2:
        case 3:
        case 4:
        case 8:
            break;
        default:
            goto unknown_op;
        }
        ot  = (CODE64(s) ? MO_64 : MO_32);

        translator_io_start(&s->base);
        if (b & 2) {
            gen_svm_check_intercept(s, SVM_EXIT_WRITE_CR0 + reg);
            gen_op_mov_v_reg(s, ot, s->T0, rm);
            gen_helper_write_crN(tcg_env, tcg_constant_i32(reg), s->T0);
            s->base.is_jmp = DISAS_EOB_NEXT;
        } else {
            gen_svm_check_intercept(s, SVM_EXIT_READ_CR0 + reg);
            gen_helper_read_crN(s->T0, tcg_env, tcg_constant_i32(reg));
            gen_op_mov_reg_v(s, ot, rm, s->T0);
        }
        break;

    case 0x121: /* mov reg, drN */
    case 0x123: /* mov drN, reg */
        if (check_cpl0(s)) {
            modrm = x86_ldub_code(env, s);
            /* Ignore the mod bits (assume (modrm&0xc0)==0xc0).
             * AMD documentation (24594.pdf) and testing of
             * intel 386 and 486 processors all show that the mod bits
             * are assumed to be 1's, regardless of actual values.
             */
            rm = (modrm & 7) | REX_B(s);
            reg = ((modrm >> 3) & 7) | REX_R(s);
            if (CODE64(s))
                ot = MO_64;
            else
                ot = MO_32;
            if (reg >= 8) {
                goto illegal_op;
            }
            if (b & 2) {
                gen_svm_check_intercept(s, SVM_EXIT_WRITE_DR0 + reg);
                gen_op_mov_v_reg(s, ot, s->T0, rm);
                tcg_gen_movi_i32(s->tmp2_i32, reg);
                gen_helper_set_dr(tcg_env, s->tmp2_i32, s->T0);
                s->base.is_jmp = DISAS_EOB_NEXT;
            } else {
                gen_svm_check_intercept(s, SVM_EXIT_READ_DR0 + reg);
                tcg_gen_movi_i32(s->tmp2_i32, reg);
                gen_helper_get_dr(s->T0, tcg_env, s->tmp2_i32);
                gen_op_mov_reg_v(s, ot, rm, s->T0);
            }
        }
        break;
    case 0x106: /* clts */
        if (check_cpl0(s)) {
            gen_svm_check_intercept(s, SVM_EXIT_WRITE_CR0);
            gen_helper_clts(tcg_env);
            /* abort block because static cpu state changed */
            s->base.is_jmp = DISAS_EOB_NEXT;
        }
        break;
    /* MMX/3DNow!/SSE/SSE2/SSE3/SSSE3/SSE4 support */
    case 0x1c3: /* MOVNTI reg, mem */
        if (!(s->cpuid_features & CPUID_SSE2))
            goto illegal_op;
        ot = mo_64_32(dflag);
        modrm = x86_ldub_code(env, s);
        mod = (modrm >> 6) & 3;
        if (mod == 3)
            goto illegal_op;
        reg = ((modrm >> 3) & 7) | REX_R(s);
        /* generate a generic store */
        gen_ldst_modrm(env, s, modrm, ot, reg, 1);
        break;
    case 0x1ae:
        modrm = x86_ldub_code(env, s);
        switch (modrm) {
        CASE_MODRM_MEM_OP(0): /* fxsave */
            if (!(s->cpuid_features & CPUID_FXSR)
                || (prefixes & PREFIX_LOCK)) {
                goto illegal_op;
            }
            if ((s->flags & HF_EM_MASK) || (s->flags & HF_TS_MASK)) {
                gen_exception(s, EXCP07_PREX);
                break;
            }
            gen_lea_modrm(env, s, modrm);
            gen_helper_fxsave(tcg_env, s->A0);
            break;

        CASE_MODRM_MEM_OP(1): /* fxrstor */
            if (!(s->cpuid_features & CPUID_FXSR)
                || (prefixes & PREFIX_LOCK)) {
                goto illegal_op;
            }
            if ((s->flags & HF_EM_MASK) || (s->flags & HF_TS_MASK)) {
                gen_exception(s, EXCP07_PREX);
                break;
            }
            gen_lea_modrm(env, s, modrm);
            gen_helper_fxrstor(tcg_env, s->A0);
            break;

        CASE_MODRM_MEM_OP(2): /* ldmxcsr */
            if ((s->flags & HF_EM_MASK) || !(s->flags & HF_OSFXSR_MASK)) {
                goto illegal_op;
            }
            if (s->flags & HF_TS_MASK) {
                gen_exception(s, EXCP07_PREX);
                break;
            }
            gen_lea_modrm(env, s, modrm);
            tcg_gen_qemu_ld_i32(s->tmp2_i32, s->A0, s->mem_index, MO_LEUL);
            gen_helper_ldmxcsr(tcg_env, s->tmp2_i32);
            break;

        CASE_MODRM_MEM_OP(3): /* stmxcsr */
            if ((s->flags & HF_EM_MASK) || !(s->flags & HF_OSFXSR_MASK)) {
                goto illegal_op;
            }
            if (s->flags & HF_TS_MASK) {
                gen_exception(s, EXCP07_PREX);
                break;
            }
            gen_helper_update_mxcsr(tcg_env);
            gen_lea_modrm(env, s, modrm);
            tcg_gen_ld32u_tl(s->T0, tcg_env, offsetof(CPUX86State, mxcsr));
            gen_op_st_v(s, MO_32, s->T0, s->A0);
            break;

        CASE_MODRM_MEM_OP(4): /* xsave */
            if ((s->cpuid_ext_features & CPUID_EXT_XSAVE) == 0
                || (prefixes & (PREFIX_LOCK | PREFIX_DATA
                                | PREFIX_REPZ | PREFIX_REPNZ))) {
                goto illegal_op;
            }
            gen_lea_modrm(env, s, modrm);
            tcg_gen_concat_tl_i64(s->tmp1_i64, cpu_regs[R_EAX],
                                  cpu_regs[R_EDX]);
            gen_helper_xsave(tcg_env, s->A0, s->tmp1_i64);
            break;

        CASE_MODRM_MEM_OP(5): /* xrstor */
            if ((s->cpuid_ext_features & CPUID_EXT_XSAVE) == 0
                || (prefixes & (PREFIX_LOCK | PREFIX_DATA
                                | PREFIX_REPZ | PREFIX_REPNZ))) {
                goto illegal_op;
            }
            gen_lea_modrm(env, s, modrm);
            tcg_gen_concat_tl_i64(s->tmp1_i64, cpu_regs[R_EAX],
                                  cpu_regs[R_EDX]);
            gen_helper_xrstor(tcg_env, s->A0, s->tmp1_i64);
            /* XRSTOR is how MPX is enabled, which changes how
               we translate.  Thus we need to end the TB.  */
            s->base.is_jmp = DISAS_EOB_NEXT;
            break;

        CASE_MODRM_MEM_OP(6): /* xsaveopt / clwb */
            if (prefixes & PREFIX_LOCK) {
                goto illegal_op;
            }
            if (prefixes & PREFIX_DATA) {
                /* clwb */
                if (!(s->cpuid_7_0_ebx_features & CPUID_7_0_EBX_CLWB)) {
                    goto illegal_op;
                }
                gen_nop_modrm(env, s, modrm);
            } else {
                /* xsaveopt */
                if ((s->cpuid_ext_features & CPUID_EXT_XSAVE) == 0
                    || (s->cpuid_xsave_features & CPUID_XSAVE_XSAVEOPT) == 0
                    || (prefixes & (PREFIX_REPZ | PREFIX_REPNZ))) {
                    goto illegal_op;
                }
                gen_lea_modrm(env, s, modrm);
                tcg_gen_concat_tl_i64(s->tmp1_i64, cpu_regs[R_EAX],
                                      cpu_regs[R_EDX]);
                gen_helper_xsaveopt(tcg_env, s->A0, s->tmp1_i64);
            }
            break;

        CASE_MODRM_MEM_OP(7): /* clflush / clflushopt */
            if (prefixes & PREFIX_LOCK) {
                goto illegal_op;
            }
            if (prefixes & PREFIX_DATA) {
                /* clflushopt */
                if (!(s->cpuid_7_0_ebx_features & CPUID_7_0_EBX_CLFLUSHOPT)) {
                    goto illegal_op;
                }
            } else {
                /* clflush */
                if ((s->prefix & (PREFIX_REPZ | PREFIX_REPNZ))
                    || !(s->cpuid_features & CPUID_CLFLUSH)) {
                    goto illegal_op;
                }
            }
            gen_nop_modrm(env, s, modrm);
            break;

        case 0xc0 ... 0xc7: /* rdfsbase (f3 0f ae /0) */
        case 0xc8 ... 0xcf: /* rdgsbase (f3 0f ae /1) */
        case 0xd0 ... 0xd7: /* wrfsbase (f3 0f ae /2) */
        case 0xd8 ... 0xdf: /* wrgsbase (f3 0f ae /3) */
            if (CODE64(s)
                && (prefixes & PREFIX_REPZ)
                && !(prefixes & PREFIX_LOCK)
                && (s->cpuid_7_0_ebx_features & CPUID_7_0_EBX_FSGSBASE)) {
                TCGv base, treg, src, dst;

                /* Preserve hflags bits by testing CR4 at runtime.  */
                tcg_gen_movi_i32(s->tmp2_i32, CR4_FSGSBASE_MASK);
                gen_helper_cr4_testbit(tcg_env, s->tmp2_i32);

                base = cpu_seg_base[modrm & 8 ? R_GS : R_FS];
                treg = cpu_regs[(modrm & 7) | REX_B(s)];

                if (modrm & 0x10) {
                    /* wr*base */
                    dst = base, src = treg;
                } else {
                    /* rd*base */
                    dst = treg, src = base;
                }

                if (s->dflag == MO_32) {
                    tcg_gen_ext32u_tl(dst, src);
                } else {
                    tcg_gen_mov_tl(dst, src);
                }
                break;
            }
            goto unknown_op;

        case 0xf8: /* sfence / pcommit */
            if (prefixes & PREFIX_DATA) {
                /* pcommit */
                if (!(s->cpuid_7_0_ebx_features & CPUID_7_0_EBX_PCOMMIT)
                    || (prefixes & PREFIX_LOCK)) {
                    goto illegal_op;
                }
                break;
            }
            /* fallthru */
        case 0xf9 ... 0xff: /* sfence */
            if (!(s->cpuid_features & CPUID_SSE)
                || (prefixes & PREFIX_LOCK)) {
                goto illegal_op;
            }
            tcg_gen_mb(TCG_MO_ST_ST | TCG_BAR_SC);
            break;
        case 0xe8 ... 0xef: /* lfence */
            if (!(s->cpuid_features & CPUID_SSE)
                || (prefixes & PREFIX_LOCK)) {
                goto illegal_op;
            }
            tcg_gen_mb(TCG_MO_LD_LD | TCG_BAR_SC);
            break;
        case 0xf0 ... 0xf7: /* mfence */
            if (!(s->cpuid_features & CPUID_SSE2)
                || (prefixes & PREFIX_LOCK)) {
                goto illegal_op;
            }
            tcg_gen_mb(TCG_MO_ALL | TCG_BAR_SC);
            break;

        default:
            goto unknown_op;
        }
        break;

    case 0x10d: /* 3DNow! prefetch(w) */
        modrm = x86_ldub_code(env, s);
        mod = (modrm >> 6) & 3;
        if (mod == 3)
            goto illegal_op;
        gen_nop_modrm(env, s, modrm);
        break;
    case 0x1aa: /* rsm */
        gen_svm_check_intercept(s, SVM_EXIT_RSM);
        if (!(s->flags & HF_SMM_MASK))
            goto illegal_op;
#ifdef CONFIG_USER_ONLY
        /* we should not be in SMM mode */
        g_assert_not_reached();
#else
        gen_update_cc_op(s);
        gen_update_eip_next(s);
        gen_helper_rsm(tcg_env);
#endif /* CONFIG_USER_ONLY */
        s->base.is_jmp = DISAS_EOB_ONLY;
        break;
    case 0x1b8: /* SSE4.2 popcnt */
        if ((prefixes & (PREFIX_REPZ | PREFIX_LOCK | PREFIX_REPNZ)) !=
             PREFIX_REPZ)
            goto illegal_op;
        if (!(s->cpuid_ext_features & CPUID_EXT_POPCNT))
            goto illegal_op;

        modrm = x86_ldub_code(env, s);
        reg = ((modrm >> 3) & 7) | REX_R(s);

        if (s->prefix & PREFIX_DATA) {
            ot = MO_16;
        } else {
            ot = mo_64_32(dflag);
        }

        gen_ldst_modrm(env, s, modrm, ot, OR_TMP0, 0);
        gen_extu(ot, s->T0);
        tcg_gen_mov_tl(cpu_cc_src, s->T0);
        tcg_gen_ctpop_tl(s->T0, s->T0);
        gen_op_mov_reg_v(s, ot, reg, s->T0);

        set_cc_op(s, CC_OP_POPCNT);
        break;
    case 0x10e ... 0x117:
    case 0x128 ... 0x12f:
    case 0x138 ... 0x13a:
    case 0x150 ... 0x179:
    case 0x17c ... 0x17f:
    case 0x1c2:
    case 0x1c4 ... 0x1c6:
    case 0x1d0 ... 0x1fe:
        disas_insn_new(s, cpu, b);
        break;
    default:
        goto unknown_op;
    }
    return true;
 illegal_op:
    gen_illegal_opcode(s);
    return true;
 unknown_op:
    gen_unknown_opcode(env, s);
    return true;
}

void tcg_x86_init(void)
{
    static const char reg_names[CPU_NB_REGS][4] = {
#ifdef TARGET_X86_64
        [R_EAX] = "rax",
        [R_EBX] = "rbx",
        [R_ECX] = "rcx",
        [R_EDX] = "rdx",
        [R_ESI] = "rsi",
        [R_EDI] = "rdi",
        [R_EBP] = "rbp",
        [R_ESP] = "rsp",
        [8]  = "r8",
        [9]  = "r9",
        [10] = "r10",
        [11] = "r11",
        [12] = "r12",
        [13] = "r13",
        [14] = "r14",
        [15] = "r15",
#else
        [R_EAX] = "eax",
        [R_EBX] = "ebx",
        [R_ECX] = "ecx",
        [R_EDX] = "edx",
        [R_ESI] = "esi",
        [R_EDI] = "edi",
        [R_EBP] = "ebp",
        [R_ESP] = "esp",
#endif
    };
    static const char eip_name[] = {
#ifdef TARGET_X86_64
        "rip"
#else
        "eip"
#endif
    };
    static const char seg_base_names[6][8] = {
        [R_CS] = "cs_base",
        [R_DS] = "ds_base",
        [R_ES] = "es_base",
        [R_FS] = "fs_base",
        [R_GS] = "gs_base",
        [R_SS] = "ss_base",
    };
    static const char bnd_regl_names[4][8] = {
        "bnd0_lb", "bnd1_lb", "bnd2_lb", "bnd3_lb"
    };
    static const char bnd_regu_names[4][8] = {
        "bnd0_ub", "bnd1_ub", "bnd2_ub", "bnd3_ub"
    };
    int i;

    cpu_cc_op = tcg_global_mem_new_i32(tcg_env,
                                       offsetof(CPUX86State, cc_op), "cc_op");
    cpu_cc_dst = tcg_global_mem_new(tcg_env, offsetof(CPUX86State, cc_dst),
                                    "cc_dst");
    cpu_cc_src = tcg_global_mem_new(tcg_env, offsetof(CPUX86State, cc_src),
                                    "cc_src");
    cpu_cc_src2 = tcg_global_mem_new(tcg_env, offsetof(CPUX86State, cc_src2),
                                     "cc_src2");
    cpu_eip = tcg_global_mem_new(tcg_env, offsetof(CPUX86State, eip), eip_name);

    for (i = 0; i < CPU_NB_REGS; ++i) {
        cpu_regs[i] = tcg_global_mem_new(tcg_env,
                                         offsetof(CPUX86State, regs[i]),
                                         reg_names[i]);
    }

    for (i = 0; i < 6; ++i) {
        cpu_seg_base[i]
            = tcg_global_mem_new(tcg_env,
                                 offsetof(CPUX86State, segs[i].base),
                                 seg_base_names[i]);
    }

    for (i = 0; i < 4; ++i) {
        cpu_bndl[i]
            = tcg_global_mem_new_i64(tcg_env,
                                     offsetof(CPUX86State, bnd_regs[i].lb),
                                     bnd_regl_names[i]);
        cpu_bndu[i]
            = tcg_global_mem_new_i64(tcg_env,
                                     offsetof(CPUX86State, bnd_regs[i].ub),
                                     bnd_regu_names[i]);
    }
}

static void i386_tr_init_disas_context(DisasContextBase *dcbase, CPUState *cpu)
{
    DisasContext *dc = container_of(dcbase, DisasContext, base);
    CPUX86State *env = cpu_env(cpu);
    uint32_t flags = dc->base.tb->flags;
    uint32_t cflags = tb_cflags(dc->base.tb);
    int cpl = (flags >> HF_CPL_SHIFT) & 3;
    int iopl = (flags >> IOPL_SHIFT) & 3;

    dc->cs_base = dc->base.tb->cs_base;
    dc->pc_save = dc->base.pc_next;
    dc->flags = flags;
#ifndef CONFIG_USER_ONLY
    dc->cpl = cpl;
    dc->iopl = iopl;
#endif

    /* We make some simplifying assumptions; validate they're correct. */
    g_assert(PE(dc) == ((flags & HF_PE_MASK) != 0));
    g_assert(CPL(dc) == cpl);
    g_assert(IOPL(dc) == iopl);
    g_assert(VM86(dc) == ((flags & HF_VM_MASK) != 0));
    g_assert(CODE32(dc) == ((flags & HF_CS32_MASK) != 0));
    g_assert(CODE64(dc) == ((flags & HF_CS64_MASK) != 0));
    g_assert(SS32(dc) == ((flags & HF_SS32_MASK) != 0));
    g_assert(LMA(dc) == ((flags & HF_LMA_MASK) != 0));
    g_assert(ADDSEG(dc) == ((flags & HF_ADDSEG_MASK) != 0));
    g_assert(SVME(dc) == ((flags & HF_SVME_MASK) != 0));
    g_assert(GUEST(dc) == ((flags & HF_GUEST_MASK) != 0));

    dc->cc_op = CC_OP_DYNAMIC;
    dc->cc_op_dirty = false;
    dc->popl_esp_hack = 0;
    /* select memory access functions */
    dc->mem_index = cpu_mmu_index(env, false);
    dc->cpuid_features = env->features[FEAT_1_EDX];
    dc->cpuid_ext_features = env->features[FEAT_1_ECX];
    dc->cpuid_ext2_features = env->features[FEAT_8000_0001_EDX];
    dc->cpuid_ext3_features = env->features[FEAT_8000_0001_ECX];
    dc->cpuid_7_0_ebx_features = env->features[FEAT_7_0_EBX];
    dc->cpuid_7_0_ecx_features = env->features[FEAT_7_0_ECX];
    dc->cpuid_xsave_features = env->features[FEAT_XSAVE];
    dc->jmp_opt = !((cflags & CF_NO_GOTO_TB) ||
                    (flags & (HF_TF_MASK | HF_INHIBIT_IRQ_MASK)));
    /*
     * If jmp_opt, we want to handle each string instruction individually.
     * For icount also disable repz optimization so that each iteration
     * is accounted separately.
     */
    dc->repz_opt = !dc->jmp_opt && !(cflags & CF_USE_ICOUNT);

    dc->T0 = tcg_temp_new();
    dc->T1 = tcg_temp_new();
    dc->A0 = tcg_temp_new();

    dc->tmp0 = tcg_temp_new();
    dc->tmp1_i64 = tcg_temp_new_i64();
    dc->tmp2_i32 = tcg_temp_new_i32();
    dc->tmp3_i32 = tcg_temp_new_i32();
    dc->tmp4 = tcg_temp_new();
    dc->cc_srcT = tcg_temp_new();
}

static void i386_tr_tb_start(DisasContextBase *db, CPUState *cpu)
{
}

static void i386_tr_insn_start(DisasContextBase *dcbase, CPUState *cpu)
{
    DisasContext *dc = container_of(dcbase, DisasContext, base);
    target_ulong pc_arg = dc->base.pc_next;

    dc->prev_insn_end = tcg_last_op();
    if (tb_cflags(dcbase->tb) & CF_PCREL) {
        pc_arg -= dc->cs_base;
        pc_arg &= ~TARGET_PAGE_MASK;
    }
    tcg_gen_insn_start(pc_arg, dc->cc_op);
}

static void i386_tr_translate_insn(DisasContextBase *dcbase, CPUState *cpu)
{
    DisasContext *dc = container_of(dcbase, DisasContext, base);

#ifdef TARGET_VSYSCALL_PAGE
    /*
     * Detect entry into the vsyscall page and invoke the syscall.
     */
    if ((dc->base.pc_next & TARGET_PAGE_MASK) == TARGET_VSYSCALL_PAGE) {
        gen_exception(dc, EXCP_VSYSCALL);
        dc->base.pc_next = dc->pc + 1;
        return;
    }
#endif

    if (disas_insn(dc, cpu)) {
        target_ulong pc_next = dc->pc;
        dc->base.pc_next = pc_next;

        if (dc->base.is_jmp == DISAS_NEXT) {
            if (dc->flags & (HF_TF_MASK | HF_INHIBIT_IRQ_MASK)) {
                /*
                 * If single step mode, we generate only one instruction and
                 * generate an exception.
                 * If irq were inhibited with HF_INHIBIT_IRQ_MASK, we clear
                 * the flag and abort the translation to give the irqs a
                 * chance to happen.
                 */
                dc->base.is_jmp = DISAS_EOB_NEXT;
            } else if (!is_same_page(&dc->base, pc_next)) {
                dc->base.is_jmp = DISAS_TOO_MANY;
            }
        }
    }
}

static void i386_tr_tb_stop(DisasContextBase *dcbase, CPUState *cpu)
{
    DisasContext *dc = container_of(dcbase, DisasContext, base);

    switch (dc->base.is_jmp) {
    case DISAS_NORETURN:
        break;
    case DISAS_TOO_MANY:
        gen_update_cc_op(dc);
        gen_jmp_rel_csize(dc, 0, 0);
        break;
    case DISAS_EOB_NEXT:
        gen_update_cc_op(dc);
        gen_update_eip_cur(dc);
        /* fall through */
    case DISAS_EOB_ONLY:
        gen_eob(dc);
        break;
    case DISAS_EOB_INHIBIT_IRQ:
        gen_update_cc_op(dc);
        gen_update_eip_cur(dc);
        gen_eob_inhibit_irq(dc, true);
        break;
    case DISAS_JUMP:
        gen_jr(dc);
        break;
    default:
        g_assert_not_reached();
    }
}

static void i386_tr_disas_log(const DisasContextBase *dcbase,
                              CPUState *cpu, FILE *logfile)
{
    DisasContext *dc = container_of(dcbase, DisasContext, base);

    fprintf(logfile, "IN: %s\n", lookup_symbol(dc->base.pc_first));
    target_disas(logfile, cpu, dc->base.pc_first, dc->base.tb->size);
}

static const TranslatorOps i386_tr_ops = {
    .init_disas_context = i386_tr_init_disas_context,
    .tb_start           = i386_tr_tb_start,
    .insn_start         = i386_tr_insn_start,
    .translate_insn     = i386_tr_translate_insn,
    .tb_stop            = i386_tr_tb_stop,
    .disas_log          = i386_tr_disas_log,
};

/* generate intermediate code for basic block 'tb'.  */
void gen_intermediate_code(CPUState *cpu, TranslationBlock *tb, int *max_insns,
                           target_ulong pc, void *host_pc)
{
    DisasContext dc;

    translator_loop(cpu, tb, max_insns, pc, host_pc, &i386_tr_ops, &dc.base);
}<|MERGE_RESOLUTION|>--- conflicted
+++ resolved
@@ -4606,11 +4606,7 @@
                          * needs to be treated as I/O because of ferr_irq
                          */
                         translator_io_start(&s->base);
-<<<<<<< HEAD
-                        gen_helper_fwait(cpu_env);
-=======
                         gen_helper_fwait(tcg_env);
->>>>>>> aa43af02
                         update_fip = false;
                         break;
                     default:
@@ -5540,11 +5536,7 @@
         } else {
             /* needs to be treated as I/O because of ferr_irq */
             translator_io_start(&s->base);
-<<<<<<< HEAD
-            gen_helper_fwait(cpu_env);
-=======
             gen_helper_fwait(tcg_env);
->>>>>>> aa43af02
         }
         break;
     case 0xcc: /* int3 */
