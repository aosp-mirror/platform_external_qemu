/*
 * QEMU HAX support
 *
 * Copyright IBM, Corp. 2008
 *           Red Hat, Inc. 2008
 *
 * Authors:
 *  Anthony Liguori   <aliguori@us.ibm.com>
 *  Glauber Costa     <gcosta@redhat.com>
 *
 * Copyright (c) 2011 Intel Corporation
 *  Written by:
 *  Jiang Yunhong<yunhong.jiang@intel.com>
 *  Xin Xiaohui<xiaohui.xin@intel.com>
 *  Zhang Xiantao<xiantao.zhang@intel.com>
 *
 * This work is licensed under the terms of the GNU GPL, version 2 or later.
 * See the COPYING file in the top-level directory.
 *
 */

/*
 * HAX common code for both windows and darwin
 */

#include "qemu/osdep.h"
#include "cpu.h"
#include "exec/address-spaces.h"
#include "exec/exec-all.h"
#include "exec/ioport.h"

#include "qemu-common.h"
#include "hax-i386.h"
#include "sysemu/accel.h"
#include "sysemu/sysemu.h"
#include "qemu/main-loop.h"
#include "hw/boards.h"

#define DEBUG_HAX 0

#define DPRINTF(fmt, ...) \
    do { \
        if (DEBUG_HAX) { \
            fprintf(stdout, fmt, ## __VA_ARGS__); \
        } \
    } while (0)

/* Current version */
const uint32_t hax_cur_version = 0x4; /* API v4: unmapping and MMIO moves */
/* Minimum HAX kernel version */
const uint32_t hax_min_version = 0x4; /* API v4: supports unmapping */

static bool hax_allowed;

struct hax_state hax_global;

static void hax_vcpu_sync_state(CPUArchState *env, int modified);
static int hax_arch_get_registers(CPUArchState *env);

int hax_enabled(void)
{
    return hax_allowed;
}

/* HAXM UG Support */
#define TYPE_HAX_ACCEL ACCEL_CLASS_NAME("hax")

#define HAX_EMUL_ONE    0x1
#define HAX_EMUL_REAL   0x2
#define HAX_EMUL_HLT    0x4
#define HAX_EMUL_EXITLOOP    0x5

#define HAX_EMULATE_STATE_MMIO  0x1
#define HAX_EMULATE_STATE_REAL  0x2
#define HAX_EMULATE_STATE_NONE  0x3
#define HAX_EMULATE_STATE_INITIAL       0x4

#define HAX_NON_UG_PLATFORM 0x0
#define HAX_UG_PLATFORM     0x1

static int ug_support = 0;

/* Called after hax_init */
int hax_ug_platform(void)
{
      return ug_support;
}

bool hax_gpa_protection_supported(void)
{
    return hax_global.supports_ram_protection;
}

int hax_vcpu_active(CPUState* cpu)
{
    return ug_support ||
           cpu->hax_vcpu->emulation_state == HAX_EMULATE_STATE_NONE;
}

/* Currently non-PG modes are emulated by QEMU */
int hax_vcpu_emulation_mode(CPUState * cpu)
{
    CPUArchState *env = (CPUArchState *) (cpu->env_ptr);
    return !(env->cr[0] & CR0_PG_MASK);
}

static int hax_prepare_emulation(CPUArchState * env)
{
    /* Flush all emulation states */
    tlb_flush(ENV_GET_CPU(env));
    tb_flush(ENV_GET_CPU(env));
    /* Sync the vcpu state from hax kernel module */
    hax_vcpu_sync_state(env, 0);
    return 0;
}

/*
 * Check whether to break the translation block loop
 * break tbloop after one MMIO emulation, or after finish emulation mode
 */
static int hax_stop_tbloop(CPUArchState * env)
{
    CPUState *cpu = ENV_GET_CPU(env);
    switch (cpu->hax_vcpu->emulation_state) {
    case HAX_EMULATE_STATE_MMIO:
        if (cpu->hax_vcpu->resync) {
            hax_prepare_emulation(env);
            cpu->hax_vcpu->resync = 0;
            return 0;
        }
        return 1;
        break;
    case HAX_EMULATE_STATE_INITIAL:
    case HAX_EMULATE_STATE_REAL:
        if (!hax_vcpu_emulation_mode(cpu))
            return 1;
        break;
    default:
        fprintf(stderr, "Invalid emulation state in hax_sto_tbloop state %x\n",
                cpu->hax_vcpu->emulation_state);
        break;
    }

    return 0;
}

int hax_stop_emulation(CPUState * cpu)
{
    CPUArchState *env = (CPUArchState *) (cpu->env_ptr);

    if (hax_stop_tbloop(env)) {
        cpu->hax_vcpu->emulation_state = HAX_EMULATE_STATE_NONE;
        /*
         * QEMU emulation changes vcpu state,
         * Sync the vcpu state to HAX kernel module
         */
        hax_vcpu_sync_state(env, 1);
        cpu->hax_vcpu_dirty = false;
        return 1;
    }

    return 0;
}

int hax_stop_translate(CPUState * cpu)
{
    struct hax_vcpu_state *vstate = cpu->hax_vcpu;

    assert(vstate->emulation_state);
    if (vstate->emulation_state == HAX_EMULATE_STATE_MMIO)
        return 1;

    return 0;
}

int valid_hax_tunnel_size(uint16_t size)
{
    return size >= sizeof(struct hax_tunnel);
}

hax_fd hax_vcpu_get_fd(CPUArchState *env)
{
    struct hax_vcpu_state *vcpu = ENV_GET_CPU(env)->hax_vcpu;
    if (!vcpu) {
        return HAX_INVALID_FD;
    }
    return vcpu->fd;
}

static int hax_get_capability(struct hax_state *hax)
{
    int ret;
    struct hax_capabilityinfo capinfo, *cap = &capinfo;

    ret = hax_capability(hax, cap);
    if (ret) {
        return ret;
    }

    if ((cap->wstatus & HAX_CAP_WORKSTATUS_MASK) == HAX_CAP_STATUS_NOTWORKING) {
        if (cap->winfo & HAX_CAP_FAILREASON_VT) {
            DPRINTF
                ("VTX feature is not enabled, HAX driver will not work.\n");
        } else if (cap->winfo & HAX_CAP_FAILREASON_NX) {
            DPRINTF
                ("NX feature is not enabled, HAX driver will not work.\n");
        }
        return -ENXIO;

    }

    if ((cap->winfo & HAX_CAP_UG)) {
        ug_support = 1;
    }

    // NOTE: If HAX_DISABLE_UNRESTRICTED_GUEST is defined and set to 1 or 'true'
    // then disable "unrestricted guest" on modern cpus that support it. This
    // is useful to test and debug the code-path used for older CPUs that
    // don't have that feature.
    if (ug_support) {
        const char* env = getenv("HAX_DISABLE_UNRESTRICTED_GUEST");
        if (env && (!strcmp(env, "1") || !strcmp(env, "true"))) {
            DPRINTF(
                "VTX unrestricted guest disabled by environment variable.\n");
            ug_support = 0;
        }
    }

    hax->supports_64bit_ramblock = !!(cap->winfo & HAX_CAP_64BIT_RAMBLOCK);
<<<<<<< HEAD
    hax->supports_64bit_setram = !!(cap->winfo & HAX_CAP_64BIT_SETRAM);
    hax->supports_ram_protection = !!(cap->winfo & HAX_CAP_RAM_PROTECTION);
=======
>>>>>>> 4743c235

    if (cap->wstatus & HAX_CAP_MEMQUOTA) {
        if (cap->mem_quota < hax->mem_quota) {
            fprintf(stderr, "The VM memory needed exceeds the driver limit.\n");
            return -ENOSPC;
        }
    }
    return 0;
}

static int hax_version_support(struct hax_state *hax)
{
    int ret;
    struct hax_module_version version;

    ret = hax_mod_version(hax, &version);
    if (ret < 0) {
        return 0;
    }

    if (hax_min_version > version.cur_version) {
        fprintf(stderr, "Incompatible HAX module version %d,",
                version.cur_version);
        fprintf(stderr, "requires minimum version %d\n", hax_min_version);
        return 0;
    }
    if (hax_cur_version < version.compat_version) {
        fprintf(stderr, "Incompatible QEMU HAX API version %x,",
                hax_cur_version);
        fprintf(stderr, "requires minimum HAX API version %x\n",
                version.compat_version);
        return 0;
    }

    return 1;
}

int hax_vcpu_create(int id)
{
    struct hax_vcpu_state *vcpu = NULL;
    int ret;

    if (!hax_global.vm) {
        fprintf(stderr, "vcpu %x created failed, vm is null\n", id);
        return -1;
    }

    if (hax_global.vm->vcpus[id]) {
        fprintf(stderr, "vcpu %x allocated already\n", id);
        return 0;
    }

    vcpu = g_malloc(sizeof(struct hax_vcpu_state));
    if (!vcpu) {
        fprintf(stderr, "Failed to alloc vcpu state\n");
        return -ENOMEM;
    }

    memset(vcpu, 0, sizeof(struct hax_vcpu_state));

    ret = hax_host_create_vcpu(hax_global.vm->fd, id);
    if (ret) {
        fprintf(stderr, "Failed to create vcpu %x\n", id);
        goto error;
    }

    vcpu->vcpu_id = id;
    vcpu->fd = hax_host_open_vcpu(hax_global.vm->id, id);
    if (hax_invalid_fd(vcpu->fd)) {
        fprintf(stderr, "Failed to open the vcpu\n");
        ret = -ENODEV;
        goto error;
    }

    hax_global.vm->vcpus[id] = vcpu;

    ret = hax_host_setup_vcpu_channel(vcpu);
    if (ret) {
        fprintf(stderr, "Invalid hax tunnel size\n");
        ret = -EINVAL;
        goto error;
    }
    return 0;

  error:
    /* vcpu and tunnel will be closed automatically */
    if (vcpu && !hax_invalid_fd(vcpu->fd)) {
        hax_close_fd(vcpu->fd);
    }

    hax_global.vm->vcpus[id] = NULL;
    g_free(vcpu);
    return -1;
}

int hax_vcpu_destroy(CPUState *cpu)
{
    struct hax_vcpu_state *vcpu = cpu->hax_vcpu;

    if (!hax_global.vm) {
        fprintf(stderr, "vcpu %x destroy failed, vm is null\n", vcpu->vcpu_id);
        return -1;
    }

    if (!vcpu) {
        return 0;
    }

    /*
     * 1. The hax_tunnel is also destroied when vcpu destroy
     * 2. close fd will cause hax module vcpu be cleaned
     */
    hax_close_fd(vcpu->fd);
    hax_global.vm->vcpus[vcpu->vcpu_id] = NULL;
    g_free(vcpu);
    return 0;
}

int hax_init_vcpu(CPUState *cpu)
{
    int ret;

    ret = hax_vcpu_create(cpu->cpu_index);
    if (ret < 0) {
        fprintf(stderr, "Failed to create HAX vcpu\n");
        exit(-1);
    }

    cpu->hax_vcpu = hax_global.vm->vcpus[cpu->cpu_index];
<<<<<<< HEAD
    cpu->hax_vcpu->emulation_state = HAX_EMULATE_STATE_INITIAL;
    cpu->hax_vcpu_dirty = true;
=======
    cpu->vcpu_dirty = true;
>>>>>>> 4743c235
    qemu_register_reset(hax_reset_vcpu_state, (CPUArchState *) (cpu->env_ptr));

    return ret;
}

struct hax_vm *hax_vm_create(struct hax_state *hax)
{
    struct hax_vm *vm;
    int vm_id = 0, ret;

    if (hax_invalid_fd(hax->fd)) {
        return NULL;
    }

    if (hax->vm) {
        return hax->vm;
    }

    vm = g_malloc(sizeof(struct hax_vm));
    if (!vm) {
        return NULL;
    }
    memset(vm, 0, sizeof(struct hax_vm));
    ret = hax_host_create_vm(hax, &vm_id);
    if (ret) {
        fprintf(stderr, "Failed to create vm %x\n", ret);
        goto error;
    }
    vm->id = vm_id;
    vm->fd = hax_host_open_vm(hax, vm_id);
    if (hax_invalid_fd(vm->fd)) {
        fprintf(stderr, "Failed to open vm %d\n", vm_id);
        goto error;
    }

    hax->vm = vm;
    return vm;

  error:
    g_free(vm);
    hax->vm = NULL;
    return NULL;
}

int hax_vm_destroy(struct hax_vm *vm)
{
    int i;

    for (i = 0; i < HAX_MAX_VCPU; i++)
        if (vm->vcpus[i]) {
            fprintf(stderr, "VCPU should be cleaned before vm clean\n");
            return -1;
        }
    hax_close_fd(vm->fd);
    g_free(vm);
    hax_global.vm = NULL;
    return 0;
}

static void hax_handle_interrupt(CPUState *cpu, int mask)
{
    cpu->interrupt_request |= mask;

    if (!qemu_cpu_is_self(cpu)) {
        qemu_cpu_kick(cpu);
    }
}

static int hax_init(ram_addr_t ram_size)
{
    struct hax_state *hax = NULL;
    struct hax_qemu_version qversion;
    int ret;
    int i;

    hax = &hax_global;

    memset(hax, 0, sizeof(struct hax_state));
    hax->mem_quota = ram_size;
    for (i = 0; i < HAX_MAX_SLOTS; ++i) {
        hax->memslots[i].id = i;
        hax->memslots[i].flags = HAX_RAM_INFO_INVALID;
    }

    hax->fd = hax_mod_open();
    if (hax_invalid_fd(hax->fd)) {
        hax->fd = 0;
        ret = -ENODEV;
        goto error;
    }

    ret = hax_get_capability(hax);

    if (ret) {
        if (ret != -ENOSPC) {
            ret = -EINVAL;
        }
        goto error;
    }

    if (!hax_version_support(hax)) {
        ret = -EINVAL;
        goto error;
    }

    hax->vm = hax_vm_create(hax);
    if (!hax->vm) {
        fprintf(stderr, "Failed to create HAX VM\n");
        ret = -EINVAL;
        goto error;
    }

    hax_memory_init();

    qversion.cur_version = hax_cur_version;
    qversion.min_version = hax_min_version;
    hax_notify_qemu_version(hax->vm->fd, &qversion);
    cpu_interrupt_handler = hax_handle_interrupt;

    return ret;
  error:
    if (hax->vm) {
        hax_vm_destroy(hax->vm);
    }
    if (hax->fd) {
        hax_mod_close(hax);
    }

    return ret;
}

static int hax_accel_init(MachineState *ms)
{
    int ret = hax_init(ms->ram_size);

    if (ret && (ret != -ENOSPC)) {
        fprintf(stderr, "No accelerator found.\n");
    } else {
        /* need tcg for non-UG platform in real mode */
        if (!hax_ug_platform())
           tcg_exec_init(tcg_tb_size * 1024 * 1024);

        fprintf(stdout, "HAX is %s and emulator runs in %s mode.\n",
                !ret ? "working" : "not working",
                !ret ? "fast virt" : "emulation");
    }
    return ret;
}

uint64_t hax_mem_limit(void)
{
    uint64_t limit = (uint64_t)(-1);
    int ret = 0;
    struct hax_capabilityinfo capinfo, *cap = &capinfo;
    struct hax_state dummy;

    dummy.fd = hax_mod_open();
    /* if there is no hax, return max mem limit */
    if (hax_invalid_fd(dummy.fd))
        return limit;

    ret = hax_capability(&dummy, cap);
    if (!ret) {
        limit = 4093ULL*1024*1024;
        if (cap->winfo & HAX_CAP_64BIT_RAMBLOCK)
            limit = 6ULL*1024*1024*1024;
        if (cap->winfo & HAX_CAP_64BIT_SETRAM)
            limit = (uint64_t)(-1);
    }

    hax_close_fd(dummy.fd);
    return limit;
}

static int hax_handle_fastmmio(CPUArchState *env, struct hax_fastmmio *hft)
{
    if (hft->direction < 2) {
        cpu_physical_memory_rw(hft->gpa, (uint8_t *) &hft->value, hft->size,
                               hft->direction);
    } else {
        /*
         * HAX API v4 supports transferring data between two MMIO addresses,
         * hft->gpa and hft->gpa2 (instructions such as MOVS require this):
         *  hft->direction == 2: gpa ==> gpa2
         */
        uint64_t value;
        cpu_physical_memory_rw(hft->gpa, (uint8_t *) &value, hft->size, 0);
        cpu_physical_memory_rw(hft->gpa2, (uint8_t *) &value, hft->size, 1);
    }

    return 0;
}

static int hax_handle_io(CPUArchState *env, uint32_t df, uint16_t port,
                         int direction, int size, int count, void *buffer)
{
    uint8_t *ptr;
    int i;
    MemTxAttrs attrs = { 0 };

    if (!df) {
        ptr = (uint8_t *) buffer;
    } else {
        ptr = buffer + size * count - size;
    }
    for (i = 0; i < count; i++) {
        address_space_rw(&address_space_io, port, attrs,
                         ptr, size, direction == HAX_EXIT_IO_OUT);
        if (!df) {
            ptr += size;
        } else {
            ptr -= size;
        }
    }

    return 0;
}

static int hax_vcpu_interrupt(CPUArchState *env)
{
    CPUState *cpu = ENV_GET_CPU(env);
    struct hax_vcpu_state *vcpu = cpu->hax_vcpu;
    struct hax_tunnel *ht = vcpu->tunnel;

    /*
     * Try to inject an interrupt if the guest can accept it
     * Unlike KVM, HAX kernel check for the eflags, instead of qemu
     */
    if (ht->ready_for_interrupt_injection &&
        (cpu->interrupt_request & CPU_INTERRUPT_HARD)) {
        int irq;

        irq = cpu_get_pic_interrupt(env);
        if (irq >= 0) {
            hax_inject_interrupt(env, irq);
            cpu->interrupt_request &= ~CPU_INTERRUPT_HARD;
        }
    }

    /* If we have an interrupt but the guest is not ready to receive an
     * interrupt, request an interrupt window exit.  This will
     * cause a return to userspace as soon as the guest is ready to
     * receive interrupts. */
    if ((cpu->interrupt_request & CPU_INTERRUPT_HARD)) {
        ht->request_interrupt_window = 1;
    } else {
        ht->request_interrupt_window = 0;
    }
    return 0;
}

void hax_raise_event(CPUState *cpu)
{
    struct hax_vcpu_state *vcpu = cpu->hax_vcpu;

    if (!vcpu) {
        return;
    }
    vcpu->tunnel->user_event_pending = 1;
}

/*
 * Ask hax kernel module to run the CPU for us till:
 * 1. Guest crash or shutdown
 * 2. Need QEMU's emulation like guest execute MMIO instruction
 * 3. Guest execute HLT
 * 4. QEMU have Signal/event pending
 * 5. An unknown VMX exit happens
 */
static int hax_vcpu_hax_exec(CPUArchState *env, int ug_platform)
{
    int ret = 0;
    CPUState *cpu = ENV_GET_CPU(env);
    X86CPU *x86_cpu = X86_CPU(cpu);
    struct hax_vcpu_state *vcpu = cpu->hax_vcpu;
    struct hax_tunnel *ht = vcpu->tunnel;

    if (!ug_platform) {
        if (hax_vcpu_emulation_mode(cpu)) {
            DPRINTF("Trying to execute vcpu at eip:" TARGET_FMT_lx "\n",
                    env->eip);
            fprintf(stderr, "Trying to execute vcpu at eip:" TARGET_FMT_lx "\n",
                    env->eip);
            return HAX_EMUL_EXITLOOP;
        }

        cpu->halted = 0;

        if (cpu->interrupt_request & CPU_INTERRUPT_POLL) {
            cpu->interrupt_request &= ~CPU_INTERRUPT_POLL;
            apic_poll_irq(x86_cpu->apic_state);
        }
        goto vcpu_run;
    }

    if (!hax_enabled()) {
        DPRINTF("Trying to vcpu execute at eip:" TARGET_FMT_lx "\n", env->eip);
        return 0;
    }

    cpu->halted = 0;

    if (cpu->interrupt_request & CPU_INTERRUPT_POLL) {
        cpu->interrupt_request &= ~CPU_INTERRUPT_POLL;
        apic_poll_irq(x86_cpu->apic_state);
    }

    if (cpu->interrupt_request & CPU_INTERRUPT_INIT) {
        DPRINTF("\nhax_vcpu_hax_exec: handling INIT for %d\n",
                cpu->cpu_index);
        do_cpu_init(x86_cpu);
        hax_vcpu_sync_state(env, 1);
    }

    if (cpu->interrupt_request & CPU_INTERRUPT_SIPI) {
        DPRINTF("hax_vcpu_hax_exec: handling SIPI for %d\n",
                cpu->cpu_index);
        hax_vcpu_sync_state(env, 0);
        do_cpu_sipi(x86_cpu);
        hax_vcpu_sync_state(env, 1);
    }

vcpu_run:
    do {
        if (cpu->hax_vcpu_dirty) {
            hax_vcpu_sync_state(env, 1);
            cpu->hax_vcpu_dirty = false;
        }

        int hax_ret;

        if (cpu->exit_request) {
            ret = HAX_EMUL_EXITLOOP;
            break;
        }

        hax_vcpu_interrupt(env);

<<<<<<< HEAD
        if (!ug_platform) {
            hax_ret = hax_vcpu_run(vcpu);
        } else {
            qemu_mutex_unlock_iothread();
            hax_ret = hax_vcpu_run(vcpu);
            qemu_mutex_lock_iothread();
            current_cpu = cpu;
        }
=======
        qemu_mutex_unlock_iothread();
        cpu_exec_start(cpu);
        hax_ret = hax_vcpu_run(vcpu);
        cpu_exec_end(cpu);
        qemu_mutex_lock_iothread();
>>>>>>> 4743c235

        /* Simply continue the vcpu_run if system call interrupted */
        if (hax_ret == -EINTR || hax_ret == -EAGAIN) {
            DPRINTF("io window interrupted\n");
            continue;
        }

        if (hax_ret < 0) {
            fprintf(stderr, "vcpu run failed for vcpu  %x\n", vcpu->vcpu_id);
            abort();
        }
        switch (ht->_exit_status) {
        case HAX_EXIT_IO:
            ret = hax_handle_io(env, ht->pio._df, ht->pio._port,
                            ht->pio._direction,
                            ht->pio._size, ht->pio._count, vcpu->iobuf);
            break;
        case HAX_EXIT_FAST_MMIO:
            ret = hax_handle_fastmmio(env, (struct hax_fastmmio *) vcpu->iobuf);
            break;
        /* Guest state changed, currently only for shutdown */
        case HAX_EXIT_STATECHANGE:
            fprintf(stdout, "VCPU shutdown request\n");
            qemu_system_shutdown_request(SHUTDOWN_CAUSE_GUEST_SHUTDOWN);
            hax_vcpu_sync_state(env, 0);
            ret = HAX_EMUL_EXITLOOP;
            break;
        case HAX_EXIT_UNKNOWN_VMEXIT:
            fprintf(stderr, "Unknown VMX exit %x from guest\n",
                    ht->_exit_reason);
            qemu_system_reset_request(SHUTDOWN_CAUSE_GUEST_RESET);
            hax_vcpu_sync_state(env, 0);
            cpu_dump_state(cpu, stderr, fprintf, 0);
            ret = -1;
            break;
        case HAX_EXIT_HLT:
            if (!(cpu->interrupt_request & CPU_INTERRUPT_HARD) &&
                !(cpu->interrupt_request & CPU_INTERRUPT_NMI)) {
                /* hlt instruction with interrupt disabled is shutdown */
                env->eflags |= IF_MASK;
                cpu->halted = 1;
                cpu->exception_index = EXCP_HLT;
                ret = HAX_EMUL_HLT;
            }
            break;
        /* these situations will continue to hax module */
        case HAX_EXIT_INTERRUPT:
        case HAX_EXIT_PAUSED:
            break;
        case HAX_EXIT_MMIO:
            ret = HAX_EMUL_ONE;
            break;
        case HAX_EXIT_REAL:
            ret = HAX_EMUL_REAL;
            break;
        case HAX_EXIT_PAGEFAULT: {
            // HAXM fundamentally needs to unprotect guest RAM in 2MB chunks.
#define HAXM_CHUNK_SIZE 0x200000
            uint64_t gpa_chunk = ht->pagefault.gpa & ~(uint64_t)(HAXM_CHUNK_SIZE - 1);
            uint64_t gpa;
            for (gpa = gpa_chunk; gpa < gpa_chunk + HAXM_CHUNK_SIZE; gpa += 0x1000) {
              bool found = false;
              void* hva = hax_gpa2hva(gpa, &found);
              if (found)
                  qemu_ram_load(hva, 0x1000);
            }
            break;
        }
        default:
            fprintf(stderr, "Unknown exit %x from HAX\n", ht->_exit_status);
            qemu_system_reset_request(SHUTDOWN_CAUSE_GUEST_RESET);
            hax_vcpu_sync_state(env, 0);
            cpu_dump_state(cpu, stderr, fprintf, 0);
            ret = HAX_EMUL_EXITLOOP;
            break;
        }
    } while (!ret);

    if (cpu->exit_request) {
        cpu->exit_request = 0;
        cpu->exception_index = EXCP_INTERRUPT;
    }
    return ret;
}

static void do_hax_cpu_synchronize_state(CPUState *cpu, run_on_cpu_data arg)
{
    CPUArchState *env = cpu->env_ptr;

    hax_arch_get_registers(env);
    cpu->vcpu_dirty = true;
}

void hax_cpu_synchronize_state(CPUState *cpu)
{
    if (!cpu->vcpu_dirty) {
        run_on_cpu(cpu, do_hax_cpu_synchronize_state, RUN_ON_CPU_NULL);
    }
}

static void do_hax_cpu_synchronize_post_reset(CPUState *cpu,
                                              run_on_cpu_data arg)
{
    CPUArchState *env = cpu->env_ptr;

    hax_vcpu_sync_state(env, 1);
    cpu->vcpu_dirty = false;
}

void hax_cpu_synchronize_post_reset(CPUState *cpu)
{
    run_on_cpu(cpu, do_hax_cpu_synchronize_post_reset, RUN_ON_CPU_NULL);
}

static void do_hax_cpu_synchronize_post_init(CPUState *cpu, run_on_cpu_data arg)
{
    CPUArchState *env = cpu->env_ptr;

    hax_vcpu_sync_state(env, 1);
    cpu->vcpu_dirty = false;
}

void hax_cpu_synchronize_post_init(CPUState *cpu)
{
    run_on_cpu(cpu, do_hax_cpu_synchronize_post_init, RUN_ON_CPU_NULL);
}

<<<<<<< HEAD
/*
 * return 1 when need emulate, 0 when need exit loop
 */
int hax_vcpu_exec(CPUState * cpu)
{
    int next = 0, ret = 0;
    struct hax_vcpu_state *vcpu;
    CPUArchState *env = (CPUArchState *) (cpu->env_ptr);

    if (cpu->hax_vcpu->emulation_state != HAX_EMULATE_STATE_NONE)
        return 1;

    vcpu = cpu->hax_vcpu;
    next = hax_vcpu_hax_exec(env, HAX_NON_UG_PLATFORM);
    switch (next) {
    case HAX_EMUL_ONE:
        ret = 1;
        vcpu->emulation_state = HAX_EMULATE_STATE_MMIO;
        hax_prepare_emulation(env);
        break;
    case HAX_EMUL_REAL:
        ret = 1;
        vcpu->emulation_state = HAX_EMULATE_STATE_REAL;
        hax_prepare_emulation(env);
        break;
    case HAX_EMUL_HLT:
    case HAX_EMUL_EXITLOOP:
        break;
    default:
        fprintf(stderr, "Unknown hax vcpu exec return %x\n", next);
        abort();
    }

    return ret;
=======
static void do_hax_cpu_synchronize_pre_loadvm(CPUState *cpu, run_on_cpu_data arg)
{
    cpu->vcpu_dirty = true;
}

void hax_cpu_synchronize_pre_loadvm(CPUState *cpu)
{
    run_on_cpu(cpu, do_hax_cpu_synchronize_pre_loadvm, RUN_ON_CPU_NULL);
>>>>>>> 4743c235
}

int hax_smp_cpu_exec(CPUState *cpu)
{
    CPUArchState *env = (CPUArchState *) (cpu->env_ptr);
    int why;
    int ret;

    while (1) {
        if (cpu->exception_index >= EXCP_INTERRUPT) {
            ret = cpu->exception_index;
            cpu->exception_index = -1;
            break;
        }

        why = hax_vcpu_hax_exec(env, HAX_UG_PLATFORM);

        if ((why != HAX_EMUL_HLT) && (why != HAX_EMUL_EXITLOOP)) {
            fprintf(stderr, "Unknown hax vcpu return %x\n", why);
            abort();
        }
    }

    return ret;
}

static void set_v8086_seg(struct segment_desc_t *lhs, const SegmentCache *rhs)
{
    memset(lhs, 0, sizeof(struct segment_desc_t));
    lhs->selector = rhs->selector;
    lhs->base = rhs->base;
    lhs->limit = rhs->limit;
    lhs->type = 3;
    lhs->present = 1;
    lhs->dpl = 3;
    lhs->operand_size = 0;
    lhs->desc = 1;
    lhs->long_mode = 0;
    lhs->granularity = 0;
    lhs->available = 0;
}

static void get_seg(SegmentCache *lhs, const struct segment_desc_t *rhs)
{
    lhs->selector = rhs->selector;
    lhs->base = rhs->base;
    lhs->limit = rhs->limit;
    lhs->flags = (rhs->type << DESC_TYPE_SHIFT)
        | (rhs->present * DESC_P_MASK)
        | (rhs->dpl << DESC_DPL_SHIFT)
        | (rhs->operand_size << DESC_B_SHIFT)
        | (rhs->desc * DESC_S_MASK)
        | (rhs->long_mode << DESC_L_SHIFT)
        | (rhs->granularity * DESC_G_MASK) | (rhs->available * DESC_AVL_MASK);
}

static void set_seg(struct segment_desc_t *lhs, const SegmentCache *rhs)
{
    unsigned flags = rhs->flags;

    memset(lhs, 0, sizeof(struct segment_desc_t));
    lhs->selector = rhs->selector;
    lhs->base = rhs->base;
    lhs->limit = rhs->limit;
    lhs->type = (flags >> DESC_TYPE_SHIFT) & 15;
    lhs->present = (flags & DESC_P_MASK) != 0;
    lhs->dpl = rhs->selector & 3;
    lhs->operand_size = (flags >> DESC_B_SHIFT) & 1;
    lhs->desc = (flags & DESC_S_MASK) != 0;
    lhs->long_mode = (flags >> DESC_L_SHIFT) & 1;
    lhs->granularity = (flags & DESC_G_MASK) != 0;
    lhs->available = (flags & DESC_AVL_MASK) != 0;
}

static void hax_getput_reg(uint64_t *hax_reg, target_ulong *qemu_reg, int set)
{
    target_ulong reg = *hax_reg;

    if (set) {
        *hax_reg = *qemu_reg;
    } else {
        *qemu_reg = reg;
    }
}

/* The sregs has been synced with HAX kernel already before this call */
static int hax_get_segments(CPUArchState *env, struct vcpu_state_t *sregs)
{
    get_seg(&env->segs[R_CS], &sregs->_cs);
    get_seg(&env->segs[R_DS], &sregs->_ds);
    get_seg(&env->segs[R_ES], &sregs->_es);
    get_seg(&env->segs[R_FS], &sregs->_fs);
    get_seg(&env->segs[R_GS], &sregs->_gs);
    get_seg(&env->segs[R_SS], &sregs->_ss);

    get_seg(&env->tr, &sregs->_tr);
    get_seg(&env->ldt, &sregs->_ldt);
    env->idt.limit = sregs->_idt.limit;
    env->idt.base = sregs->_idt.base;
    env->gdt.limit = sregs->_gdt.limit;
    env->gdt.base = sregs->_gdt.base;
    return 0;
}

static int hax_set_segments(CPUArchState *env, struct vcpu_state_t *sregs)
{
    if ((env->eflags & VM_MASK)) {
        set_v8086_seg(&sregs->_cs, &env->segs[R_CS]);
        set_v8086_seg(&sregs->_ds, &env->segs[R_DS]);
        set_v8086_seg(&sregs->_es, &env->segs[R_ES]);
        set_v8086_seg(&sregs->_fs, &env->segs[R_FS]);
        set_v8086_seg(&sregs->_gs, &env->segs[R_GS]);
        set_v8086_seg(&sregs->_ss, &env->segs[R_SS]);
    } else {
        set_seg(&sregs->_cs, &env->segs[R_CS]);
        set_seg(&sregs->_ds, &env->segs[R_DS]);
        set_seg(&sregs->_es, &env->segs[R_ES]);
        set_seg(&sregs->_fs, &env->segs[R_FS]);
        set_seg(&sregs->_gs, &env->segs[R_GS]);
        set_seg(&sregs->_ss, &env->segs[R_SS]);

        if (env->cr[0] & CR0_PE_MASK) {
            /* force ss cpl to cs cpl */
            sregs->_ss.selector = (sregs->_ss.selector & ~3) |
                                  (sregs->_cs.selector & 3);
            sregs->_ss.dpl = sregs->_ss.selector & 3;
        }
    }

    set_seg(&sregs->_tr, &env->tr);
    set_seg(&sregs->_ldt, &env->ldt);
    sregs->_idt.limit = env->idt.limit;
    sregs->_idt.base = env->idt.base;
    sregs->_gdt.limit = env->gdt.limit;
    sregs->_gdt.base = env->gdt.base;
    return 0;
}

static int hax_sync_vcpu_register(CPUArchState *env, int set)
{
    struct vcpu_state_t regs;
    int ret;
    memset(&regs, 0, sizeof(struct vcpu_state_t));

    if (!set) {
        ret = hax_sync_vcpu_state(env, &regs, 0);
        if (ret < 0) {
            return -1;
        }
    }

    /* generic register */
    hax_getput_reg(&regs._rax, &env->regs[R_EAX], set);
    hax_getput_reg(&regs._rbx, &env->regs[R_EBX], set);
    hax_getput_reg(&regs._rcx, &env->regs[R_ECX], set);
    hax_getput_reg(&regs._rdx, &env->regs[R_EDX], set);
    hax_getput_reg(&regs._rsi, &env->regs[R_ESI], set);
    hax_getput_reg(&regs._rdi, &env->regs[R_EDI], set);
    hax_getput_reg(&regs._rsp, &env->regs[R_ESP], set);
    hax_getput_reg(&regs._rbp, &env->regs[R_EBP], set);
#ifdef TARGET_X86_64
    hax_getput_reg(&regs._r8, &env->regs[8], set);
    hax_getput_reg(&regs._r9, &env->regs[9], set);
    hax_getput_reg(&regs._r10, &env->regs[10], set);
    hax_getput_reg(&regs._r11, &env->regs[11], set);
    hax_getput_reg(&regs._r12, &env->regs[12], set);
    hax_getput_reg(&regs._r13, &env->regs[13], set);
    hax_getput_reg(&regs._r14, &env->regs[14], set);
    hax_getput_reg(&regs._r15, &env->regs[15], set);
#endif
    hax_getput_reg(&regs._rflags, &env->eflags, set);
    hax_getput_reg(&regs._rip, &env->eip, set);

    if (set) {
        regs._cr0 = env->cr[0];
        regs._cr2 = env->cr[2];
        regs._cr3 = env->cr[3];
        regs._cr4 = env->cr[4];
        hax_set_segments(env, &regs);
    } else {
        env->cr[0] = regs._cr0;
        env->cr[2] = regs._cr2;
        env->cr[3] = regs._cr3;
        env->cr[4] = regs._cr4;
        hax_get_segments(env, &regs);
    }

    if (set) {
        ret = hax_sync_vcpu_state(env, &regs, 1);
        if (ret < 0) {
            return -1;
        }
    }
    return 0;
}

static void hax_msr_entry_set(struct vmx_msr *item, uint32_t index,
                              uint64_t value)
{
    item->entry = index;
    item->value = value;
}

static int hax_get_msrs(CPUArchState *env)
{
    struct hax_msr_data md;
    struct vmx_msr *msrs = md.entries;
    int ret, i, n;

    n = 0;
    msrs[n++].entry = MSR_IA32_SYSENTER_CS;
    msrs[n++].entry = MSR_IA32_SYSENTER_ESP;
    msrs[n++].entry = MSR_IA32_SYSENTER_EIP;
    msrs[n++].entry = MSR_IA32_TSC;
#ifdef TARGET_X86_64
    msrs[n++].entry = MSR_EFER;
    msrs[n++].entry = MSR_STAR;
    msrs[n++].entry = MSR_LSTAR;
    msrs[n++].entry = MSR_CSTAR;
    msrs[n++].entry = MSR_FMASK;
    msrs[n++].entry = MSR_KERNELGSBASE;
#endif
    md.nr_msr = n;
    ret = hax_sync_msr(env, &md, 0);
    if (ret < 0) {
        return ret;
    }

    for (i = 0; i < md.done; i++) {
        switch (msrs[i].entry) {
        case MSR_IA32_SYSENTER_CS:
            env->sysenter_cs = msrs[i].value;
            break;
        case MSR_IA32_SYSENTER_ESP:
            env->sysenter_esp = msrs[i].value;
            break;
        case MSR_IA32_SYSENTER_EIP:
            env->sysenter_eip = msrs[i].value;
            break;
        case MSR_IA32_TSC:
            env->tsc = msrs[i].value;
            break;
#ifdef TARGET_X86_64
        case MSR_EFER:
            env->efer = msrs[i].value;
            break;
        case MSR_STAR:
            env->star = msrs[i].value;
            break;
        case MSR_LSTAR:
            env->lstar = msrs[i].value;
            break;
        case MSR_CSTAR:
            env->cstar = msrs[i].value;
            break;
        case MSR_FMASK:
            env->fmask = msrs[i].value;
            break;
        case MSR_KERNELGSBASE:
            env->kernelgsbase = msrs[i].value;
            break;
#endif
        }
    }

    return 0;
}

static int hax_set_msrs(CPUArchState *env)
{
    struct hax_msr_data md;
    struct vmx_msr *msrs;
    msrs = md.entries;
    int n = 0;

    memset(&md, 0, sizeof(struct hax_msr_data));
    hax_msr_entry_set(&msrs[n++], MSR_IA32_SYSENTER_CS, env->sysenter_cs);
    hax_msr_entry_set(&msrs[n++], MSR_IA32_SYSENTER_ESP, env->sysenter_esp);
    hax_msr_entry_set(&msrs[n++], MSR_IA32_SYSENTER_EIP, env->sysenter_eip);
    hax_msr_entry_set(&msrs[n++], MSR_IA32_TSC, env->tsc);
#ifdef TARGET_X86_64
    hax_msr_entry_set(&msrs[n++], MSR_EFER, env->efer);
    hax_msr_entry_set(&msrs[n++], MSR_STAR, env->star);
    hax_msr_entry_set(&msrs[n++], MSR_LSTAR, env->lstar);
    hax_msr_entry_set(&msrs[n++], MSR_CSTAR, env->cstar);
    hax_msr_entry_set(&msrs[n++], MSR_FMASK, env->fmask);
    hax_msr_entry_set(&msrs[n++], MSR_KERNELGSBASE, env->kernelgsbase);
#endif
    md.nr_msr = n;
    md.done = 0;

    return hax_sync_msr(env, &md, 1);
}

static int hax_get_fpu(CPUArchState *env)
{
    struct fx_layout fpu;
    int i, ret;

    ret = hax_sync_fpu(env, &fpu, 0);
    if (ret < 0) {
        return ret;
    }

    env->fpstt = (fpu.fsw >> 11) & 7;
    env->fpus = fpu.fsw;
    env->fpuc = fpu.fcw;
    for (i = 0; i < 8; ++i) {
        env->fptags[i] = !((fpu.ftw >> i) & 1);
    }
    memcpy(env->fpregs, fpu.st_mm, sizeof(env->fpregs));

    for (i = 0; i < 8; i++) {
        env->xmm_regs[i].ZMM_Q(0) = ldq_p(&fpu.mmx_1[i][0]);
        env->xmm_regs[i].ZMM_Q(1) = ldq_p(&fpu.mmx_1[i][8]);
        if (CPU_NB_REGS > 8) {
            env->xmm_regs[i + 8].ZMM_Q(0) = ldq_p(&fpu.mmx_2[i][0]);
            env->xmm_regs[i + 8].ZMM_Q(1) = ldq_p(&fpu.mmx_2[i][8]);
        }
    }
    env->mxcsr = fpu.mxcsr;

    return 0;
}

static int hax_set_fpu(CPUArchState *env)
{
    struct fx_layout fpu;
    int i;

    memset(&fpu, 0, sizeof(fpu));
    fpu.fsw = env->fpus & ~(7 << 11);
    fpu.fsw |= (env->fpstt & 7) << 11;
    fpu.fcw = env->fpuc;

    for (i = 0; i < 8; ++i) {
        fpu.ftw |= (!env->fptags[i]) << i;
    }

    memcpy(fpu.st_mm, env->fpregs, sizeof(env->fpregs));
    for (i = 0; i < 8; i++) {
        stq_p(&fpu.mmx_1[i][0], env->xmm_regs[i].ZMM_Q(0));
        stq_p(&fpu.mmx_1[i][8], env->xmm_regs[i].ZMM_Q(1));
        if (CPU_NB_REGS > 8) {
            stq_p(&fpu.mmx_2[i][0], env->xmm_regs[i + 8].ZMM_Q(0));
            stq_p(&fpu.mmx_2[i][8], env->xmm_regs[i + 8].ZMM_Q(1));
        }
    }

    fpu.mxcsr = env->mxcsr;

    return hax_sync_fpu(env, &fpu, 1);
}

static int hax_arch_get_registers(CPUArchState *env)
{
    int ret;

    ret = hax_sync_vcpu_register(env, 0);
    if (ret < 0) {
        return ret;
    }

    ret = hax_get_fpu(env);
    if (ret < 0) {
        return ret;
    }

    ret = hax_get_msrs(env);
    if (ret < 0) {
        return ret;
    }

    x86_update_hflags(env);
    return 0;
}

static int hax_arch_set_registers(CPUArchState *env)
{
    int ret;
    ret = hax_sync_vcpu_register(env, 1);

    if (ret < 0) {
        fprintf(stderr, "Failed to sync vcpu reg\n");
        return ret;
    }
    ret = hax_set_fpu(env);
    if (ret < 0) {
        fprintf(stderr, "FPU failed\n");
        return ret;
    }
    ret = hax_set_msrs(env);
    if (ret < 0) {
        fprintf(stderr, "MSR failed\n");
        return ret;
    }

    return 0;
}

static void hax_vcpu_sync_state(CPUArchState *env, int modified)
{
    if (hax_enabled()) {
        if (modified) {
            hax_arch_set_registers(env);
        } else {
            hax_arch_get_registers(env);
        }
    }
}

/*
 * much simpler than kvm, at least in first stage because:
 * We don't need consider the device pass-through, we don't need
 * consider the framebuffer, and we may even remove the bios at all
 */
int hax_sync_vcpus(void)
{
    if (hax_enabled()) {
        CPUState *cpu;

        cpu = first_cpu;
        if (!cpu) {
            return 0;
        }

        for (; cpu != NULL; cpu = CPU_NEXT(cpu)) {
            int ret;

            ret = hax_arch_set_registers(cpu->env_ptr);
            if (ret < 0) {
                return ret;
            }
        }
    }

    return 0;
}

void hax_reset_vcpu_state(void *opaque)
{
    CPUState *cpu;
    for (cpu = first_cpu; cpu != NULL; cpu = CPU_NEXT(cpu)) {
        DPRINTF("*********ReSet hax_vcpu->emulation_state \n");
        cpu->hax_vcpu->emulation_state = HAX_EMULATE_STATE_INITIAL;
        cpu->hax_vcpu->tunnel->user_event_pending = 0;
        cpu->hax_vcpu->tunnel->ready_for_interrupt_injection = 0;
    }
}

static void hax_accel_class_init(ObjectClass *oc, void *data)
{
    AccelClass *ac = ACCEL_CLASS(oc);
    ac->name = "HAX";
    ac->init_machine = hax_accel_init;
    ac->allowed = &hax_allowed;
}

static const TypeInfo hax_accel_type = {
    .name = ACCEL_CLASS_NAME("hax"),
    .parent = TYPE_ACCEL,
    .class_init = hax_accel_class_init,
};

static void hax_type_init(void)
{
    type_register_static(&hax_accel_type);
}

type_init(hax_type_init);<|MERGE_RESOLUTION|>--- conflicted
+++ resolved
@@ -155,7 +155,7 @@
          * Sync the vcpu state to HAX kernel module
          */
         hax_vcpu_sync_state(env, 1);
-        cpu->hax_vcpu_dirty = false;
+        cpu->vcpu_dirty = false;
         return 1;
     }
 
@@ -227,11 +227,8 @@
     }
 
     hax->supports_64bit_ramblock = !!(cap->winfo & HAX_CAP_64BIT_RAMBLOCK);
-<<<<<<< HEAD
     hax->supports_64bit_setram = !!(cap->winfo & HAX_CAP_64BIT_SETRAM);
     hax->supports_ram_protection = !!(cap->winfo & HAX_CAP_RAM_PROTECTION);
-=======
->>>>>>> 4743c235
 
     if (cap->wstatus & HAX_CAP_MEMQUOTA) {
         if (cap->mem_quota < hax->mem_quota) {
@@ -361,12 +358,8 @@
     }
 
     cpu->hax_vcpu = hax_global.vm->vcpus[cpu->cpu_index];
-<<<<<<< HEAD
     cpu->hax_vcpu->emulation_state = HAX_EMULATE_STATE_INITIAL;
-    cpu->hax_vcpu_dirty = true;
-=======
     cpu->vcpu_dirty = true;
->>>>>>> 4743c235
     qemu_register_reset(hax_reset_vcpu_state, (CPUArchState *) (cpu->env_ptr));
 
     return ret;
@@ -691,9 +684,9 @@
 
 vcpu_run:
     do {
-        if (cpu->hax_vcpu_dirty) {
+        if (cpu->vcpu_dirty) {
             hax_vcpu_sync_state(env, 1);
-            cpu->hax_vcpu_dirty = false;
+            cpu->vcpu_dirty = false;
         }
 
         int hax_ret;
@@ -705,22 +698,16 @@
 
         hax_vcpu_interrupt(env);
 
-<<<<<<< HEAD
         if (!ug_platform) {
             hax_ret = hax_vcpu_run(vcpu);
         } else {
             qemu_mutex_unlock_iothread();
+            cpu_exec_start(cpu);
             hax_ret = hax_vcpu_run(vcpu);
+            cpu_exec_end(cpu);
             qemu_mutex_lock_iothread();
             current_cpu = cpu;
         }
-=======
-        qemu_mutex_unlock_iothread();
-        cpu_exec_start(cpu);
-        hax_ret = hax_vcpu_run(vcpu);
-        cpu_exec_end(cpu);
-        qemu_mutex_lock_iothread();
->>>>>>> 4743c235
 
         /* Simply continue the vcpu_run if system call interrupted */
         if (hax_ret == -EINTR || hax_ret == -EAGAIN) {
@@ -848,7 +835,6 @@
     run_on_cpu(cpu, do_hax_cpu_synchronize_post_init, RUN_ON_CPU_NULL);
 }
 
-<<<<<<< HEAD
 /*
  * return 1 when need emulate, 0 when need exit loop
  */
@@ -883,7 +869,8 @@
     }
 
     return ret;
-=======
+}
+
 static void do_hax_cpu_synchronize_pre_loadvm(CPUState *cpu, run_on_cpu_data arg)
 {
     cpu->vcpu_dirty = true;
@@ -892,7 +879,6 @@
 void hax_cpu_synchronize_pre_loadvm(CPUState *cpu)
 {
     run_on_cpu(cpu, do_hax_cpu_synchronize_pre_loadvm, RUN_ON_CPU_NULL);
->>>>>>> 4743c235
 }
 
 int hax_smp_cpu_exec(CPUState *cpu)
