--- conflicted
+++ resolved
@@ -2981,11 +2981,6 @@
     M68kCPU *cpu = m68k_env_get_cpu(env);
     CPUState *cs = CPU(cpu);
     DisasContext dc1, *dc = &dc1;
-<<<<<<< HEAD
-    CPUBreakpoint *bp;
-    int j, lj;
-=======
->>>>>>> b01ff82c
     target_ulong pc_start;
     int pc_offset;
     int num_insns;
@@ -3017,29 +3012,6 @@
     do {
         pc_offset = dc->pc - pc_start;
         gen_throws_exception = NULL;
-<<<<<<< HEAD
-        if (unlikely(!QTAILQ_EMPTY(&cs->breakpoints))) {
-            QTAILQ_FOREACH(bp, &cs->breakpoints, entry) {
-                if (bp->pc == dc->pc) {
-                    gen_exception(dc, dc->pc, EXCP_DEBUG);
-                    dc->is_jmp = DISAS_JUMP;
-                    break;
-                }
-            }
-            if (dc->is_jmp)
-                break;
-        }
-        if (search_pc) {
-            j = tcg_op_buf_count();
-            if (lj < j) {
-                lj++;
-                while (lj < j)
-                    tcg_ctx.gen_opc_instr_start[lj++] = 0;
-            }
-            tcg_ctx.gen_opc_pc[lj] = dc->pc;
-            tcg_ctx.gen_opc_instr_start[lj] = 1;
-            tcg_ctx.gen_opc_icount[lj] = num_insns;
-=======
         tcg_gen_insn_start(dc->pc);
         num_insns++;
 
@@ -3052,7 +3024,6 @@
                the logic setting tb->size below does the right thing.  */
             dc->pc += 2;
             break;
->>>>>>> b01ff82c
         }
 
         if (num_insns == max_insns && (tb->cflags & CF_LAST_IO)) {
@@ -3061,10 +3032,6 @@
 
         dc->insn_pc = dc->pc;
 	disas_m68k_insn(env, dc);
-<<<<<<< HEAD
-        num_insns++;
-=======
->>>>>>> b01ff82c
     } while (!dc->is_jmp && !tcg_op_buf_full() &&
              !cs->singlestep_enabled &&
              !singlestep &&
@@ -3109,33 +3076,8 @@
         qemu_log("\n");
     }
 #endif
-<<<<<<< HEAD
-    if (search_pc) {
-        j = tcg_op_buf_count();
-        lj++;
-        while (lj <= j)
-            tcg_ctx.gen_opc_instr_start[lj++] = 0;
-    } else {
-        tb->size = dc->pc - pc_start;
-        tb->icount = num_insns;
-    }
-
-    //optimize_flags();
-    //expand_target_qops();
-}
-
-void gen_intermediate_code(CPUM68KState *env, TranslationBlock *tb)
-{
-    gen_intermediate_code_internal(m68k_env_get_cpu(env), tb, false);
-}
-
-void gen_intermediate_code_pc(CPUM68KState *env, TranslationBlock *tb)
-{
-    gen_intermediate_code_internal(m68k_env_get_cpu(env), tb, true);
-=======
     tb->size = dc->pc - pc_start;
     tb->icount = num_insns;
->>>>>>> b01ff82c
 }
 
 void m68k_cpu_dump_state(CPUState *cs, FILE *f, fprintf_function cpu_fprintf,
