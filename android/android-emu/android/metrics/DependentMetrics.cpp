--- conflicted
+++ resolved
@@ -648,15 +648,12 @@
             return android_studio::EmulatorFeatureFlagState::SUPPORT_PIXEL_FOLD;
         case android::featurecontrol::DeviceKeyboardHasAssistKey:
             return android_studio::EmulatorFeatureFlagState::DEVICE_KEYBOARD_HAS_ASSIST_KEY;
-<<<<<<< HEAD
-=======
         case android::featurecontrol::VulkanAllocateDeviceMemoryOnly:
             return android_studio::EmulatorFeatureFlagState::
                     VULKAN_ALLOCATE_DEVICE_MEMORY_ONLY;
         case android::featurecontrol::VulkanAllocateHostMemory:
             return android_studio::EmulatorFeatureFlagState::
                     VULKAN_ALLOCATE_HOST_MEMORY;
->>>>>>> 60cecf38
     }
     return android_studio::EmulatorFeatureFlagState::
             EMULATOR_FEATURE_FLAG_UNSPECIFIED;
@@ -816,7 +813,8 @@
                            const char* emulatorFullVersion,
                            const char* qemuVersion,
                            int controlConsolePort) {
-    MetricsReporter::start(android::base::Uuid::generate().toString(),
+    auto sessionId = android::base::Uuid::generate().toString();
+    MetricsReporter::start(sessionId,
                            emulatorVersion, emulatorFullVersion, qemuVersion);
     PeriodicReporter::start(&MetricsReporter::get(),
                             android::base::ThreadLooper::get());
@@ -835,7 +833,7 @@
             });
     // Collect PerfStats metrics every 5 seconds.
     auto perfStatReporter = android::metrics::PerfStatReporter::create(
-            android::base::ThreadLooper::get(), 5 * 1000);
+            sessionId, android::base::ThreadLooper::get(), 5 * 1000);
     perfStatReporter->start();
     MetricsEngine::get()->registerReporter(perfStatReporter);
 
