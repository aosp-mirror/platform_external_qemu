// Copyright 2016 The Android Open Source Project
//
// This software is licensed under the terms of the GNU General Public
// License version 2, as published by the Free Software Foundation, and
// may be copied, distributed, and modified under those terms.
//
// This program is distributed in the hope that it will be useful,
// but WITHOUT ANY WARRANTY; without even the implied warranty of
// MERCHANTABILITY or FITNESS FOR A PARTICULAR PURPOSE.  See the
// GNU General Public License for more details.

#include "android/base/async/ThreadLooper.h"
#include "android/emulation/AdbHub.h"
#include "android/emulation/AdbVsockPipe.h"
#include "android/crashreport/crash-handler.h"

#include <algorithm>
#include <chrono>
#include <future>
#include <numeric>

namespace {
using FdWatch = android::base::Looper::FdWatch;

uint64_t empty_virtio_vsock_device_stream_open(uint32_t guest_port,
                                               IVsockHostCallbacks *) {
    return 0;
}

size_t empty_virtio_vsock_device_stream_send(uint64_t key,
                                             const void *data, size_t size) {
    return 0;
}

bool empty_virtio_vsock_device_stream_ping(uint64_t key) {
    return false;
}

bool empty_virtio_vsock_device_stream_close(uint64_t key) {
    return false;
}

const virtio_vsock_device_ops_t empty_ops = {
    .open = &empty_virtio_vsock_device_stream_open,
    .send = &empty_virtio_vsock_device_stream_send,
    .ping = empty_virtio_vsock_device_stream_ping,
    .close = &empty_virtio_vsock_device_stream_close,
};

const virtio_vsock_device_ops_t *g_vsock_ops = &empty_ops;

android::emulation::AdbVsockPipe::Service *g_service = nullptr;
}  // namespace

const virtio_vsock_device_ops_t *
virtio_vsock_device_set_ops(const virtio_vsock_device_ops_t *ops) {
    const virtio_vsock_device_ops_t *old = g_vsock_ops;
    g_vsock_ops = ops ? ops : &empty_ops;
    return old;
}

namespace android {
namespace emulation {
namespace {

struct VsockAdbProxy : public AdbVsockPipe::Proxy {
    AdbPortType portType() const override { return AdbPortType::RegularAdb; }

    EventBits onHostSocketEvent(const int hostFd,
                                const uint64_t guestKey,
                                const unsigned events) override {
        char buf[2048];

        EventBits result = EventBits::None;

        if (events & FdWatch::kEventRead) {
            while (true) {
                const size_t received = android::base::socketRecv(hostFd, buf, sizeof(buf));
                if (!received) {
                    result |= EventBits::CloseSocket;  // hostFd is closed
                    break;
                }

                if (received > sizeof(buf)) {
                    break; // retry later
                }

                const size_t sent = (*g_vsock_ops->send)(guestKey, buf, received);
                if (sent != received) {
                    result |= EventBits::CloseSocket;  // guestKey is closed
                    break;
                }
            }
        }

        if (events & FdWatch::kEventWrite) {
            while (true) {
                size_t sz;

                {
                    // we can't run android::base::socketSend under this lock
                    std::lock_guard<std::mutex> guard(mGuestToHostMutex);
                    const auto chunk = mGuestToHost.peek();
                    if (chunk.second) {
                        sz = std::min(sizeof(buf), chunk.second);
                        memcpy(buf, chunk.first, sz);
                    } else {
                        result |= EventBits::DontWantWrite;
                        break;
                    }
                }

                const size_t sent = android::base::socketSend(hostFd, buf, sz);
                if (!sent || (sent > sz)) {
                    break;
                }

                std::lock_guard<std::mutex> guard(mGuestToHostMutex);
                mGuestToHost.consume(sent);
            }
        }

        return result;
    }

    EventBits onGuestSend(const void *data, size_t size) override {
        std::lock_guard<std::mutex> guard(mGuestToHostMutex);
        mGuestToHost.append(data, size);
        return EventBits::WantWrite;
    }

    static std::unique_ptr<VsockAdbProxy> load(base::Stream* stream) {
        return nullptr;  // not supported
    }

    SocketBuffer mGuestToHost;
    mutable std::mutex mGuestToHostMutex;
};

struct VsockJdwpProxy : public AdbVsockPipe::Proxy {
    AdbPortType portType() const override { return AdbPortType::Jdwp; }

    EventBits onHostSocketEvent(const int hostFd,
                                const uint64_t guestKey,
                                const unsigned events) override {
        EventBits result = EventBits::None;

        mAdbHub.onHostSocketEvent(hostFd, events, [this, &result]() {
            result = EventBits::CloseSocket;
        });

        if (result == EventBits::None) {
            uint8_t buf[2048];
            AndroidPipeBuffer abuf;
            abuf.data = buf;
            abuf.size = sizeof(buf);

            while (true) {
                const int sz = mAdbHub.onGuestRecvData(&abuf, 1);
                if (sz > 0) {
                    if ((*g_vsock_ops->send)(guestKey, buf, sz) != sz) {
                        result |= EventBits::CloseSocket;  // guestKey is closed
                        break;
                    }
                } else {
                    break;
                }
            }

            if (mAdbHub.socketWantRead()) {
                result |= EventBits::WantRead;
            } else {
                result |= EventBits::DontWantRead;
            }

            if (mAdbHub.socketWantWrite()) {
                result |= EventBits::WantWrite;
            } else {
                result |= EventBits::DontWantWrite;
            }
        }

        return result;
    }

    EventBits onGuestSend(const void *data, size_t size) override {
        AndroidPipeBuffer abuf;
        abuf.data = static_cast<uint8_t *>(const_cast<void *>(data));
        abuf.size = size;

        mAdbHub.onGuestSendData(&abuf, 1);

        return mAdbHub.socketWantWrite()
            ? EventBits::WantWrite : EventBits::DontWantWrite;
    }

    bool canSave() const override { return true; }

    void onSave(base::Stream* stream) const override {
        mAdbHub.onSave(stream);
    }

    static std::unique_ptr<VsockJdwpProxy> load(base::Stream* stream) {
        auto proxy = std::make_unique<VsockJdwpProxy>();
        proxy->mAdbHub.onLoad(stream);
        return proxy;
    }

    AdbHub mAdbHub;
};

}  // namespace


AdbVsockPipe::Service::Service(AdbHostAgent* hostAgent)
    : mHostAgent(hostAgent) {
    g_service = this;
    mGuestAdbdPollingThread = std::thread(&AdbVsockPipe::Service::pollGuestAdbdThreadLoop, this);
    mDestroyPipesThread = std::thread(&AdbVsockPipe::Service::destroyPipesThreadLoop, this);
}

AdbVsockPipe::Service::~Service() {
    mGuestAdbdPollingThreadRunning = false;
    mGuestAdbdPollingThread.join();

    mPipesToDestroy.stop();
    mDestroyPipesThread.join();
    g_service = nullptr;
}

void AdbVsockPipe::Service::onHostConnection(android::base::ScopedSocket socket,
                                             const AdbPortType portType) {
    // A workaround.
    // `BaseSocketServer::onAccept` calls `stopListening` for some reasons.
    // Probably we want to fix `BaseSocketServer::onAccept` instead.
    mHostAgent->startListening();

    {
        std::unique_lock<std::mutex> guard(mPipesMtx);

        const auto i = std::find_if(mPipes.begin(), mPipes.end(),
                                    [](const std::unique_ptr<AdbVsockPipe>& p){
            return !p->mSocket.valid();
        });

        if (i != mPipes.end()) {
            (*i)->setSocket(std::move(socket));
            return;
        }
    }

    auto pipe = AdbVsockPipe::create(this, std::move(socket), portType);
    if (pipe) {
        std::unique_lock<std::mutex> guard(mPipesMtx);
        mPipes.push_back(std::move(pipe));
    }
}

void AdbVsockPipe::Service::destroyPipesThreadLoop() {
    while (true) {
        AdbVsockPipe *toDestroy;
        if (mPipesToDestroy.receive(&toDestroy)) {
            std::unique_lock<std::mutex> guard(mPipesMtx);

<<<<<<< HEAD
            const auto end = std::remove_if(
                mPipes.begin(), mPipes.end(),
                [toDestroy](const std::unique_ptr<AdbVsockPipe> &pipe){
                    return toDestroy == pipe.get();
                });

            mPipes.erase(end, mPipes.end());
            if (mPipes.empty()) {
                stopPollGuestAdbdThread(kAdbdPollingThreadIdle);
                startPollGuestAdbdThread();
            }
        } else {
            break;
=======
        if (i != mPipes.end()) {
            deleter = std::move(*i);
            mPipes.erase(i);
>>>>>>> ec1c92f4
        }
    }
}

void AdbVsockPipe::Service::destroyPipe(AdbVsockPipe *p) {
    mPipesToDestroy.send(p);
}

void AdbVsockPipe::Service::pollGuestAdbdThreadLoop() {
    struct AdbdAliveCallbacks : public IVsockHostCallbacks {
        ~AdbdAliveCallbacks() override {
            if (streamKey) {
                (*g_vsock_ops->close)(streamKey);
            }
        }

        void onConnect() override {
            isConnected.set_value();
        }

        void onReceive(const void *data, size_t size) override {}

        void onClose() override {
            streamKey = 0;
        }

        bool connect(const std::chrono::milliseconds timeout) {
            if (streamKey) {
                ::crashhandler_die("%s:%d: streamKey is not closed", __func__, __LINE__);
            }

            isConnected = decltype(isConnected)();
            const uint64_t key = (*g_vsock_ops->open)(kGuestAdbdPort, this);
            if (key) {
                if (isConnected.get_future().wait_for(timeout) == std::future_status::ready) {
                    streamKey = key;
                    return true;
                } else {
                    (*g_vsock_ops->close)(key);
                    return false;
                }
            } else {
                return false;
            }
        }

        bool ping() {
            if (streamKey) {
                if ((*g_vsock_ops->ping)(streamKey)) {
                    return true;
                } else {
                    streamKey = 0;
                    return false;
                }
            } else {
                return false;
            }
        }

        std::atomic<uint64_t> streamKey = 0;
        std::promise<void> isConnected;
    };

    enum class State { NotAlive, Alive, Retrying };

    AdbdAliveCallbacks adbdAliveCallbacks;
    State state = State::NotAlive;

    while (mGuestAdbdPollingThreadRunning) {
        using namespace std::chrono_literals;

        switch (state) {

        case State::NotAlive:
            if (adbdAliveCallbacks.connect(100ms)) {

                mHostAgent->startListening();
                mHostAgent->notifyServer();
                state = State::Alive;
            }
            break;

        case State::Alive:
            if (adbdAliveCallbacks.ping()) {
                bool needNotifyAdbServer;

                {
                    std::lock_guard<std::mutex> guard(mPipesMtx);
                    needNotifyAdbServer = mPipes.empty();
                }

                if (needNotifyAdbServer) {
                    mHostAgent->notifyServer();
                }
            } else {
                state = State::Retrying;
            }
            break;

        case State::Retrying:
            if (adbdAliveCallbacks.connect(100ms)) {
                state = State::Alive;
            } else {
                mHostAgent->stopListening();
                state = State::NotAlive;
            }
            break;
        }

        std::this_thread::sleep_for(500ms);
    }

    if (state != State::NotAlive) {
        mHostAgent->stopListening();
    }
}

void AdbVsockPipe::Service::resetActiveGuestPipeConnection() {
    std::unique_lock<std::mutex> guard(mPipesMtx);
    mPipes.clear();
}

void AdbVsockPipe::Service::saveImpl(base::Stream* stream) const {
    std::unique_lock<std::mutex> guard(mPipesMtx);

    const size_t n = std::accumulate(
        mPipes.begin(), mPipes.end(), 0,
        [](size_t n, const std::unique_ptr<AdbVsockPipe>& p){
            return n + (p->canSave() ? 1 : 0);
        });

    stream->putBe32(n);
    if (n > 0) {
        for (const auto& p : mPipes) {
            if (p->canSave()) {
                p->save(stream);
            }
        }
    }
}

bool AdbVsockPipe::Service::loadImpl(base::Stream* stream) {
    std::unique_lock<std::mutex> guard(mPipesMtx);
    mPipes.clear();
    for (uint32_t n = stream->getBe32(); n > 0; --n) {
        auto p = AdbVsockPipe::load(this, stream);
        if (p) {
            mPipes.push_back(std::move(p));
        }
    }
    return true;
}

IVsockHostCallbacks* AdbVsockPipe::Service::getHostCallbacksImpl(uint64_t key) const {
    std::unique_lock<std::mutex> guard(mPipesMtx);
    for (const auto& p : mPipes) {
        if (p->mVsockCallbacks.streamKey == key) {
            return &p->mVsockCallbacks;
        }
    }
    return nullptr;
}

void AdbVsockPipe::Service::save(base::Stream* stream) {
    g_service->saveImpl(stream);
}

bool AdbVsockPipe::Service::load(base::Stream* stream) {
    return g_service->loadImpl(stream);
}

IVsockHostCallbacks* AdbVsockPipe::Service::getHostCallbacks(uint64_t key) {
    return g_service->getHostCallbacksImpl(key);
}

AdbVsockPipe::AdbVsockPipe(Service *service)
        : mService(service)
        , mVsockCallbacks(this) {}

AdbVsockPipe::AdbVsockPipe(AdbVsockPipe::Service *service,
                           android::base::ScopedSocket socket,
                           const AdbPortType portType)
        : mService(service)
        , mVsockCallbacks(this) {
    mVsockCallbacks.streamKey = (*g_vsock_ops->open)(kGuestAdbdPort, &mVsockCallbacks);
    if (!mVsockCallbacks.streamKey) {
        ::crashhandler_die("%s:%d: streamKey==0", __func__, __LINE__);
    }

    switch (portType) {
    case AdbPortType::RegularAdb:
        mProxy = std::make_unique<VsockAdbProxy>();
        break;

    case AdbPortType::Jdwp:
        mProxy = std::make_unique<VsockJdwpProxy>();
        break;

    default:
        ::crashhandler_die("%s:%d: unexpected portType", __func__, __LINE__);
        break;
    }

    setSocket(std::move(socket));
}

AdbVsockPipe::~AdbVsockPipe() {
<<<<<<< HEAD
    mVsockCallbacks.close();
    processProxyEventBits(Proxy::EventBits::DontWantRead |
                          Proxy::EventBits::DontWantWrite);
=======
    if (mSocketWatcher) {
        mSocketWatcher->dontWantWrite();
        mSocketWatcher->dontWantRead();
    }
>>>>>>> ec1c92f4
}

std::unique_ptr<AdbVsockPipe> AdbVsockPipe::create(AdbVsockPipe::Service *service,
                                                   android::base::ScopedSocket socket,
                                                   AdbPortType portType) {
    android::base::socketSetNonBlocking(socket.get());
    android::base::socketSetNoDelay(socket.get());

    return std::make_unique<AdbVsockPipe>(service, std::move(socket), portType);
}

void AdbVsockPipe::onHostSocketEvent(unsigned events) {
    processProxyEventBits(mProxy->onHostSocketEvent(mSocket.get(),
                                                    mVsockCallbacks.streamKey,
                                                    events));
}

void AdbVsockPipe::onGuestSend(const void *data, size_t size) {
    processProxyEventBits(mProxy->onGuestSend(data, size));
}

void AdbVsockPipe::onGuestClose() {
    mVsockCallbacks.reset();
    mService->destroyPipe(this);
}

void AdbVsockPipe::processProxyEventBits(const Proxy::EventBits bits) {
<<<<<<< HEAD
    if (nonzero(bits & Proxy::EventBits::CloseSocket)) {
=======
    if (nonzero(bits & (Proxy::EventBits::HostClosed | Proxy::EventBits::GuestClosed))) {
        if (nonzero(bits & Proxy::EventBits::GuestClosed)) {
            mVsockCallbacks.reset();
        }

        if (nonzero(bits & Proxy::EventBits::HostClosed)) {
            mSocketWatcher->dontWantWrite();
            mSocketWatcher->dontWantRead();
        }

>>>>>>> ec1c92f4
        mService->destroyPipe(this);
    } else if (mSocketWatcher) {
        if (nonzero(bits & Proxy::EventBits::WantWrite)) {
            mSocketWatcher->wantWrite();
        }
        if (nonzero(bits & Proxy::EventBits::DontWantWrite)) {
            mSocketWatcher->dontWantWrite();
        }
        if (nonzero(bits & Proxy::EventBits::WantRead)) {
            mSocketWatcher->wantRead();
        }
        if (nonzero(bits & Proxy::EventBits::DontWantRead)) {
            mSocketWatcher->dontWantRead();
        }
    }
}

void AdbVsockPipe::setSocket(android::base::ScopedSocket socket) {
    mSocket = std::move(socket);

    mSocketWatcher.reset(android::base::ThreadLooper::get()->createFdWatch(
        mSocket.get(),
        [](void* opaque, int fd, unsigned events) {
            static_cast<AdbVsockPipe*>(opaque)->onHostSocketEvent(events);
        },
        this));

    mSocketWatcher->wantRead();
}

bool AdbVsockPipe::canSave() const {
    return mProxy && mProxy->canSave() && mVsockCallbacks.isValid();
}

void AdbVsockPipe::save(base::Stream* stream) const {
    stream->putBe64(mVsockCallbacks.streamKey);
    stream->putByte(static_cast<uint8_t>(mProxy->portType()));
    mProxy->onSave(stream);
}

bool AdbVsockPipe::loadImpl(base::Stream* stream) {
    mVsockCallbacks.streamKey = stream->getBe64();

    switch (static_cast<AdbPortType>(stream->getByte())) {
    case AdbPortType::RegularAdb:
        mProxy = VsockAdbProxy::load(stream);
        break;

    case AdbPortType::Jdwp:
        mProxy = VsockJdwpProxy::load(stream);
        break;

    default:
        return false;
    }

    if (!mVsockCallbacks.isValid() || !mProxy) {
        return false;
    }

    return true;
}

std::unique_ptr<AdbVsockPipe> AdbVsockPipe::load(AdbVsockPipe::Service* service,
                                                 base::Stream* stream) {
    auto pipe = std::make_unique<AdbVsockPipe>(service);
    if (pipe->loadImpl(stream)) {
        return pipe;
    } else {
        return nullptr;
    }
}

void AdbVsockPipe::DataVsockCallbacks::close() {
    if (streamKey) {
        (*g_vsock_ops->close)(streamKey);
        reset();
    }
}

AdbVsockPipe::DataVsockCallbacks::~DataVsockCallbacks() {
    if (streamKey) {
        ::crashhandler_die("%s:%d: streamKey is not zero", __func__, __LINE__);
    }
}

}  // namespace emulation
}  // namespace android<|MERGE_RESOLUTION|>--- conflicted
+++ resolved
@@ -77,7 +77,7 @@
             while (true) {
                 const size_t received = android::base::socketRecv(hostFd, buf, sizeof(buf));
                 if (!received) {
-                    result |= EventBits::CloseSocket;  // hostFd is closed
+                    result |= EventBits::HostClosed;
                     break;
                 }
 
@@ -87,7 +87,7 @@
 
                 const size_t sent = (*g_vsock_ops->send)(guestKey, buf, received);
                 if (sent != received) {
-                    result |= EventBits::CloseSocket;  // guestKey is closed
+                    result |= EventBits::GuestClosed;
                     break;
                 }
             }
@@ -146,38 +146,44 @@
         EventBits result = EventBits::None;
 
         mAdbHub.onHostSocketEvent(hostFd, events, [this, &result]() {
-            result = EventBits::CloseSocket;
+            result = EventBits::HostClosed;
         });
 
-        if (result == EventBits::None) {
-            uint8_t buf[2048];
-            AndroidPipeBuffer abuf;
-            abuf.data = buf;
-            abuf.size = sizeof(buf);
-
-            while (true) {
-                const int sz = mAdbHub.onGuestRecvData(&abuf, 1);
-                if (sz > 0) {
-                    if ((*g_vsock_ops->send)(guestKey, buf, sz) != sz) {
-                        result |= EventBits::CloseSocket;  // guestKey is closed
-                        break;
-                    }
-                } else {
+        if (result != EventBits::None) {
+            return result;
+        }
+
+        uint8_t buf[2048];
+        AndroidPipeBuffer abuf;
+        abuf.data = buf;
+        abuf.size = sizeof(buf);
+
+        while (true) {
+            const int sz = mAdbHub.onGuestRecvData(&abuf, 1);
+            if (sz > 0) {
+                if ((*g_vsock_ops->send)(guestKey, buf, sz) != sz) {
+                    result |= EventBits::GuestClosed;  // guestKey is closed
                     break;
                 }
-            }
-
-            if (mAdbHub.socketWantRead()) {
-                result |= EventBits::WantRead;
             } else {
-                result |= EventBits::DontWantRead;
-            }
-
-            if (mAdbHub.socketWantWrite()) {
-                result |= EventBits::WantWrite;
-            } else {
-                result |= EventBits::DontWantWrite;
-            }
+                break;
+            }
+        }
+
+        if (result != EventBits::None) {
+            return result;
+        }
+
+        if (mAdbHub.socketWantRead()) {
+            result |= EventBits::WantRead;
+        } else {
+            result |= EventBits::DontWantRead;
+        }
+
+        if (mAdbHub.socketWantWrite()) {
+            result |= EventBits::WantWrite;
+        } else {
+            result |= EventBits::DontWantWrite;
         }
 
         return result;
@@ -223,7 +229,7 @@
     mGuestAdbdPollingThreadRunning = false;
     mGuestAdbdPollingThread.join();
 
-    mPipesToDestroy.stop();
+    destroyPipe(nullptr);
     mDestroyPipesThread.join();
     g_service = nullptr;
 }
@@ -236,7 +242,7 @@
     mHostAgent->startListening();
 
     {
-        std::unique_lock<std::mutex> guard(mPipesMtx);
+        std::lock_guard<std::mutex> guard(mPipesMtx);
 
         const auto i = std::find_if(mPipes.begin(), mPipes.end(),
                                     [](const std::unique_ptr<AdbVsockPipe>& p){
@@ -251,7 +257,7 @@
 
     auto pipe = AdbVsockPipe::create(this, std::move(socket), portType);
     if (pipe) {
-        std::unique_lock<std::mutex> guard(mPipesMtx);
+        std::lock_guard<std::mutex> guard(mPipesMtx);
         mPipes.push_back(std::move(pipe));
     }
 }
@@ -259,34 +265,36 @@
 void AdbVsockPipe::Service::destroyPipesThreadLoop() {
     while (true) {
         AdbVsockPipe *toDestroy;
-        if (mPipesToDestroy.receive(&toDestroy)) {
-            std::unique_lock<std::mutex> guard(mPipesMtx);
-
-<<<<<<< HEAD
-            const auto end = std::remove_if(
-                mPipes.begin(), mPipes.end(),
-                [toDestroy](const std::unique_ptr<AdbVsockPipe> &pipe){
-                    return toDestroy == pipe.get();
-                });
-
-            mPipes.erase(end, mPipes.end());
-            if (mPipes.empty()) {
-                stopPollGuestAdbdThread(kAdbdPollingThreadIdle);
-                startPollGuestAdbdThread();
-            }
-        } else {
+        {
+            std::unique_lock<std::mutex> guard(mPipesToDestroyMtx);
+            mPipesToDestroyCv.wait(guard, [this](){ return !mPipesToDestroy.empty(); });
+            toDestroy = mPipesToDestroy.front();
+            mPipesToDestroy.pop_front();
+        }
+        if (!toDestroy) {
             break;
-=======
+        }
+
+        std::unique_ptr<AdbVsockPipe> deleter;  // ~AdbVsockPipe will not be called under mPipesMtx
+
+        std::lock_guard<std::mutex> guard(mPipesMtx);
+        const auto i = std::find_if(
+            mPipes.begin(), mPipes.end(),
+            [toDestroy](const std::unique_ptr<AdbVsockPipe> &pipe){
+                return toDestroy == pipe.get();
+            });
+
         if (i != mPipes.end()) {
             deleter = std::move(*i);
             mPipes.erase(i);
->>>>>>> ec1c92f4
         }
     }
 }
 
 void AdbVsockPipe::Service::destroyPipe(AdbVsockPipe *p) {
-    mPipesToDestroy.send(p);
+    std::lock_guard<std::mutex> guard(mPipesToDestroyMtx);
+    mPipesToDestroy.push_back(p);
+    mPipesToDestroyCv.notify_one();
 }
 
 void AdbVsockPipe::Service::pollGuestAdbdThreadLoop() {
@@ -399,12 +407,15 @@
 }
 
 void AdbVsockPipe::Service::resetActiveGuestPipeConnection() {
-    std::unique_lock<std::mutex> guard(mPipesMtx);
-    mPipes.clear();
+    std::lock_guard<std::mutex> guard(mPipesMtx);
+    for (const auto& pipe : mPipes) {
+        // destroying a pipe requires the BQL which we can't aquire while holding mPipesMtx
+        destroyPipe(pipe.get());
+    }
 }
 
 void AdbVsockPipe::Service::saveImpl(base::Stream* stream) const {
-    std::unique_lock<std::mutex> guard(mPipesMtx);
+    std::lock_guard<std::mutex> guard(mPipesMtx);
 
     const size_t n = std::accumulate(
         mPipes.begin(), mPipes.end(), 0,
@@ -423,7 +434,8 @@
 }
 
 bool AdbVsockPipe::Service::loadImpl(base::Stream* stream) {
-    std::unique_lock<std::mutex> guard(mPipesMtx);
+    std::lock_guard<std::mutex> guard(mPipesMtx);
+
     mPipes.clear();
     for (uint32_t n = stream->getBe32(); n > 0; --n) {
         auto p = AdbVsockPipe::load(this, stream);
@@ -435,7 +447,8 @@
 }
 
 IVsockHostCallbacks* AdbVsockPipe::Service::getHostCallbacksImpl(uint64_t key) const {
-    std::unique_lock<std::mutex> guard(mPipesMtx);
+    std::lock_guard<std::mutex> guard(mPipesMtx);
+
     for (const auto& p : mPipes) {
         if (p->mVsockCallbacks.streamKey == key) {
             return &p->mVsockCallbacks;
@@ -488,16 +501,10 @@
 }
 
 AdbVsockPipe::~AdbVsockPipe() {
-<<<<<<< HEAD
-    mVsockCallbacks.close();
-    processProxyEventBits(Proxy::EventBits::DontWantRead |
-                          Proxy::EventBits::DontWantWrite);
-=======
     if (mSocketWatcher) {
         mSocketWatcher->dontWantWrite();
         mSocketWatcher->dontWantRead();
     }
->>>>>>> ec1c92f4
 }
 
 std::unique_ptr<AdbVsockPipe> AdbVsockPipe::create(AdbVsockPipe::Service *service,
@@ -509,8 +516,8 @@
     return std::make_unique<AdbVsockPipe>(service, std::move(socket), portType);
 }
 
-void AdbVsockPipe::onHostSocketEvent(unsigned events) {
-    processProxyEventBits(mProxy->onHostSocketEvent(mSocket.get(),
+void AdbVsockPipe::onHostSocketEvent(int hostFd, unsigned events) {
+    processProxyEventBits(mProxy->onHostSocketEvent(hostFd,
                                                     mVsockCallbacks.streamKey,
                                                     events));
 }
@@ -520,14 +527,10 @@
 }
 
 void AdbVsockPipe::onGuestClose() {
-    mVsockCallbacks.reset();
-    mService->destroyPipe(this);
+    processProxyEventBits(Proxy::EventBits::GuestClosed);
 }
 
 void AdbVsockPipe::processProxyEventBits(const Proxy::EventBits bits) {
-<<<<<<< HEAD
-    if (nonzero(bits & Proxy::EventBits::CloseSocket)) {
-=======
     if (nonzero(bits & (Proxy::EventBits::HostClosed | Proxy::EventBits::GuestClosed))) {
         if (nonzero(bits & Proxy::EventBits::GuestClosed)) {
             mVsockCallbacks.reset();
@@ -538,7 +541,6 @@
             mSocketWatcher->dontWantRead();
         }
 
->>>>>>> ec1c92f4
         mService->destroyPipe(this);
     } else if (mSocketWatcher) {
         if (nonzero(bits & Proxy::EventBits::WantWrite)) {
@@ -562,7 +564,7 @@
     mSocketWatcher.reset(android::base::ThreadLooper::get()->createFdWatch(
         mSocket.get(),
         [](void* opaque, int fd, unsigned events) {
-            static_cast<AdbVsockPipe*>(opaque)->onHostSocketEvent(events);
+            static_cast<AdbVsockPipe*>(opaque)->onHostSocketEvent(fd, events);
         },
         this));
 
@@ -621,7 +623,7 @@
 
 AdbVsockPipe::DataVsockCallbacks::~DataVsockCallbacks() {
     if (streamKey) {
-        ::crashhandler_die("%s:%d: streamKey is not zero", __func__, __LINE__);
+        (*g_vsock_ops->close)(streamKey);
     }
 }
 
