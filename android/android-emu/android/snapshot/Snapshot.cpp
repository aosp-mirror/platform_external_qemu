--- conflicted
+++ resolved
@@ -383,11 +383,7 @@
 };
 
 // Calculate snapshot version based on a base version plus featurecontrol-derived integer.
-<<<<<<< HEAD
-static constexpr int kVersionBase = 63;
-=======
 static constexpr int kVersionBase = 65;
->>>>>>> 613ca091
 static_assert(kVersionBase < (1 << 20), "Base version number is too high.");
 
 #define FEATURE_CONTROL_ITEM(item) + 1
