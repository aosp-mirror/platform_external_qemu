--- conflicted
+++ resolved
@@ -162,14 +162,6 @@
   // (would be ignored in consequent stream messages of the same call).
   Format format = 5;
 
-<<<<<<< HEAD
-  // Path to the snapshot package tar file.
-  //
-  // When set, the PullSnapshot/PushSnapshot operation will directly write/read the
-  // exported snapshot in path without streaming, which is usually significantly
-  // faster. It would require emulator to have direct access to path, which usually
-  // means it can only be used with a local emulator.
-=======
   // [request only] Path to the snapshot package file. Only used in request
   // messages.
   //
@@ -177,7 +169,6 @@
   // write/read the exported snapshot in path without streaming, which is usually
   // significantly faster. It would require emulator to have direct access to
   // path, which usually means it can only be used with a local emulator.
->>>>>>> 613ca091
   string path = 6;
 }
 
