--- conflicted
+++ resolved
@@ -353,7 +353,7 @@
     cutoffCoordsC.y = outCoord.y;
     highp float xscale = 219.0/ 224.0;
     yuv[0] = texture2D(ysampler, cutoffCoordsY).r - 0.0625;
-    yuv[1] = xscale* (texture2D(usampler, cutoffCoordsC).r - 0.5);
+    yuv[1] = 0.96*xscale* (texture2D(usampler, cutoffCoordsC).r - 0.5);
     yuv[2] = xscale* (texture2D(vsampler, cutoffCoordsC).r - 0.5);
     highp float yscale = 255.0/219.0;
     rgb = mat3(yscale,                           yscale,            yscale,
@@ -484,11 +484,7 @@
     cutoffCoordsC.y = outCoord.y;
     yuv[0] = texture2D(ysampler, cutoffCoordsY).r - 0.0625;
     yuv[1] = (texture2D(vusampler, cutoffCoordsC).a - 0.5);
-<<<<<<< HEAD
-    yuv[2] = (texture2D(vusampler, cutoffCoordsC).r - 0.5);
-=======
     yuv[2] = texture2D(vusampler, cutoffCoordsC).r - 0.5;
->>>>>>> ab5d17d5
     highp float yscale = 1.1643835616438356;
     rgb = mat3(yscale,                           yscale,            yscale,
                0,                  -0.39176229009491365, 2.017232142857143,
