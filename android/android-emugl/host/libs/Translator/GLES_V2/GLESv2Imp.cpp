/*
* Copyright (C) 2011 The Android Open Source Project
*
* Licensed under the Apache License, Version 2.0 (the "License")
* you may not use this file except in compliance with the License.
* You may obtain a copy of the License at
*
* http://www.apache.org/licenses/LICENSE-2.0
*
* Unless required by applicable law or agreed to in writing, software
* distributed under the License is distributed on an "AS IS" BASIS,
* WITHOUT WARRANTIES OR CONDITIONS OF ANY KIND, either express or implied.
* See the License for the specific language governing permissions and
* limitations under the License.
*/

#ifdef _WIN32
#undef  GL_APICALL
#define GL_API
#define GL_APICALL
#endif // !_WIN32

#define GL_GLEXT_PROTOTYPES
#include <GLES2/gl2.h>
#include <GLES2/gl2ext.h>
#include <GLES3/gl3.h>
#include <GLES3/gl31.h>

#include "android/base/memory/LazyInstance.h"
#include "android/base/system/System.h"
#include "OpenglCodecCommon/ErrorLog.h"
#include "GLESv2Context.h"
#include "GLESv2Validate.h"
#include "GLcommon/FramebufferData.h"
#include "GLcommon/GLutils.h"
#include "GLcommon/SaveableTexture.h"
#include "GLcommon/TextureData.h"
#include "GLcommon/TextureUtils.h"
#include "GLcommon/TranslatorIfaces.h"
#include "OpenglCodecCommon/ErrorLog.h"
#include "ProgramData.h"
#include "SamplerData.h"
#include "ShaderParser.h"
#include "TransformFeedbackData.h"

#include "emugl/common/crash_reporter.h"
#include "emugl/common/metrics.h"

#include "ANGLEShaderParser.h"

#include <math.h>
#include <stdio.h>

#include <numeric>
#include <unordered_map>


#ifdef _MSC_VER
#include "msvc-posix.h"
#else
#include <sys/time.h>
#endif

#define GLES2_NAMESPACED(f) translator::gles2::f

using android::base::c_str;

namespace translator {
namespace gles2 {

GL_API void GL_APIENTRY  glFlush( void);
GL_API void GL_APIENTRY  glFinish( void);
GL_API GLenum GL_APIENTRY  glGetError( void);

} // namespace gles1
} // namespace translator

extern "C" {

//decleration
static void initGLESx(bool isGles2Gles);
static void initContext(GLEScontext* ctx,ShareGroupPtr grp);
static void setMaxGlesVersion(GLESVersion version);
static void deleteGLESContext(GLEScontext* ctx);
static void setShareGroup(GLEScontext* ctx,ShareGroupPtr grp);
static GLEScontext* createGLESContext(void);
static GLEScontext* createGLESxContext(int maj, int min, GlobalNameSpace* globalNameSpace, android::base::Stream* stream);
static __translatorMustCastToProperFunctionPointerType getProcAddressGles2(const char* procName);
static void preSaveTexture();
static void postSaveTexture();
static void saveTexture(SaveableTexture* texture, android::base::Stream* stream,
                        android::base::SmallVector<unsigned char>* buffer);
static SaveableTexture* createTexture(GlobalNameSpace* globalNameSpace,
                                      SaveableTexture::loader_t&& loader);
static void restoreTexture(SaveableTexture* texture);
static void blitFromCurrentReadBufferANDROID(EGLImage image);
static bool vulkanInteropSupported();

namespace translator {
namespace gles2 {

static GLsync internal_glFenceSync(GLenum condition, GLbitfield flags);
static GLenum internal_glClientWaitSync(GLsync wait_on, GLbitfield flags, GLuint64 timeout);
static void internal_glWaitSync(GLsync wait_on, GLbitfield flags, GLuint64 timeout);
static void internal_glDeleteSync(GLsync to_delete);
static void internal_glGetSynciv(GLsync sync, GLenum pname, GLsizei bufsize, GLsizei *length, GLint *values);

} // namespace translator
} // namespace gles2

}

/************************************** GLES EXTENSIONS *********************************************************/
typedef std::unordered_map<std::string, __translatorMustCastToProperFunctionPointerType> ProcTableMap;
ProcTableMap *s_gles2Extensions = NULL;
/****************************************************************************************************************/

static EGLiface*  s_eglIface = NULL;
static GLESiface s_glesIface = {
    .initGLESx = initGLESx,
    .createGLESContext = createGLESxContext,
    .initContext = initContext,
    .setMaxGlesVersion = setMaxGlesVersion,
    .deleteGLESContext = deleteGLESContext,
    .flush = (FUNCPTR_NO_ARGS_RET_VOID)GLES2_NAMESPACED(glFlush),
    .finish = (FUNCPTR_NO_ARGS_RET_VOID)GLES2_NAMESPACED(glFinish),
    .getError = (FUNCPTR_NO_ARGS_RET_INT)GLES2_NAMESPACED(glGetError),
    .setShareGroup = setShareGroup,
    .getProcAddress = getProcAddressGles2,

    .fenceSync = (FUNCPTR_FENCE_SYNC)translator::gles2::internal_glFenceSync,
    .clientWaitSync = (FUNCPTR_CLIENT_WAIT_SYNC)translator::gles2::internal_glClientWaitSync,
    .waitSync = (FUNCPTR_WAIT_SYNC)translator::gles2::internal_glWaitSync,
    .deleteSync = (FUNCPTR_DELETE_SYNC)translator::gles2::internal_glDeleteSync,
    .preSaveTexture = preSaveTexture,
    .postSaveTexture = postSaveTexture,
    .saveTexture = saveTexture,
    .createTexture = createTexture,
    .restoreTexture = restoreTexture,
    .deleteRbo = deleteRenderbufferGlobal,
    .blitFromCurrentReadBufferANDROID = blitFromCurrentReadBufferANDROID,
    .vulkanInteropSupported = vulkanInteropSupported,
    .getSynciv = (FUNCPTR_GET_SYNC_IV)translator::gles2::internal_glGetSynciv,
};

#include <GLcommon/GLESmacros.h>

static android::base::LazyInstance<GLES3Usage> gles30usages = {};

namespace translator {
namespace gles2 {

GL_APICALL void GL_APIENTRY glEGLImageTargetTexture2DOES(GLenum target, GLeglImageOES image);
GL_APICALL void GL_APIENTRY glEGLImageTargetRenderbufferStorageOES(GLenum target, GLeglImageOES image);
GL_API void GL_APIENTRY glBindTexture (GLenum target, GLuint texture);

GL_APICALL void  GL_APIENTRY glVertexAttribPointerWithDataSize(GLuint index, GLint size, GLenum type, GLboolean normalized, GLsizei stride, const GLvoid* ptr, GLsizei dataSize);
GL_APICALL void  GL_APIENTRY glVertexAttribIPointerWithDataSize(GLuint index, GLint size, GLenum type, GLsizei stride, const GLvoid* ptr, GLsizei dataSize);
GL_APICALL void  GL_APIENTRY glTestHostDriverPerformance(GLuint count, uint64_t* duration_us, uint64_t* duration_cpu_us);
GL_APICALL void  GL_APIENTRY glDrawArraysNullAEMU(GLenum mode, GLint first, GLsizei count);
GL_APICALL void  GL_APIENTRY glDrawElementsNullAEMU(GLenum mode, GLsizei count, GLenum type, const void* indices);

// Vulkan/GL interop
// https://www.khronos.org/registry/OpenGL/extensions/EXT/EXT_external_objects.txt
// Common between GL_EXT_memory_object and GL_EXT_semaphore
GL_APICALL void GL_APIENTRY glGetUnsignedBytevEXT(GLenum pname, GLubyte* data);
GL_APICALL void GL_APIENTRY glGetUnsignedBytei_vEXT(GLenum target, GLuint index, GLubyte* data);

// GL_EXT_memory_object
GL_APICALL void GL_APIENTRY glImportMemoryFdEXT(GLuint memory, GLuint64 size, GLenum handleType, GLint fd);
GL_APICALL void GL_APIENTRY glImportMemoryWin32HandleEXT(GLuint memory, GLuint64 size, GLenum handleType, void* handle);
GL_APICALL void GL_APIENTRY glDeleteMemoryObjectsEXT(GLsizei n, const GLuint *memoryObjects); 
GL_APICALL GLboolean GL_APIENTRY glIsMemoryObjectEXT(GLuint memoryObject);
GL_APICALL void GL_APIENTRY glCreateMemoryObjectsEXT(GLsizei n, GLuint *memoryObjects);
GL_APICALL void GL_APIENTRY glMemoryObjectParameterivEXT(GLuint memoryObject, GLenum pname, const GLint *params);
GL_APICALL void GL_APIENTRY glGetMemoryObjectParameterivEXT(GLuint memoryObject, GLenum pname, GLint *params);
GL_APICALL void GL_APIENTRY glTexStorageMem2DEXT(GLenum target, GLsizei levels, GLenum internalFormat, GLsizei width, GLsizei height, GLuint memory, GLuint64 offset);
GL_APICALL void GL_APIENTRY glTexStorageMem2DMultisampleEXT(GLenum target, GLsizei samples, GLenum internalFormat, GLsizei width, GLsizei height, GLboolean fixedSampleLocations, GLuint memory, GLuint64 offset);
GL_APICALL void GL_APIENTRY glTexStorageMem3DEXT(GLenum target, GLsizei levels, GLenum internalFormat, GLsizei width, GLsizei height, GLsizei depth, GLuint memory, GLuint64 offset);
GL_APICALL void GL_APIENTRY glTexStorageMem3DMultisampleEXT(GLenum target, GLsizei samples, GLenum internalFormat, GLsizei width, GLsizei height, GLsizei depth, GLboolean fixedSampleLocations, GLuint memory, GLuint64 offset);
GL_APICALL void GL_APIENTRY glBufferStorageMemEXT(GLenum target, GLsizeiptr size, GLuint memory, GLuint64 offset);
GL_APICALL void GL_APIENTRY glTexParameteriHOST(GLenum target, GLenum pname, GLint param);
 
// Not included: direct-state-access, 1D function pointers

// GL_EXT_semaphore
GL_APICALL void GL_APIENTRY glImportSemaphoreFdEXT(GLuint semaphore, GLenum handleType, GLint fd);
GL_APICALL void GL_APIENTRY glImportSemaphoreWin32HandleEXT(GLuint semaphore, GLenum handleType, void* handle);
GL_APICALL void GL_APIENTRY glGenSemaphoresEXT(GLsizei n, GLuint *semaphores);
GL_APICALL void GL_APIENTRY glDeleteSemaphoresEXT(GLsizei n, const GLuint *semaphores);
GL_APICALL GLboolean glIsSemaphoreEXT(GLuint semaphore);
GL_APICALL void GL_APIENTRY glSemaphoreParameterui64vEXT(GLuint semaphore, GLenum pname, const GLuint64 *params);
GL_APICALL void GL_APIENTRY glGetSemaphoreParameterui64vEXT(GLuint semaphore, GLenum pname, GLuint64 *params);
GL_APICALL void GL_APIENTRY glWaitSemaphoreEXT(GLuint semaphore, GLuint numBufferBarriers, const GLuint *buffers, GLuint numTextureBarriers, const GLuint *textures, const GLenum *srcLayouts);
GL_APICALL void GL_APIENTRY glSignalSemaphoreEXT(GLuint semaphore, GLuint numBufferBarriers, const GLuint *buffers, GLuint numTextureBarriers, const GLuint *textures, const GLenum *dstLayouts);

// Utility to get global names
GL_APICALL GLuint GL_APIENTRY glGetGlobalTexName(GLuint localName);
GL_APICALL void  GL_APIENTRY glGetTexImage(GLenum target, GLint level, GLenum format, GLenum type, GLvoid* pixels);

} // namespace gles2
} // namespace translator

extern "C" {

static void setMaxGlesVersion(GLESVersion version) {
    GLESv2Context::setMaxGlesVersion(version);
}

static void initContext(GLEScontext* ctx,ShareGroupPtr grp) {
    setCoreProfile(ctx->isCoreProfile());
    GLESv2Context::initGlobal(s_eglIface);

    if (!ctx->shareGroup()) {
        ctx->setShareGroup(grp);
    }
    if (!ctx->isInitialized()) {
        ctx->init();
        translator::gles2::glBindTexture(GL_TEXTURE_2D,0);
        translator::gles2::glBindTexture(GL_TEXTURE_CUBE_MAP,0);
    }
    if (ctx->needRestore()) {
        ctx->restore();
    }
}

static GLEScontext* createGLESContext() {
    return new GLESv2Context(2, 0, nullptr, nullptr, nullptr);
}
static GLEScontext* createGLESxContext(int maj, int min,
        GlobalNameSpace* globalNameSpace, android::base::Stream* stream) {
    return new GLESv2Context(maj, min, globalNameSpace, stream,
            s_eglIface->eglGetGlLibrary());
}

static bool shaderParserInitialized = false;
static bool sDebugPrintShaders = false;

#define SHADER_DEBUG_PRINT(fmt,...) \
    if (sDebugPrintShaders) { \
        printf("shader_debug: %s: " fmt "\n", __func__, ##__VA_ARGS__); \
    } \

static void initGLESx(bool isGles2Gles) {
    setGles2Gles(isGles2Gles);
}

static void deleteGLESContext(GLEScontext* ctx) {
    delete ctx;
}

static void setShareGroup(GLEScontext* ctx,ShareGroupPtr grp) {
    if(ctx) {
        ctx->setShareGroup(grp);
    }
}

static __translatorMustCastToProperFunctionPointerType getProcAddressGles2(const char* procName) {
    GET_CTX_RET(NULL)
    ctx->getGlobalLock();
    static bool proc_table_initialized = false;
    if (!proc_table_initialized) {
        proc_table_initialized = true;
        if (!s_gles2Extensions)
            s_gles2Extensions = new ProcTableMap();
        else
            s_gles2Extensions->clear();
        (*s_gles2Extensions)["glEGLImageTargetTexture2DOES"] = (__translatorMustCastToProperFunctionPointerType)GLES2_NAMESPACED(glEGLImageTargetTexture2DOES);
        (*s_gles2Extensions)["glEGLImageTargetRenderbufferStorageOES"]=(__translatorMustCastToProperFunctionPointerType)GLES2_NAMESPACED(glEGLImageTargetRenderbufferStorageOES);
        (*s_gles2Extensions)["glVertexAttribPointerWithDataSize"] = (__translatorMustCastToProperFunctionPointerType)GLES2_NAMESPACED(glVertexAttribPointerWithDataSize);
        (*s_gles2Extensions)["glVertexAttribIPointerWithDataSize"] = (__translatorMustCastToProperFunctionPointerType)GLES2_NAMESPACED(glVertexAttribIPointerWithDataSize);
        (*s_gles2Extensions)["glTestHostDriverPerformance"] = (__translatorMustCastToProperFunctionPointerType)GLES2_NAMESPACED(glTestHostDriverPerformance);
        (*s_gles2Extensions)["glDrawArraysNullAEMU"] = (__translatorMustCastToProperFunctionPointerType)GLES2_NAMESPACED(glDrawArraysNullAEMU);
        (*s_gles2Extensions)["glDrawElementsNullAEMU"] = (__translatorMustCastToProperFunctionPointerType)GLES2_NAMESPACED(glDrawElementsNullAEMU);
        (*s_gles2Extensions)["glGetUnsignedBytevEXT"] = (__translatorMustCastToProperFunctionPointerType)GLES2_NAMESPACED(glGetUnsignedBytevEXT);
        (*s_gles2Extensions)["glGetUnsignedBytei_vEXT"] = (__translatorMustCastToProperFunctionPointerType)GLES2_NAMESPACED(glGetUnsignedBytei_vEXT);
        (*s_gles2Extensions)["glImportMemoryFdEXT"] = (__translatorMustCastToProperFunctionPointerType)GLES2_NAMESPACED(glImportMemoryFdEXT);
        (*s_gles2Extensions)["glImportMemoryWin32HandleEXT"] = (__translatorMustCastToProperFunctionPointerType)GLES2_NAMESPACED(glImportMemoryWin32HandleEXT);
        (*s_gles2Extensions)["glDeleteMemoryObjectsEXT"] = (__translatorMustCastToProperFunctionPointerType)GLES2_NAMESPACED(glDeleteMemoryObjectsEXT);
        (*s_gles2Extensions)["glIsMemoryObjectEXT"] = (__translatorMustCastToProperFunctionPointerType)GLES2_NAMESPACED(glIsMemoryObjectEXT);
        (*s_gles2Extensions)["glCreateMemoryObjectsEXT"] = (__translatorMustCastToProperFunctionPointerType)GLES2_NAMESPACED(glCreateMemoryObjectsEXT);
        (*s_gles2Extensions)["glMemoryObjectParameterivEXT"] = (__translatorMustCastToProperFunctionPointerType)GLES2_NAMESPACED(glMemoryObjectParameterivEXT);
        (*s_gles2Extensions)["glGetMemoryObjectParameterivEXT"] = (__translatorMustCastToProperFunctionPointerType)GLES2_NAMESPACED(glGetMemoryObjectParameterivEXT);
        (*s_gles2Extensions)["glTexStorageMem2DEXT"] = (__translatorMustCastToProperFunctionPointerType)GLES2_NAMESPACED(glTexStorageMem2DEXT);
        (*s_gles2Extensions)["glTexStorageMem2DMultisampleEXT"] = (__translatorMustCastToProperFunctionPointerType)GLES2_NAMESPACED(glTexStorageMem2DMultisampleEXT);
        (*s_gles2Extensions)["glTexStorageMem3DEXT"] = (__translatorMustCastToProperFunctionPointerType)GLES2_NAMESPACED(glTexStorageMem3DEXT);
        (*s_gles2Extensions)["glTexStorageMem3DMultisampleEXT"] = (__translatorMustCastToProperFunctionPointerType)GLES2_NAMESPACED(glTexStorageMem3DMultisampleEXT);
        (*s_gles2Extensions)["glBufferStorageMemEXT"] = (__translatorMustCastToProperFunctionPointerType)GLES2_NAMESPACED(glBufferStorageMemEXT);
        (*s_gles2Extensions)["glTexParameteriHOST"] = (__translatorMustCastToProperFunctionPointerType)GLES2_NAMESPACED(glTexParameteriHOST);
        (*s_gles2Extensions)["glImportSemaphoreFdEXT"] = (__translatorMustCastToProperFunctionPointerType)GLES2_NAMESPACED(glImportSemaphoreFdEXT);
        (*s_gles2Extensions)["glImportSemaphoreWin32HandleEXT"] = (__translatorMustCastToProperFunctionPointerType)GLES2_NAMESPACED(glImportSemaphoreWin32HandleEXT);
        (*s_gles2Extensions)["glGenSemaphoresEXT"] = (__translatorMustCastToProperFunctionPointerType)GLES2_NAMESPACED(glGenSemaphoresEXT);
        (*s_gles2Extensions)["glDeleteSemaphoresEXT"] = (__translatorMustCastToProperFunctionPointerType)GLES2_NAMESPACED(glDeleteSemaphoresEXT);
        (*s_gles2Extensions)["glIsSemaphoreEXT"] = (__translatorMustCastToProperFunctionPointerType)GLES2_NAMESPACED(glIsSemaphoreEXT);
        (*s_gles2Extensions)["glSemaphoreParameterui64vEXT"] = (__translatorMustCastToProperFunctionPointerType)GLES2_NAMESPACED(glSemaphoreParameterui64vEXT);
        (*s_gles2Extensions)["glGetSemaphoreParameterui64vEXT"] = (__translatorMustCastToProperFunctionPointerType)GLES2_NAMESPACED(glGetSemaphoreParameterui64vEXT);
        (*s_gles2Extensions)["glWaitSemaphoreEXT"] = (__translatorMustCastToProperFunctionPointerType)GLES2_NAMESPACED(glWaitSemaphoreEXT);
        (*s_gles2Extensions)["glSignalSemaphoreEXT"] = (__translatorMustCastToProperFunctionPointerType)GLES2_NAMESPACED(glSignalSemaphoreEXT);
        (*s_gles2Extensions)["glGetGlobalTexName"] = (__translatorMustCastToProperFunctionPointerType)GLES2_NAMESPACED(glGetGlobalTexName);
        (*s_gles2Extensions)["glGetTexImage"] = (__translatorMustCastToProperFunctionPointerType)GLES2_NAMESPACED(glGetTexImage);
    }
    __translatorMustCastToProperFunctionPointerType ret=NULL;
    ProcTableMap::iterator val = s_gles2Extensions->find(procName);
    if (val!=s_gles2Extensions->end())
        ret = val->second;
    ctx->releaseGlobalLock();

    return ret;
}

static void preSaveTexture() {
    SaveableTexture::preSave();
}

static void postSaveTexture() {
    SaveableTexture::postSave();
}

static void saveTexture(SaveableTexture* texture, android::base::Stream* stream,
                        SaveableTexture::Buffer* buffer) {
    texture->onSave(stream);
}

static SaveableTexture* createTexture(GlobalNameSpace* globalNameSpace,
                                      SaveableTexture::loader_t&& loader) {
    return new SaveableTexture(globalNameSpace, std::move(loader));
}

static void restoreTexture(SaveableTexture* texture) {
    if (!texture) return;
    texture->touch();
}

extern "C" {

GL_APICALL GLESiface* GL_APIENTRY static_translator_glesv2_getIfaces(const EGLiface* eglIface);

GLESiface* static_translator_glesv2_getIfaces(const EGLiface* eglIface) {
    s_eglIface = (EGLiface*)eglIface;
    return & s_glesIface;
}

}

static bool vulkanInteropSupported() {
    return GLEScontext::vulkanInteropSupported();
}

static void blitFromCurrentReadBufferANDROID(EGLImage image) {
    GET_CTX()
    unsigned int imagehndl = SafeUIntFromPointer(image);
    ImagePtr img = s_eglIface->getEGLImage(imagehndl);
    if (!img ||
        !ctx->shareGroup().get()) {
        // It might get into this if you swith no-draw on and off
        return;
    }

    // Could be a bad snapshot load
    if (!img->saveableTexture || !img->globalTexObj) {
        return;
    }

    img->saveableTexture->makeDirty();
    GLuint globalTexObj = img->globalTexObj->getGlobalName();
    ctx->blitFromReadBufferToTextureFlipped(
            globalTexObj, img->width, img->height,
            img->internalFormat, img->format, img->type);
}

}  // extern "C"

static void s_attachShader(GLEScontext* ctx, GLuint program, GLuint shader,
                           ShaderParser* shaderParser) {
    if (ctx && program && shader && shaderParser) {
        shaderParser->attachProgram(program);
    }
}

static void s_detachShader(GLEScontext* ctx, GLuint program, GLuint shader) {
    if (ctx && shader && ctx->shareGroup().get()) {
        auto shaderData = ctx->shareGroup()->getObjectData(
                NamedObjectType::SHADER_OR_PROGRAM, shader);
        if (!shaderData) return;
        ShaderParser* shaderParser = (ShaderParser*)shaderData;
        shaderParser->detachProgram(program);
        if (shaderParser->getDeleteStatus()
                && !shaderParser->hasAttachedPrograms()) {
            ctx->shareGroup()->deleteName(NamedObjectType::SHADER_OR_PROGRAM, shader);
        }
    }
}

static TextureData* getTextureData(ObjectLocalName tex) {
    GET_CTX_RET(NULL);
    TextureData *texData = NULL;
    auto objData =
            ctx->shareGroup()->getObjectData(NamedObjectType::TEXTURE, tex);
    if(!objData){
        texData = new TextureData();
        ctx->shareGroup()->setObjectData(NamedObjectType::TEXTURE, tex,
                                         ObjectDataPtr(texData));
    } else {
        texData = (TextureData*)objData;
    }
    return texData;
}

static TextureData* getTextureTargetData(GLenum target){
    GET_CTX_RET(NULL);
    unsigned int tex = ctx->getBindedTexture(target);
    return getTextureData(ctx->getTextureLocalName(target,tex));
}

namespace translator {
namespace gles2 {

GL_APICALL void  GL_APIENTRY glActiveTexture(GLenum texture){
    GET_CTX_V2();
    SET_ERROR_IF (!GLESv2Validate::textureEnum(texture,ctx->getMaxCombinedTexUnits()),GL_INVALID_ENUM);
    ctx->setActiveTexture(texture);
    ctx->dispatcher().glActiveTexture(texture);
}

GL_APICALL void  GL_APIENTRY glAttachShader(GLuint program, GLuint shader){
    GET_CTX();
    if(ctx->shareGroup().get()) {
        const GLuint globalProgramName = ctx->shareGroup()->getGlobalName(
                NamedObjectType::SHADER_OR_PROGRAM, program);
        SET_ERROR_IF(globalProgramName==0, GL_INVALID_VALUE);
        const GLuint globalShaderName = ctx->shareGroup()->getGlobalName(
                NamedObjectType::SHADER_OR_PROGRAM, shader);
        SET_ERROR_IF(globalShaderName==0, GL_INVALID_VALUE);

        auto programData = ctx->shareGroup()->getObjectData(
                NamedObjectType::SHADER_OR_PROGRAM, program);
        auto shaderData = ctx->shareGroup()->getObjectData(
                NamedObjectType::SHADER_OR_PROGRAM, shader);
        SET_ERROR_IF(!shaderData || !programData ,GL_INVALID_OPERATION);
        SET_ERROR_IF(!(shaderData->getDataType() ==SHADER_DATA) ||
                     !(programData->getDataType()==PROGRAM_DATA) ,GL_INVALID_OPERATION);

        GLenum shaderType = ((ShaderParser*)shaderData)->getType();
        ProgramData* pData = (ProgramData*)programData;
        SET_ERROR_IF((pData->getAttachedShader(shaderType)!=0), GL_INVALID_OPERATION);
        pData->attachShader(shader, (ShaderParser*)shaderData, shaderType);
        s_attachShader(ctx, program, shader, (ShaderParser*)shaderData);

        SHADER_DEBUG_PRINT(
            "attach shader %u to program %u", shader, program);
        ctx->dispatcher().glAttachShader(globalProgramName,globalShaderName);
    }
}

GL_APICALL void  GL_APIENTRY glBindAttribLocation(GLuint program, GLuint index, const GLchar* name){
    GET_CTX();
    SET_ERROR_IF(!GLESv2Validate::attribName(name),GL_INVALID_OPERATION);
    SET_ERROR_IF(!GLESv2Validate::attribIndex(index, ctx->getCaps()->maxVertexAttribs),GL_INVALID_VALUE);
    if(ctx->shareGroup().get()) {
        const GLuint globalProgramName = ctx->shareGroup()->getGlobalName(
                NamedObjectType::SHADER_OR_PROGRAM, program);
        SET_ERROR_IF(globalProgramName==0, GL_INVALID_VALUE);
        auto objData = ctx->shareGroup()->getObjectData(
                NamedObjectType::SHADER_OR_PROGRAM, program);
        SET_ERROR_IF(objData->getDataType()!=PROGRAM_DATA,GL_INVALID_OPERATION);

        ProgramData* pData = (ProgramData*)objData;

        ctx->dispatcher().glBindAttribLocation(
                globalProgramName, index,
                c_str(pData->getTranslatedName(name)));

        pData->bindAttribLocation(name, index);
    }
}

GL_APICALL void  GL_APIENTRY glBindBuffer(GLenum target, GLuint buffer){
    GET_CTX_V2();
    SET_ERROR_IF(!GLESv2Validate::bufferTarget(ctx, target), GL_INVALID_ENUM);

    GLuint globalBufferName = ctx->bindBuffer(target,buffer);
    ctx->dispatcher().glBindBuffer(target, globalBufferName);
}

static bool sIsFboTextureTarget(GLenum target) {
    switch (target) {
    case GL_TEXTURE_2D:
    case GL_TEXTURE_CUBE_MAP:
    case GL_TEXTURE_CUBE_MAP_POSITIVE_X:
    case GL_TEXTURE_CUBE_MAP_POSITIVE_Y:
    case GL_TEXTURE_CUBE_MAP_POSITIVE_Z:
    case GL_TEXTURE_CUBE_MAP_NEGATIVE_X:
    case GL_TEXTURE_CUBE_MAP_NEGATIVE_Y:
    case GL_TEXTURE_CUBE_MAP_NEGATIVE_Z:
    case GL_TEXTURE_2D_ARRAY:
    case GL_TEXTURE_3D:
    case GL_TEXTURE_2D_MULTISAMPLE:
        return true;
    default:
        return false;
    }
}

template <class T>
static bool sHasAttachmentWithFormat(const GLESv2Context* ctx,
                                     FramebufferData* fbData,
                                     const T& attachments,
                                     const std::initializer_list<GLenum> formats) {

    for (auto attachment : attachments) {
        GLenum target;
        GLuint name = fbData->getAttachment(attachment, &target, NULL);

        if (!name) continue;

        if (target == GL_RENDERBUFFER) {
            auto objData = ctx->shareGroup()->getObjectData(
                    NamedObjectType::RENDERBUFFER, name);
            if (auto rbData = (RenderbufferData*)objData) {
                GLenum rb_internalformat = rbData->internalformat;
                for (auto triggerFormat : formats) {
                    if (rb_internalformat == triggerFormat) {
                        return true;
                    }
                }
            }
        } else if (sIsFboTextureTarget(target)) {
            if (TextureData* tex = getTextureData(name)) {
                GLenum tex_internalformat = tex->internalFormat;
                for (auto triggerFormat : formats) {
                    if (tex_internalformat == triggerFormat) {
                        return true;
                    }
                }
            }
        }
    }

    return false;
}


static void sSetDesktopGLEnable(const GLESv2Context* ctx, bool enable, GLenum cap) {
    if (enable)
        ctx->dispatcher().glEnable(cap);
    else
        ctx->dispatcher().glDisable(cap);
}

// Framebuffer format workarounds:
// Desktop OpenGL implicit framebuffer behavior is much more configurable
// than that of OpenGL ES. In OpenGL ES, some implicit operations can happen
// depending on the internal format and attachment combinations of the
// framebuffer object.
static void sUpdateFboEmulation(GLESv2Context* ctx) {
    if (ctx->getMajorVersion() < 3 || isGles2Gles()) return;

    std::vector<GLenum> colorAttachments(ctx->getCaps()->maxDrawBuffers);
    std::iota(colorAttachments.begin(), colorAttachments.end(), GL_COLOR_ATTACHMENT0);
    const auto depthAttachments =
        {GL_DEPTH_ATTACHMENT, GL_DEPTH_STENCIL_ATTACHMENT};

    GLuint read_fbo = ctx->getFramebufferBinding(GL_READ_FRAMEBUFFER);
    GLuint draw_fbo = ctx->getFramebufferBinding(GL_DRAW_FRAMEBUFFER);

    bool enableSRGB = false;
    bool enableDepth32fClamp = false;

    for (auto fbObj : {ctx->getFBOData(read_fbo),
                       ctx->getFBOData(draw_fbo)}) {

        if (fbObj == nullptr) { continue; }

        // Enable GL_FRAMEBUFFER_SRGB when any framebuffer has SRGB color attachment.
        if (sHasAttachmentWithFormat(ctx, fbObj,
                    colorAttachments, {GL_SRGB8_ALPHA8}))
            enableSRGB = true;

        // Enable GL_DEPTH_CLAMP when any fbo's
        // GL_DEPTH_ATTACHMENT or GL_DEPTH_STENCIL_ATTACHMENT is of internal format
        // GL_DEPTH_COMPONENT32F or GL_DEPTH32F_STENCIL8.
        if (sHasAttachmentWithFormat(ctx, fbObj,
                    depthAttachments, {GL_DEPTH_COMPONENT32F, GL_DEPTH32F_STENCIL8}))
            enableDepth32fClamp = true;

        // Perform any necessary workarounds for apps that use separate depth/stencil
        // attachments.
        fbObj->separateDepthStencilWorkaround(ctx);
    }

    // TODO: GLES3: snapshot those enable value as well?
    sSetDesktopGLEnable(ctx, enableSRGB, GL_FRAMEBUFFER_SRGB);
    sSetDesktopGLEnable(ctx, enableDepth32fClamp, GL_DEPTH_CLAMP);
}

GL_APICALL void  GL_APIENTRY glBindFramebuffer(GLenum target, GLuint framebuffer){
    GET_CTX_V2();
    SET_ERROR_IF(!GLESv2Validate::framebufferTarget(ctx, target),GL_INVALID_ENUM);

    GLuint globalFrameBufferName;
    bool isDefaultFBO = !framebuffer;
    if (isDefaultFBO) {
        globalFrameBufferName = ctx->getDefaultFBOGlobalName();
        ctx->dispatcher().glBindFramebuffer(target, globalFrameBufferName);
        ctx->setFramebufferBinding(target, 0);
    } else {
        globalFrameBufferName = framebuffer;
        if(framebuffer){
            ctx->rebindFramebufferTextures(framebuffer);
            globalFrameBufferName = ctx->getFBOGlobalName(framebuffer);
            //if framebuffer wasn't generated before,generate one
            if(!globalFrameBufferName){
                ctx->genFBOName(framebuffer);
                globalFrameBufferName = ctx->getFBOGlobalName(framebuffer);
                ctx->setFBOData(framebuffer,
                        ObjectDataPtr(new FramebufferData(framebuffer,
                                                          globalFrameBufferName)));
            }
            ctx->dispatcher().glBindFramebuffer(target,globalFrameBufferName);
            // set that this framebuffer has been bound before
            auto fbObj = ctx->getFBOData(framebuffer);
            fbObj->setBoundAtLeastOnce();
        }
        ctx->setFramebufferBinding(target, framebuffer);
    }

    sUpdateFboEmulation(ctx);
}

GL_APICALL void  GL_APIENTRY glBindRenderbuffer(GLenum target, GLuint renderbuffer){
    GET_CTX();
    SET_ERROR_IF(!GLESv2Validate::renderbufferTarget(target),GL_INVALID_ENUM);

    GLuint globalRenderBufferName = renderbuffer;
    if(renderbuffer && ctx->shareGroup().get()){
        globalRenderBufferName = ctx->shareGroup()->getGlobalName(
                NamedObjectType::RENDERBUFFER, renderbuffer);
        //if renderbuffer wasn't generated before,generate one
        if(!globalRenderBufferName){
            ctx->shareGroup()->genName(NamedObjectType::RENDERBUFFER,
                                       renderbuffer);
            RenderbufferData* rboData = new RenderbufferData();
            rboData->everBound = true;
            ctx->shareGroup()->setObjectData(
                    NamedObjectType::RENDERBUFFER, renderbuffer,
                    ObjectDataPtr(rboData));
            globalRenderBufferName = ctx->shareGroup()->getGlobalName(
                    NamedObjectType::RENDERBUFFER, renderbuffer);
        } else {
            RenderbufferData* rboData = (RenderbufferData*)(ctx->shareGroup()->getObjectDataPtr(
                    NamedObjectType::RENDERBUFFER, renderbuffer).get());
            if (rboData) rboData->everBound = true;
        }
    }
    ctx->dispatcher().glBindRenderbuffer(target,globalRenderBufferName);

    // update renderbuffer binding state
    ctx->setRenderbufferBinding(renderbuffer);
}

GL_APICALL GLuint GL_APIENTRY glGetGlobalTexName(GLuint localName) {
    GET_CTX_V2_RET(0);
    GLuint globalTextureName = ctx->shareGroup()->getGlobalName(
            NamedObjectType::TEXTURE, localName);
    return globalTextureName;
}

GL_APICALL void  GL_APIENTRY glBindTexture(GLenum target, GLuint texture){
    GET_CTX_V2();
    SET_ERROR_IF(!GLESv2Validate::textureTarget(ctx, target), GL_INVALID_ENUM);

    //for handling default texture (0)
    ObjectLocalName localTexName = ctx->getTextureLocalName(target,texture);
    GLuint globalTextureName = localTexName;
    if (ctx->shareGroup().get()) {
        globalTextureName = ctx->shareGroup()->getGlobalName(
                NamedObjectType::TEXTURE, localTexName);
        //if texture wasn't generated before,generate one
        if(!globalTextureName){
            ctx->shareGroup()->genName(NamedObjectType::TEXTURE, localTexName);
            globalTextureName = ctx->shareGroup()->getGlobalName(
                    NamedObjectType::TEXTURE, localTexName);
        }

        TextureData* texData = getTextureData(localTexName);
        if (texData->target==0) {
            texData->setTarget(target);
        }
        //if texture was already bound to another target

        if (ctx->GLTextureTargetToLocal(texData->target) != ctx->GLTextureTargetToLocal(target)) {
            fprintf(stderr, "%s: Set invalid operation!\n", __func__);
        }
        SET_ERROR_IF(ctx->GLTextureTargetToLocal(texData->target) != ctx->GLTextureTargetToLocal(target), GL_INVALID_OPERATION);
        texData->setGlobalName(globalTextureName);
        if (!texData->wasBound) {
            texData->resetSaveableTexture();
        }
        texData->wasBound = true;
    }

    ctx->setBindedTexture(target,texture);
    ctx->dispatcher().glBindTexture(target,globalTextureName);

    if (ctx->getMajorVersion() < 3) return;

    // OpenGL ES assumes that rendered depth textures shade as (v, 0, 0, 1)
    // when coming out of the fragment shader.
    // Desktop OpenGL assumes (v, v, v, 1).
    // GL_DEPTH_TEXTURE_MODE can be set to GL_RED to follow the OpenGL ES behavior.
    if (!ctx->isCoreProfile() && !isGles2Gles()) {
#define GL_DEPTH_TEXTURE_MODE 0x884B
        ctx->dispatcher().glTexParameteri(target ,GL_DEPTH_TEXTURE_MODE, GL_RED);
    }
}

GL_APICALL void  GL_APIENTRY glBlendColor(GLclampf red, GLclampf green, GLclampf blue, GLclampf alpha){
    GET_CTX();
    ctx->dispatcher().glBlendColor(red,green,blue,alpha);
}

GL_APICALL void  GL_APIENTRY glBlendEquation( GLenum mode ){
    GET_CTX_V2();
    SET_ERROR_IF(!GLESv2Validate::blendEquationMode(ctx, mode), GL_INVALID_ENUM);
    ctx->setBlendEquationSeparate(mode, mode);
    ctx->dispatcher().glBlendEquation(mode);
}

GL_APICALL void  GL_APIENTRY glBlendEquationSeparate(GLenum modeRGB, GLenum modeAlpha){
    GET_CTX_V2();
    SET_ERROR_IF(!(GLESv2Validate::blendEquationMode(ctx, modeRGB) &&
                   GLESv2Validate::blendEquationMode(ctx, modeAlpha)), GL_INVALID_ENUM);
    ctx->setBlendEquationSeparate(modeRGB, modeAlpha);
    ctx->dispatcher().glBlendEquationSeparate(modeRGB,modeAlpha);
}

GL_APICALL void  GL_APIENTRY glBlendFunc(GLenum sfactor, GLenum dfactor){
    GET_CTX();
    SET_ERROR_IF(!GLESv2Validate::blendSrc(sfactor) || !GLESv2Validate::blendDst(dfactor),GL_INVALID_ENUM)
    ctx->setBlendFuncSeparate(sfactor, dfactor, sfactor, dfactor);
    ctx->dispatcher().glBlendFunc(sfactor,dfactor);
}

GL_APICALL void  GL_APIENTRY glBlendFuncSeparate(GLenum srcRGB, GLenum dstRGB, GLenum srcAlpha, GLenum dstAlpha){
    GET_CTX();
    SET_ERROR_IF(
!(GLESv2Validate::blendSrc(srcRGB) && GLESv2Validate::blendDst(dstRGB) && GLESv2Validate::blendSrc(srcAlpha) && GLESv2Validate::blendDst(dstAlpha)),GL_INVALID_ENUM);
    ctx->setBlendFuncSeparate(srcRGB, dstRGB, srcAlpha, dstAlpha);
    ctx->dispatcher().glBlendFuncSeparate(srcRGB, dstRGB, srcAlpha, dstAlpha);
}

GL_APICALL void  GL_APIENTRY glBufferData(GLenum target, GLsizeiptr size, const GLvoid* data, GLenum usage){
    GET_CTX_V2();
    SET_ERROR_IF(!GLESv2Validate::bufferTarget(ctx, target), GL_INVALID_ENUM);
    SET_ERROR_IF(!ctx->isBindedBuffer(target),GL_INVALID_OPERATION);
    SET_ERROR_IF(!GLESv2Validate::bufferUsage(ctx, usage), GL_INVALID_ENUM);
    ctx->setBufferData(target,size,data,usage);
    ctx->dispatcher().glBufferData(target, size, data, usage);
}

GL_APICALL void  GL_APIENTRY glBufferSubData(GLenum target, GLintptr offset, GLsizeiptr size, const GLvoid* data){
    GET_CTX_V2();
    SET_ERROR_IF(!GLESv2Validate::bufferTarget(ctx, target), GL_INVALID_ENUM);
    SET_ERROR_IF(!ctx->isBindedBuffer(target),GL_INVALID_OPERATION);
    SET_ERROR_IF(!ctx->setBufferSubData(target,offset,size,data),GL_INVALID_VALUE);
    ctx->dispatcher().glBufferSubData(target, offset, size, data);
}


GL_APICALL GLenum GL_APIENTRY glCheckFramebufferStatus(GLenum target){
    GET_CTX_V2_RET(GL_FRAMEBUFFER_COMPLETE);
    RET_AND_SET_ERROR_IF(!GLESv2Validate::framebufferTarget(ctx, target), GL_INVALID_ENUM, GL_FRAMEBUFFER_COMPLETE);
    // We used to issue ctx->drawValidate() here, but it can corrupt the status of
    // separately bound draw/read framebuffer objects. So we just don't call it now.
    return ctx->dispatcher().glCheckFramebufferStatus(target);
}

GL_APICALL void  GL_APIENTRY glClear(GLbitfield mask){
    GET_CTX();
    GLbitfield allowed_bits = GL_DEPTH_BUFFER_BIT | GL_COLOR_BUFFER_BIT | GL_STENCIL_BUFFER_BIT;
    GLbitfield has_disallowed_bits = (mask & ~allowed_bits);
    SET_ERROR_IF(has_disallowed_bits, GL_INVALID_VALUE);

    if (ctx->getMajorVersion() < 3)
        ctx->drawValidate();

    ctx->dispatcher().glClear(mask);
}
GL_APICALL void  GL_APIENTRY glClearColor(GLclampf red, GLclampf green, GLclampf blue, GLclampf alpha){
    GET_CTX();
    ctx->setClearColor(red,green, blue, alpha);
    ctx->dispatcher().glClearColor(red,green,blue,alpha);
}
GL_APICALL void  GL_APIENTRY glClearDepthf(GLclampf depth){
    GET_CTX();
    ctx->setClearDepth(depth);
    if (isGles2Gles()) {
        ctx->dispatcher().glClearDepthf(depth);
    } else {
        ctx->dispatcher().glClearDepth(depth);
    }
}
GL_APICALL void  GL_APIENTRY glClearStencil(GLint s){
    GET_CTX();
    ctx->setClearStencil(s);
    ctx->dispatcher().glClearStencil(s);
}
GL_APICALL void  GL_APIENTRY glColorMask(GLboolean red, GLboolean green, GLboolean blue, GLboolean alpha){
    GET_CTX();
    ctx->setColorMask(red, green, blue, alpha);
    ctx->dispatcher().glColorMask(red,green,blue,alpha);
}

GL_APICALL void  GL_APIENTRY glCompileShader(GLuint shader){
    GET_CTX();
    if(ctx->shareGroup().get()) {
        const GLuint globalShaderName = ctx->shareGroup()->getGlobalName(
                NamedObjectType::SHADER_OR_PROGRAM, shader);
        SET_ERROR_IF(globalShaderName==0, GL_INVALID_VALUE);
        auto objData = ctx->shareGroup()->getObjectData(
                NamedObjectType::SHADER_OR_PROGRAM, shader);
        SET_ERROR_IF(objData->getDataType()!= SHADER_DATA,GL_INVALID_OPERATION);
        ShaderParser* sp = (ShaderParser*)objData;
        SET_ERROR_IF(sp->getDeleteStatus(), GL_INVALID_VALUE);
        GLint compileStatus;
        if (sp->validShader()) {
            ctx->dispatcher().glCompileShader(globalShaderName);

            GLsizei infoLogLength=0;
            GLchar* infoLog;
            ctx->dispatcher().glGetShaderiv(globalShaderName,GL_INFO_LOG_LENGTH,&infoLogLength);
            infoLog = new GLchar[infoLogLength+1];
            ctx->dispatcher().glGetShaderInfoLog(globalShaderName,infoLogLength,NULL,infoLog);
            if (infoLogLength == 0) {
                infoLog[0] = 0;
            }
            sp->setInfoLog(infoLog);

            ctx->dispatcher().glGetShaderiv(globalShaderName,GL_COMPILE_STATUS,&compileStatus);
            sp->setCompileStatus(compileStatus == GL_FALSE ? false : true);
        } else {
            ctx->dispatcher().glCompileShader(globalShaderName);
            sp->setCompileStatus(false);
            ctx->dispatcher().glGetShaderiv(globalShaderName,GL_COMPILE_STATUS,&compileStatus);
            if (compileStatus != GL_FALSE) {
                fprintf(stderr, "%s: Warning: underlying GL compiled invalid shader!\n", __func__);
            }
        }
    }
}

GL_APICALL void  GL_APIENTRY glTexImage2D(GLenum target, GLint level, GLint internalformat, GLsizei width, GLsizei height, GLint border, GLenum format, GLenum type, const GLvoid* pixels);

GL_APICALL void  GL_APIENTRY glCompressedTexImage2D(GLenum target, GLint level, GLenum internalformat, GLsizei width, GLsizei height, GLint border, GLsizei imageSize, const GLvoid* data)
{
    GET_CTX();
    SET_ERROR_IF(!GLESv2Validate::textureTargetEx(ctx, target),GL_INVALID_ENUM);
    SET_ERROR_IF(level < 0 || imageSize < 0, GL_INVALID_VALUE);

    auto funcPtr = translator::gles2::glTexImage2D;

    if (shouldPassthroughCompressedFormat(ctx, internalformat)) {
        doCompressedTexImage2DNative(ctx, target, level, internalformat,
                                          width, height, border, imageSize, data);
    } else {
        doCompressedTexImage2D(ctx, target, level, internalformat,
                                    width, height, border,
                                    imageSize, data, funcPtr);
    }

    TextureData* texData = getTextureTargetData(target);
    if (texData) {
        texData->compressed = true;
        texData->compressedFormat = internalformat;
        if (shouldPassthroughCompressedFormat(ctx, internalformat)) {
            texData->internalFormat = internalformat;
        }
    }
}

GL_APICALL void  GL_APIENTRY glTexSubImage2D(GLenum target, GLint level, GLint xoffset, GLint yoffset, GLsizei width, GLsizei height, GLenum format, GLenum type, const GLvoid* pixels);

GL_APICALL void  GL_APIENTRY glCompressedTexSubImage2D(GLenum target, GLint level, GLint xoffset, GLint yoffset, GLsizei width, GLsizei height, GLenum format, GLsizei imageSize, const GLvoid* data){
    GET_CTX();
    SET_ERROR_IF(!GLESv2Validate::textureTargetEx(ctx, target),GL_INVALID_ENUM);
    if (ctx->drawDisabled()) {
        return;
    }
    if (ctx->shareGroup().get()) {
        TextureData* texData = getTextureTargetData(target);
        if (texData) {
            if (isEtc2Format(texData->compressedFormat)) {
                int encodedDataSize =
                    etc_get_encoded_data_size(
                        getEtcFormat(texData->compressedFormat),
                        width, height);
                SET_ERROR_IF(imageSize != encodedDataSize, GL_INVALID_VALUE);
                GLsizei lvlWidth = texData->width >> level;
                GLsizei lvlHeight = texData->height >> level;
                if (texData->width && !lvlWidth) lvlWidth = 1;
                if (texData->height && !lvlHeight) lvlHeight = 1;
                SET_ERROR_IF((width % 4) && ((xoffset + width) != (GLsizei)lvlWidth), GL_INVALID_OPERATION);
                SET_ERROR_IF((height % 4) && ((yoffset + height) != (GLsizei)lvlHeight), GL_INVALID_OPERATION);
                SET_ERROR_IF(xoffset % 4, GL_INVALID_OPERATION);
                SET_ERROR_IF(yoffset % 4, GL_INVALID_OPERATION);
            }
            SET_ERROR_IF(format != texData->compressedFormat, GL_INVALID_OPERATION);
        }
        SET_ERROR_IF(ctx->getMajorVersion() < 3 && !data, GL_INVALID_OPERATION);
        if (shouldPassthroughCompressedFormat(ctx, format)) {
            doCompressedTexSubImage2DNative(ctx, target, level, xoffset, yoffset,
                                                 width, height, format, imageSize, data);
        } else {
            doCompressedTexImage2D(ctx, target, level, format,
                    width, height, 0, imageSize, data,
                    [xoffset, yoffset](GLenum target, GLint level,
                    GLint internalformat, GLsizei width, GLsizei height,
                    GLint border, GLenum format, GLenum type,
                    const GLvoid* data) {
                        glTexSubImage2D(target, level, xoffset, yoffset,
                            width, height, format, type, data);
                    });
        }
    }
}

void s_glInitTexImage2D(GLenum target, GLint level, GLint internalformat,
        GLsizei width, GLsizei height, GLint border, GLint samples, GLenum* format,
        GLenum* type, GLint* internalformat_out) {
    GET_CTX();

    if (ctx->shareGroup().get()) {
        TextureData *texData = getTextureTargetData(target);

        if (texData) {
            texData->hasStorage = true;
            texData->setMipmapLevelAtLeast(static_cast<unsigned int>(level));
        }

        if (texData && level == 0) {
            assert(texData->target == GL_TEXTURE_2D ||
                    texData->target == GL_TEXTURE_2D_MULTISAMPLE ||
                    texData->target == GL_TEXTURE_CUBE_MAP);
            if (GLESv2Validate::isCompressedFormat(internalformat)) {
                texData->compressed = true;
                texData->compressedFormat = internalformat;
                texData->internalFormat = shouldPassthroughCompressedFormat(ctx, internalformat) ? internalformat : decompressedInternalFormat(ctx, internalformat);
            } else {
                texData->internalFormat = internalformat;
            }
            if (internalformat_out) {
                *internalformat_out = texData->internalFormat;
            }
            texData->width = width;
            texData->height = height;
            texData->border = border;
            texData->samples = samples;
            if (format) texData->format = *format;
            if (type) texData->type = *type;

            if (texData->sourceEGLImage != 0) {
                //
                // This texture was a target of EGLImage,
                // but now it is re-defined so we need to
                // re-generate global texture name for it.
                //
                unsigned int tex = ctx->getBindedTexture(target);
                ctx->shareGroup()->genName(NamedObjectType::TEXTURE, tex,
                        false);
                unsigned int globalTextureName =
                    ctx->shareGroup()->getGlobalName(
                            NamedObjectType::TEXTURE, tex);
                ctx->dispatcher().glBindTexture(GL_TEXTURE_2D,
                        globalTextureName);
                texData->sourceEGLImage = 0;
                texData->setGlobalName(globalTextureName);
            }
            texData->resetSaveableTexture();
        }
        texData->makeDirty();
    }

}

void s_glInitTexImage3D(GLenum target, GLint level, GLint internalformat,
        GLsizei width, GLsizei height, GLsizei depth, GLint border,
        GLenum format, GLenum type){
    GET_CTX();

    if (ctx->shareGroup().get()){
        TextureData *texData = getTextureTargetData(target);

        if (texData) {
            texData->hasStorage = true;
            texData->setMipmapLevelAtLeast(static_cast<unsigned int>(level));
        }

        if (texData && level == 0) {
            texData->width = width;
            texData->height = height;
            texData->depth = depth;
            texData->border = border;
            texData->internalFormat = internalformat;
            texData->target = target;
            texData->format = format;
            texData->type = type;
            texData->resetSaveableTexture();
        }
        texData->makeDirty();
    }
}

GL_APICALL void  GL_APIENTRY glCopyTexImage2D(GLenum target, GLint level, GLenum internalformat, GLint x, GLint y, GLsizei width, GLsizei height, GLint border){
    GET_CTX_V2();
    SET_ERROR_IF(!(GLESv2Validate::pixelFrmt(ctx,internalformat) &&
                   (GLESv2Validate::textureTarget(ctx, target) ||
                    GLESv2Validate::textureTargetEx(ctx, target))), GL_INVALID_ENUM);
    SET_ERROR_IF((GLESv2Validate::textureIsCubeMap(target) && width != height), GL_INVALID_VALUE);
    SET_ERROR_IF(border != 0,GL_INVALID_VALUE);

    GLenum format = baseFormatOfInternalFormat((GLint)internalformat);
    GLenum type = accurateTypeOfInternalFormat((GLint)internalformat);
    s_glInitTexImage2D(
        target, level, internalformat, width, height, border, 0,
        &format, &type, (GLint*)&internalformat);

    TextureData* texData = getTextureTargetData(target);
    if (texData && isCoreProfile() &&
        isCoreProfileEmulatedFormat(texData->format)) {
        GLEScontext::prepareCoreProfileEmulatedTexture(
            getTextureTargetData(target),
            false, target, format, type,
            (GLint*)&internalformat, &format);
        ctx->copyTexImageWithEmulation(
            texData, false, target, level, internalformat,
            0, 0, x, y, width, height, border);
    } else {
        ctx->dispatcher().glCopyTexImage2D(
            target, level, internalformat,
            x, y, width, height, border);
    }
}

GL_APICALL void  GL_APIENTRY glCopyTexSubImage2D(GLenum target, GLint level, GLint xoffset, GLint yoffset, GLint x, GLint y, GLsizei width, GLsizei height){
    GET_CTX_V2();
    SET_ERROR_IF(!(GLESv2Validate::textureTarget(ctx, target) ||
                   GLESv2Validate::textureTargetEx(ctx, target)), GL_INVALID_ENUM);
    TextureData* texData = getTextureTargetData(target);
    if (texData) {
        texData->makeDirty();
    }
    if (texData && isCoreProfile() &&
        isCoreProfileEmulatedFormat(texData->format)) {
        ctx->copyTexImageWithEmulation(
            texData, true, target, level, 0, xoffset, yoffset, x, y, width, height, 0);
    } else {
        ctx->dispatcher().glCopyTexSubImage2D(target,level,xoffset,yoffset,x,y,width,height);
    }
}

GL_APICALL GLuint GL_APIENTRY glCreateProgram(void){
    GET_CTX_RET(0);
    if(ctx->shareGroup().get()) {
        ProgramData* programInfo =
            new ProgramData(ctx->getMajorVersion(),
                            ctx->getMinorVersion());
        const GLuint localProgramName =
                ctx->shareGroup()->genName(ShaderProgramType::PROGRAM, 0, true);
        ctx->shareGroup()->setObjectData(NamedObjectType::SHADER_OR_PROGRAM,
                                         localProgramName,
                                         ObjectDataPtr(programInfo));
        programInfo->addProgramName(ctx->shareGroup()->getGlobalName(
                         NamedObjectType::SHADER_OR_PROGRAM, localProgramName));
        return localProgramName;
    }
    return 0;
}

GL_APICALL GLuint GL_APIENTRY glCreateShader(GLenum type){
    GET_CTX_V2_RET(0);
    // Lazy init so we can catch the caps.
    if (!shaderParserInitialized) {
        shaderParserInitialized = true;
        sDebugPrintShaders =
            android::base::System::getEnvironmentVariable(
                "ANDROID_EMUGL_SHADER_PRINT") == "1";

        auto& gl = ctx->dispatcher();

        ANGLEShaderParser::BuiltinResourcesEditCallback editCallback = [&gl](ST_BuiltInResources& res) {
            gl.glGetIntegerv(GL_MAX_VERTEX_ATTRIBS, &res.MaxVertexAttribs);
            gl.glGetIntegerv(GL_MAX_VERTEX_UNIFORM_VECTORS, &res.MaxVertexUniformVectors);
            gl.glGetIntegerv(GL_MAX_VARYING_VECTORS, &res.MaxVaryingVectors);
            gl.glGetIntegerv(GL_MAX_VERTEX_TEXTURE_IMAGE_UNITS, &res.MaxVertexTextureImageUnits);
            gl.glGetIntegerv(GL_MAX_COMBINED_TEXTURE_IMAGE_UNITS, &res.MaxCombinedTextureImageUnits);
            gl.glGetIntegerv(GL_MAX_TEXTURE_IMAGE_UNITS, &res.MaxTextureImageUnits);
            gl.glGetIntegerv(GL_MAX_FRAGMENT_UNIFORM_VECTORS, &res.MaxFragmentUniformVectors);
            gl.glGetIntegerv(GL_MAX_DRAW_BUFFERS, &res.MaxDrawBuffers);

            res.FragmentPrecisionHigh = 1;

            GLint tmp;
            gl.glGetIntegerv(GL_MAX_VERTEX_OUTPUT_COMPONENTS, &tmp);
            res.MaxVertexOutputVectors = tmp / 4;
            gl.glGetIntegerv(GL_MAX_FRAGMENT_INPUT_COMPONENTS, &tmp);
            res.MaxFragmentInputVectors = tmp / 4;

            gl.glGetIntegerv(GL_MIN_PROGRAM_TEXEL_OFFSET, &res.MinProgramTexelOffset);
            gl.glGetIntegerv(GL_MAX_PROGRAM_TEXEL_OFFSET, &res.MaxProgramTexelOffset);

            res.MaxDualSourceDrawBuffers = 1;

            res.OES_standard_derivatives = 1;
            res.OES_EGL_image_external = 0;
            res.EXT_gpu_shader5 = 1;

            bool shaderFramebufferFetch =
                GLEScontext::shaderFramebufferFetchSupported();

            res.EXT_shader_framebuffer_fetch = shaderFramebufferFetch ? 1 : 0;

            // GLES 3.1 constants
            gl.glGetIntegerv(GL_MAX_PROGRAM_TEXTURE_GATHER_OFFSET, &res.MaxProgramTextureGatherOffset);
            gl.glGetIntegerv(GL_MIN_PROGRAM_TEXTURE_GATHER_OFFSET, &res.MinProgramTextureGatherOffset);
            gl.glGetIntegerv(GL_MAX_IMAGE_UNITS, &res.MaxImageUnits);
            gl.glGetIntegerv(GL_MAX_COMPUTE_IMAGE_UNIFORMS, &res.MaxComputeImageUniforms);
            gl.glGetIntegerv(GL_MAX_VERTEX_IMAGE_UNIFORMS, &res.MaxVertexImageUniforms);
            gl.glGetIntegerv(GL_MAX_FRAGMENT_IMAGE_UNIFORMS, &res.MaxFragmentImageUniforms);
            gl.glGetIntegerv(GL_MAX_COMBINED_IMAGE_UNIFORMS, &res.MaxCombinedImageUniforms);
            gl.glGetIntegerv(GL_MAX_COMBINED_SHADER_OUTPUT_RESOURCES, &res.MaxCombinedShaderOutputResources);
            gl.glGetIntegerv(GL_MAX_UNIFORM_LOCATIONS, &res.MaxUniformLocations);

            GLint maxComputeWorkGroupCount[3];
            GLint maxComputeWorkGroupSize[3];

            for (uint32_t i = 0; i < 3; ++i) {
                if (gl.glGetIntegeri_v) {
                    gl.glGetIntegeri_v(GL_MAX_COMPUTE_WORK_GROUP_COUNT, i, &maxComputeWorkGroupCount[i]);
                    gl.glGetIntegeri_v(GL_MAX_COMPUTE_WORK_GROUP_SIZE, i, &maxComputeWorkGroupSize[i]);
                } else {
                    maxComputeWorkGroupCount[i] = 65536;
                    maxComputeWorkGroupSize[i] = 128;
                }
                res.MaxComputeWorkGroupCount[i] = maxComputeWorkGroupCount[i];
                res.MaxComputeWorkGroupSize[i] = maxComputeWorkGroupSize[i];
            }

            gl.glGetIntegerv(GL_MAX_COMPUTE_UNIFORM_COMPONENTS, &res.MaxComputeUniformComponents);
            gl.glGetIntegerv(GL_MAX_COMPUTE_TEXTURE_IMAGE_UNITS, &res.MaxComputeTextureImageUnits);

            gl.glGetIntegerv(GL_MAX_COMPUTE_ATOMIC_COUNTERS, &res.MaxComputeAtomicCounters);
            gl.glGetIntegerv(GL_MAX_COMPUTE_ATOMIC_COUNTER_BUFFERS, &res.MaxComputeAtomicCounterBuffers);

            gl.glGetIntegerv(GL_MAX_VERTEX_ATOMIC_COUNTERS, &res.MaxVertexAtomicCounters);
            gl.glGetIntegerv(GL_MAX_FRAGMENT_ATOMIC_COUNTERS, &res.MaxFragmentAtomicCounters);
            gl.glGetIntegerv(GL_MAX_COMBINED_ATOMIC_COUNTERS, &res.MaxCombinedAtomicCounters);
            gl.glGetIntegerv(GL_MAX_ATOMIC_COUNTER_BUFFER_BINDINGS, &res.MaxAtomicCounterBindings);
            gl.glGetIntegerv(GL_MAX_VERTEX_ATOMIC_COUNTER_BUFFERS, &res.MaxVertexAtomicCounterBuffers);
            gl.glGetIntegerv(GL_MAX_FRAGMENT_ATOMIC_COUNTER_BUFFERS, &res.MaxFragmentAtomicCounterBuffers);
            gl.glGetIntegerv(GL_MAX_COMBINED_ATOMIC_COUNTER_BUFFERS, &res.MaxCombinedAtomicCounterBuffers);
            gl.glGetIntegerv(GL_MAX_ATOMIC_COUNTER_BUFFER_SIZE, &res.MaxAtomicCounterBufferSize);

            gl.glGetIntegerv(GL_MAX_UNIFORM_BUFFER_BINDINGS, &res.MaxUniformBufferBindings);
            gl.glGetIntegerv(GL_MAX_SHADER_STORAGE_BUFFER_BINDINGS, &res.MaxShaderStorageBufferBindings);

            // Clear GL errors if the underlying GL doesn't have those enums.
            gl.glGetError();
        };

        ANGLEShaderParser::globalInitialize(
                isGles2Gles(),
                editCallback);
    }

    RET_AND_SET_ERROR_IF(!GLESv2Validate::shaderType(ctx, type), GL_INVALID_ENUM, 0);
    if(ctx->shareGroup().get()) {
        ShaderProgramType shaderProgramType;
        switch (type) {
        case GL_VERTEX_SHADER:
            shaderProgramType = ShaderProgramType::VERTEX_SHADER;
            break;
        case GL_FRAGMENT_SHADER:
            shaderProgramType = ShaderProgramType::FRAGMENT_SHADER;
            break;
        case GL_COMPUTE_SHADER:
            shaderProgramType = ShaderProgramType::COMPUTE_SHADER;
            break;
        default:
            shaderProgramType = ShaderProgramType::VERTEX_SHADER;
            break;
        }
        const GLuint localShaderName = ctx->shareGroup()->genName(
                                                shaderProgramType, 0, true);
        ShaderParser* sp = new ShaderParser(type, isCoreProfile());
        ctx->shareGroup()->setObjectData(NamedObjectType::SHADER_OR_PROGRAM,
                                         localShaderName, ObjectDataPtr(sp));
        return localShaderName;
    }
    return 0;
}

GL_APICALL void  GL_APIENTRY glCullFace(GLenum mode){
    GET_CTX();
    ctx->setCullFace(mode);
    ctx->dispatcher().glCullFace(mode);
}

GL_APICALL void  GL_APIENTRY glDeleteBuffers(GLsizei n, const GLuint* buffers){
    GET_CTX();
    SET_ERROR_IF(n<0,GL_INVALID_VALUE);
    if(ctx->shareGroup().get()) {
        for(int i=0; i < n; i++){
            ctx->shareGroup()->deleteName(NamedObjectType::VERTEXBUFFER,
                                          buffers[i]);
            ctx->unbindBuffer(buffers[i]);
        }
    }
}

GL_APICALL void  GL_APIENTRY glDeleteFramebuffers(GLsizei n, const GLuint* framebuffers){
    GET_CTX_V2();
    SET_ERROR_IF(n < 0, GL_INVALID_VALUE);
    for (int i = 0; i < n; i++) {
        if (ctx->getFramebufferBinding(GL_FRAMEBUFFER) == framebuffers[i]) {
            glBindFramebuffer(GL_FRAMEBUFFER, 0);
        }
        else if (ctx->getFramebufferBinding(GL_READ_FRAMEBUFFER) == framebuffers[i]) {
            glBindFramebuffer(GL_READ_FRAMEBUFFER, 0);
        }
        ctx->deleteFBO(framebuffers[i]);
    }
}

GL_APICALL void  GL_APIENTRY glFramebufferTexture2D(GLenum target, GLenum attachment, GLenum textarget, GLuint texture, GLint level);
GL_APICALL void  GL_APIENTRY glFramebufferRenderbuffer(GLenum target, GLenum attachment, GLenum renderbuffertarget, GLuint renderbuffer);

static void s_detachFromFramebuffer(NamedObjectType bufferType,
                                    GLuint texture,
                                    GLenum target) {
    GET_CTX();
    GLuint fbName = ctx->getFramebufferBinding(target);
    if (!fbName) return;
    auto fbObj = ctx->getFBOData(fbName);
    if (fbObj == NULL) return;
    const GLenum kAttachments[] = {
        GL_COLOR_ATTACHMENT0,
        GL_COLOR_ATTACHMENT1,
        GL_COLOR_ATTACHMENT2,
        GL_COLOR_ATTACHMENT3,
        GL_COLOR_ATTACHMENT4,
        GL_COLOR_ATTACHMENT5,
        GL_COLOR_ATTACHMENT6,
        GL_COLOR_ATTACHMENT7,
        GL_COLOR_ATTACHMENT8,
        GL_COLOR_ATTACHMENT9,
        GL_COLOR_ATTACHMENT10,
        GL_COLOR_ATTACHMENT11,
        GL_COLOR_ATTACHMENT12,
        GL_COLOR_ATTACHMENT13,
        GL_COLOR_ATTACHMENT14,
        GL_COLOR_ATTACHMENT15,
        GL_DEPTH_ATTACHMENT,
        GL_STENCIL_ATTACHMENT,
        GL_DEPTH_STENCIL_ATTACHMENT };
    const size_t sizen = sizeof(kAttachments)/sizeof(GLenum);
    GLenum textarget;
    for (size_t i = 0; i < sizen; ++i ) {
        GLuint name = fbObj->getAttachment(kAttachments[i], &textarget, NULL);
        if (name != texture) continue;
        if (NamedObjectType::TEXTURE == bufferType &&
            GLESv2Validate::textureTargetEx(ctx, textarget)) {
            glFramebufferTexture2D(GL_FRAMEBUFFER, kAttachments[i], textarget, 0, 0);
        } else if (NamedObjectType::RENDERBUFFER == bufferType &&
                   GLESv2Validate::renderbufferTarget(textarget)) {
            glFramebufferRenderbuffer(GL_FRAMEBUFFER, kAttachments[i], textarget, 0);
        }
        // detach
        fbObj->setAttachment(
            ctx, kAttachments[i], (GLenum)0, 0, nullptr, false);
    }
}

GL_APICALL void  GL_APIENTRY glDeleteRenderbuffers(GLsizei n, const GLuint* renderbuffers){
    GET_CTX();
    SET_ERROR_IF(n<0,GL_INVALID_VALUE);
    if(ctx->shareGroup().get()) {
        for(int i=0; i < n; i++){
            ctx->shareGroup()->deleteName(NamedObjectType::RENDERBUFFER,
                                          renderbuffers[i]);
            s_detachFromFramebuffer(NamedObjectType::RENDERBUFFER,
                                    renderbuffers[i], GL_DRAW_FRAMEBUFFER);
            s_detachFromFramebuffer(NamedObjectType::RENDERBUFFER,
                                    renderbuffers[i], GL_READ_FRAMEBUFFER);
        }
    }
}

GL_APICALL void  GL_APIENTRY glDeleteTextures(GLsizei n, const GLuint* textures){
    GET_CTX();
    SET_ERROR_IF(n<0,GL_INVALID_VALUE);
    if(ctx->shareGroup().get()) {
        for(int i=0; i < n; i++){
            if (textures[i]!=0) {
                if (ctx->getBindedTexture(GL_TEXTURE_2D) == textures[i])
                    ctx->setBindedTexture(GL_TEXTURE_2D,0);
                if (ctx->getBindedTexture(GL_TEXTURE_CUBE_MAP) == textures[i])
                    ctx->setBindedTexture(GL_TEXTURE_CUBE_MAP,0);
                if (ctx->getBindedTexture(GL_TEXTURE_2D_ARRAY) == textures[i])
                    ctx->setBindedTexture(GL_TEXTURE_2D_ARRAY,0);
                if (ctx->getBindedTexture(GL_TEXTURE_3D) == textures[i])
                    ctx->setBindedTexture(GL_TEXTURE_3D,0);
                if (ctx->getBindedTexture(GL_TEXTURE_2D_MULTISAMPLE) == textures[i])
                    ctx->setBindedTexture(GL_TEXTURE_2D_MULTISAMPLE,0);
                s_detachFromFramebuffer(NamedObjectType::TEXTURE, textures[i], GL_DRAW_FRAMEBUFFER);
                s_detachFromFramebuffer(NamedObjectType::TEXTURE, textures[i], GL_READ_FRAMEBUFFER);
                ctx->shareGroup()->deleteName(NamedObjectType::TEXTURE,
                                              textures[i]);
            }
        }
    }
}

GL_APICALL void  GL_APIENTRY glDeleteProgram(GLuint program){
    GET_CTX();
    if(program && ctx->shareGroup().get()) {
        const GLuint globalProgramName = ctx->shareGroup()->getGlobalName(
                NamedObjectType::SHADER_OR_PROGRAM, program);
        SET_ERROR_IF(!globalProgramName, GL_INVALID_VALUE);

        auto programData = ctx->shareGroup()->getObjectData(
                NamedObjectType::SHADER_OR_PROGRAM, program);
        SET_ERROR_IF(!(programData->getDataType()==PROGRAM_DATA),
                GL_INVALID_OPERATION);
        ProgramData* pData = (ProgramData*)programData;
        if (pData && pData->isInUse()) {
            pData->setDeleteStatus(true);
            return;
        }
        s_detachShader(ctx, program, pData->getAttachedVertexShader());
        s_detachShader(ctx, program, pData->getAttachedFragmentShader());
        s_detachShader(ctx, program, pData->getAttachedComputeShader());

        ctx->shareGroup()->deleteName(NamedObjectType::SHADER_OR_PROGRAM, program);
    }
}

GL_APICALL void  GL_APIENTRY glDeleteShader(GLuint shader){
    GET_CTX();
    if(shader && ctx->shareGroup().get()) {
        const GLuint globalShaderName = ctx->shareGroup()->getGlobalName(
                NamedObjectType::SHADER_OR_PROGRAM, shader);
        SET_ERROR_IF(!globalShaderName, GL_INVALID_VALUE);
        auto objData = ctx->shareGroup()->getObjectData(
                NamedObjectType::SHADER_OR_PROGRAM, shader);
        SET_ERROR_IF(!objData ,GL_INVALID_OPERATION);
        SET_ERROR_IF(objData->getDataType()!=SHADER_DATA,GL_INVALID_OPERATION);
        ShaderParser* sp = (ShaderParser*)objData;
        SET_ERROR_IF(sp->getDeleteStatus(), GL_INVALID_VALUE);
        if (sp->hasAttachedPrograms()) {
            sp->setDeleteStatus(true);
        } else {
            ctx->shareGroup()->deleteName(NamedObjectType::SHADER_OR_PROGRAM, shader);
        }
    }
}

GL_APICALL void  GL_APIENTRY glDepthFunc(GLenum func){
    GET_CTX();
    ctx->setDepthFunc(func);
    ctx->dispatcher().glDepthFunc(func);
}
GL_APICALL void  GL_APIENTRY glDepthMask(GLboolean flag){
    GET_CTX();
    ctx->setDepthMask(flag);
    ctx->dispatcher().glDepthMask(flag);
}

GL_APICALL void  GL_APIENTRY glDepthRangef(GLclampf zNear, GLclampf zFar){
    GET_CTX();
    ctx->setDepthRangef(zNear, zFar);
    if (isGles2Gles()) {
        ctx->dispatcher().glDepthRangef(zNear,zFar);
    } else {
        ctx->dispatcher().glDepthRange(zNear,zFar);
    }
}

GL_APICALL void  GL_APIENTRY glDetachShader(GLuint program, GLuint shader){
    GET_CTX();
    if(ctx->shareGroup().get()) {
        const GLuint globalProgramName = ctx->shareGroup()->getGlobalName(
                NamedObjectType::SHADER_OR_PROGRAM, program);
        SET_ERROR_IF(globalProgramName==0, GL_INVALID_VALUE);
        const GLuint globalShaderName = ctx->shareGroup()->getGlobalName(
                NamedObjectType::SHADER_OR_PROGRAM, shader);
        SET_ERROR_IF(globalShaderName==0, GL_INVALID_VALUE);

        auto objData = ctx->shareGroup()->getObjectData(
                NamedObjectType::SHADER_OR_PROGRAM, program);
        SET_ERROR_IF(!objData,GL_INVALID_OPERATION);
        SET_ERROR_IF(!(objData->getDataType()==PROGRAM_DATA) ,GL_INVALID_OPERATION);

        ProgramData* programData = (ProgramData*)objData;
        SET_ERROR_IF(!programData->isAttached(shader),GL_INVALID_OPERATION);
        programData->detachShader(shader);

        s_detachShader(ctx, program, shader);

        ctx->dispatcher().glDetachShader(globalProgramName,globalShaderName);
    }
}

GL_APICALL void  GL_APIENTRY glDisable(GLenum cap){
    GET_CTX();
    if (isCoreProfile()) {
        switch (cap) {
        case GL_TEXTURE_2D:
        case GL_POINT_SPRITE_OES:
            // always enabled in core
            return;
        }
    }
#ifdef __APPLE__
    switch (cap) {
    case GL_PRIMITIVE_RESTART_FIXED_INDEX:
        ctx->setPrimitiveRestartEnabled(false);
        ctx->setEnable(cap, false);
        return;
    }
#endif
    ctx->setEnable(cap, false);
    ctx->dispatcher().glDisable(cap);
}

GL_APICALL void  GL_APIENTRY glDisableVertexAttribArray(GLuint index){
    GET_CTX();
    SET_ERROR_IF((!GLESv2Validate::arrayIndex(ctx,index)),GL_INVALID_VALUE);
    ctx->enableArr(index,false);
    ctx->dispatcher().glDisableVertexAttribArray(index);
}

// s_glDrawPre/Post() are for draw calls' fast paths.
static void s_glDrawPre(GLESv2Context* ctx, GLenum mode, GLenum type = 0) {

    SHADER_DEBUG_PRINT("draw with program %u", ctx->getCurrentProgram());

    if (isGles2Gles()) {
        return;
    }
    if (ctx->getMajorVersion() < 3)
        ctx->drawValidate();

    //Enable texture generation for GL_POINTS and gl_PointSize shader variable
    //GLES2 assumes this is enabled by default, we need to set this state for GL
    if (mode==GL_POINTS) {
        ctx->dispatcher().glEnable(GL_VERTEX_PROGRAM_POINT_SIZE);
        if (!isCoreProfile()) {
            ctx->dispatcher().glEnable(GL_POINT_SPRITE);
        }
    }

#ifdef __APPLE__
    if (ctx->primitiveRestartEnabled() && type) {
        ctx->updatePrimitiveRestartIndex(type);
    }
#endif
}

static void s_glDrawPost(GLESv2Context* ctx, GLenum mode) {
    if (isGles2Gles()) {
        return;
    }
    if (mode == GL_POINTS) {
        ctx->dispatcher().glDisable(GL_VERTEX_PROGRAM_POINT_SIZE);
        if (!isCoreProfile()) {
            ctx->dispatcher().glDisable(GL_POINT_SPRITE);
        }
    }
}

GL_APICALL void  GL_APIENTRY glDrawArrays(GLenum mode, GLint first, GLsizei count){
    GET_CTX_V2();
    SET_ERROR_IF(count < 0,GL_INVALID_VALUE)
    SET_ERROR_IF(!GLESv2Validate::drawMode(mode),GL_INVALID_ENUM);
    if (ctx->drawDisabled()) {
        return;
    }
    if (ctx->vertexAttributesBufferBacked()) {
        s_glDrawPre(ctx, mode);
        ctx->dispatcher().glDrawArrays(mode,first,count);
        s_glDrawPost(ctx, mode);
    } else {
        ctx->drawWithEmulations(
                GLESv2Context::DrawCallCmd::Arrays,
                mode, first, count,
                0, nullptr, 0, 0, 0 /* type, indices, primcount, start, end unused */);
    }
}

GL_APICALL void  GL_APIENTRY glDrawArraysNullAEMU(GLenum mode, GLint first, GLsizei count) {
    GET_CTX_V2();
    SET_ERROR_IF(count < 0,GL_INVALID_VALUE)
    SET_ERROR_IF(!GLESv2Validate::drawMode(mode),GL_INVALID_ENUM);
    if (ctx->drawDisabled()) {
        return;
    }
    if (ctx->vertexAttributesBufferBacked()) {
        s_glDrawPre(ctx, mode);
        // No host driver draw
        s_glDrawPost(ctx, mode);
    } else {
        // TODO: Null draw with emulations
        ctx->drawWithEmulations(
                GLESv2Context::DrawCallCmd::Arrays,
                mode, first, count,
                0, nullptr, 0, 0, 0 /* type, indices, primcount, start, end unused */);
    }
}

GL_APICALL void  GL_APIENTRY glDrawElements(GLenum mode, GLsizei count, GLenum type, const GLvoid* indices) {
    GET_CTX_V2();
    SET_ERROR_IF(count < 0,GL_INVALID_VALUE)
    SET_ERROR_IF(!(GLESv2Validate::drawMode(mode) && GLESv2Validate::drawType(type)),GL_INVALID_ENUM);
    if (ctx->drawDisabled()) {
        return;
    }
    if (ctx->isBindedBuffer(GL_ELEMENT_ARRAY_BUFFER) &&
        ctx->vertexAttributesBufferBacked()) {
        s_glDrawPre(ctx, mode, type);
        ctx->dispatcher().glDrawElements(mode, count, type, indices);
        s_glDrawPost(ctx, mode);
    } else {
        ctx->drawWithEmulations(
                GLESv2Context::DrawCallCmd::Elements,
                mode, 0 /* first (unused) */, count, type, indices,
                0, 0, 0 /* primcount, start, end (unused) */);
    }
}

GL_APICALL void  GL_APIENTRY glDrawElementsNullAEMU(GLenum mode, GLsizei count, GLenum type, const GLvoid* indices) {
    GET_CTX_V2();
    SET_ERROR_IF(count < 0,GL_INVALID_VALUE)
    SET_ERROR_IF(!(GLESv2Validate::drawMode(mode) && GLESv2Validate::drawType(type)),GL_INVALID_ENUM);
    if (ctx->drawDisabled()) {
        return;
    }
    if (ctx->isBindedBuffer(GL_ELEMENT_ARRAY_BUFFER) &&
        ctx->vertexAttributesBufferBacked()) {
        s_glDrawPre(ctx, mode, type);
        // No host driver draw
        s_glDrawPost(ctx, mode);
    } else {
        ctx->drawWithEmulations(
                GLESv2Context::DrawCallCmd::Elements,
                mode, 0 /* first (unused) */, count, type, indices,
                0, 0, 0 /* primcount, start, end (unused) */);
    }
}

GL_APICALL void  GL_APIENTRY glEnable(GLenum cap){
    GET_CTX();
    if (isCoreProfile()) {
        switch (cap) {
        case GL_TEXTURE_2D:
        case GL_POINT_SPRITE_OES:
            return;
        }
    }
#ifdef __APPLE__
    switch (cap) {
    case GL_PRIMITIVE_RESTART_FIXED_INDEX:
        ctx->setPrimitiveRestartEnabled(true);
        ctx->setEnable(cap, true);
        return;
    }
#endif
    ctx->setEnable(cap, true);
    ctx->dispatcher().glEnable(cap);
}

GL_APICALL void  GL_APIENTRY glEnableVertexAttribArray(GLuint index){
    GET_CTX();
    SET_ERROR_IF(!(GLESv2Validate::arrayIndex(ctx,index)),GL_INVALID_VALUE);
    ctx->enableArr(index,true);
    ctx->dispatcher().glEnableVertexAttribArray(index);
}

GL_APICALL void  GL_APIENTRY glFinish(void){
    GET_CTX();
    ctx->dispatcher().glFinish();
}
GL_APICALL void  GL_APIENTRY glFlush(void){
    GET_CTX();
    ctx->dispatcher().glFlush();
}


GL_APICALL void  GL_APIENTRY glFramebufferRenderbuffer(GLenum target, GLenum attachment, GLenum renderbuffertarget, GLuint renderbuffer){
    GET_CTX_V2();
    SET_ERROR_IF(!(GLESv2Validate::framebufferTarget(ctx, target) &&
                   GLESv2Validate::renderbufferTarget(renderbuffertarget) &&
                   GLESv2Validate::framebufferAttachment(ctx, attachment)), GL_INVALID_ENUM);
    SET_ERROR_IF(!ctx->shareGroup().get(), GL_INVALID_OPERATION);
    SET_ERROR_IF(ctx->isDefaultFBOBound(target), GL_INVALID_OPERATION);

    GLuint globalRenderbufferName = 0;
    ObjectDataPtr obj;

    // generate the renderbuffer object if not yet exist
    if(renderbuffer) {
        if (!ctx->shareGroup()->isObject(NamedObjectType::RENDERBUFFER,
                                         renderbuffer)) {
            ctx->shareGroup()->genName(NamedObjectType::RENDERBUFFER,
                                       renderbuffer);
            RenderbufferData* rboData = new RenderbufferData();
            rboData->everBound = true;
            obj = ObjectDataPtr(rboData);
            ctx->shareGroup()->setObjectData(NamedObjectType::RENDERBUFFER,
                                             renderbuffer, obj);
        }
        else {
            obj = ctx->shareGroup()->getObjectDataPtr(
                    NamedObjectType::RENDERBUFFER, renderbuffer);
        }

        globalRenderbufferName = ctx->shareGroup()->getGlobalName(
                NamedObjectType::RENDERBUFFER, renderbuffer);
    }

    // Update the the current framebuffer object attachment state
    GLuint fbName = ctx->getFramebufferBinding(target);
    auto fbObj = ctx->getFBOData(fbName);
    if (fbObj != NULL) {
        fbObj->setAttachment(
            ctx, attachment, renderbuffertarget, renderbuffer, obj);
    }

    if (renderbuffer && obj.get() != NULL) {
        RenderbufferData *rbData = (RenderbufferData *)obj.get();
        if (rbData->eglImageGlobalTexObject) {
            //
            // This renderbuffer object is an eglImage target
            // attach the eglimage's texture instead the renderbuffer.
            //
<<<<<<< HEAD
=======
            if (ctx->drawDisabled()) {
                fbObj->delayedBindTexture = true;
                return;
            }
>>>>>>> ec1c92f4
            ctx->dispatcher().glFramebufferTexture2D(target,
                                    attachment,
                                    GL_TEXTURE_2D,
                                    rbData->eglImageGlobalTexObject->getGlobalName(),
                                    0);
            return;
        }
    }

    ctx->dispatcher().glFramebufferRenderbuffer(target,attachment,renderbuffertarget,globalRenderbufferName);

    sUpdateFboEmulation(ctx);
}

GL_APICALL void  GL_APIENTRY glFramebufferTexture2D(GLenum target, GLenum attachment, GLenum textarget, GLuint texture, GLint level){
    GET_CTX_V2();
    SET_ERROR_IF(!(GLESv2Validate::framebufferTarget(ctx, target) &&
                   GLESv2Validate::textureTargetEx(ctx, textarget)  &&
                   GLESv2Validate::framebufferAttachment(ctx, attachment)), GL_INVALID_ENUM);
    SET_ERROR_IF(ctx->getMajorVersion() < 3 && level != 0, GL_INVALID_VALUE);
    SET_ERROR_IF(!ctx->shareGroup().get(), GL_INVALID_OPERATION);
    SET_ERROR_IF(ctx->isDefaultFBOBound(target), GL_INVALID_OPERATION);
    SET_ERROR_IF(texture &&
            !ctx->shareGroup()->isObject(NamedObjectType::TEXTURE, texture),
            GL_INVALID_OPERATION);

    GLuint globalTextureName = 0;

    if(texture) {
        ObjectLocalName texname = ctx->getTextureLocalName(textarget,texture);
        globalTextureName = ctx->shareGroup()->getGlobalName(
                NamedObjectType::TEXTURE, texname);
        TextureData* texData = getTextureData(texname);
        if (texData) {
            if (!ctx->drawDisabled()) {
                texData->reallocateTexture(texname, ctx);
            }
            texData->makeDirty();
        }
    }

    ctx->dispatcher().glFramebufferTexture2D(target,attachment,textarget,globalTextureName,level);

    // Update the the current framebuffer object attachment state
    GLuint fbName = ctx->getFramebufferBinding(target);
    auto fbObj = ctx->getFBOData(fbName);
    if (fbObj) {
        fbObj->setAttachment(
            ctx, attachment, textarget, texture, ObjectDataPtr());
        if (ctx->drawDisabled()) {
            fbObj->delayedBindTexture = true;
        }
    }

    sUpdateFboEmulation(ctx);
}


GL_APICALL void  GL_APIENTRY glFrontFace(GLenum mode){
    GET_CTX();
    ctx->setFrontFace(mode);
    ctx->dispatcher().glFrontFace(mode);
}

GL_APICALL void  GL_APIENTRY glGenBuffers(GLsizei n, GLuint* buffers){
    GET_CTX();
    SET_ERROR_IF(n<0,GL_INVALID_VALUE);
    if(ctx->shareGroup().get()) {
        for(int i=0; i<n ;i++) {
            buffers[i] = ctx->shareGroup()->genName(
                    NamedObjectType::VERTEXBUFFER, 0, true);
            //generating vbo object related to this buffer name
            ctx->shareGroup()->setObjectData(NamedObjectType::VERTEXBUFFER,
                                             buffers[i],
                                             ObjectDataPtr(new GLESbuffer()));
        }
    }
}

static int maxMipmapLevel(GLsizei width, GLsizei height) {
    // + 0.5 for potential floating point rounding issue
    return log2(std::max(width, height) + 0.5);
}

GL_APICALL void  GL_APIENTRY glGenerateMipmap(GLenum target){
    GET_CTX_V2();
    SET_ERROR_IF(!GLESv2Validate::textureTarget(ctx, target), GL_INVALID_ENUM);
    // Assuming we advertised GL_OES_texture_npot
    if (ctx->shareGroup().get()) {
        TextureData *texData = getTextureTargetData(target);
        if (texData) {
            texData->setMipmapLevelAtLeast(maxMipmapLevel(texData->width,
                    texData->height));
        }
    }
    ctx->dispatcher().glGenerateMipmap(target);
}

GL_APICALL void  GL_APIENTRY glGenFramebuffers(GLsizei n, GLuint* framebuffers){
    GET_CTX();
    SET_ERROR_IF(n<0,GL_INVALID_VALUE);
    if(ctx->shareGroup().get()) {
        for(int i=0; i<n ;i++) {
            framebuffers[i] = ctx->genFBOName(0, true);
            ctx->setFBOData(framebuffers[i],
                ObjectDataPtr(
                    new FramebufferData(
                            framebuffers[i],
                            ctx->getFBOGlobalName(framebuffers[i]))));
        }
    }
}

GL_APICALL void  GL_APIENTRY glGenRenderbuffers(GLsizei n, GLuint* renderbuffers){
    GET_CTX();
    SET_ERROR_IF(n<0,GL_INVALID_VALUE);
    if(ctx->shareGroup().get()) {
        for(int i=0; i<n ;i++) {
            renderbuffers[i] = ctx->shareGroup()->genName(
                    NamedObjectType::RENDERBUFFER, 0, true);
            ctx->shareGroup()->setObjectData(
                    NamedObjectType::RENDERBUFFER, renderbuffers[i],
                    ObjectDataPtr(new RenderbufferData()));
        }
    }
}

GL_APICALL void  GL_APIENTRY glGenTextures(GLsizei n, GLuint* textures){
    GET_CTX();
    SET_ERROR_IF(n<0,GL_INVALID_VALUE);
    if(ctx->shareGroup().get()) {
        for(int i=0; i<n ;i++) {
            textures[i] = ctx->shareGroup()->genName(NamedObjectType::TEXTURE,
                                                     0, true);
        }
    }
}

static void s_getActiveAttribOrUniform(bool isUniform, GLEScontext* ctx,
                                       ProgramData* pData,
                                       GLuint globalProgramName, GLuint index,
                                       GLsizei bufsize, GLsizei* length,
                                       GLint* size, GLenum* type,
                                       GLchar* name) {
    auto& gl = ctx->dispatcher();

    GLsizei hostBufSize = 256;
    GLsizei hostLen = 0;
    GLint hostSize = 0;
    GLenum hostType = 0;
    gl.glGetProgramiv(
        globalProgramName,
        isUniform ? GL_ACTIVE_UNIFORM_MAX_LENGTH : GL_ACTIVE_ATTRIBUTE_MAX_LENGTH,
        (GLint*)&hostBufSize);

    std::string hostVarName(hostBufSize + 1, 0);
    char watch_val = 0xfe;
    hostVarName[0] = watch_val;

    if (isUniform) {
        gl.glGetActiveUniform(globalProgramName, index, hostBufSize, &hostLen,
                              &hostSize, &hostType, &hostVarName[0]);
    } else {
        gl.glGetActiveAttrib(globalProgramName, index, hostBufSize, &hostLen,
                             &hostSize, &hostType, &hostVarName[0]);
    }

    // here, something failed on the host side,
    // so bail early.
    if (hostVarName[0] == watch_val) {
        return;
    }

    // Got a valid string from host GL, but
    // we need to return the exact strlen to the GL user.
    hostVarName.resize(strlen(hostVarName.c_str()));

    // Things seem to have gone right, so translate the name
    // and fill out all applicable guest fields.
    auto guestVarName = pData->getDetranslatedName(hostVarName);

    // Don't overstate how many non-nullterminator characters
    // we are returning.
    int strlenForGuest = std::min((int)(bufsize - 1), (int)guestVarName.size());

    if (length) *length = strlenForGuest;
    if (size) *size = hostSize;
    if (type) *type = hostType;
    // use the guest's bufsize, but don't run over.
    if (name) memcpy(name, guestVarName.data(), strlenForGuest + 1);
}

GL_APICALL void  GL_APIENTRY glGetActiveAttrib(GLuint program, GLuint index, GLsizei bufsize, GLsizei* length, GLint* size, GLenum* type, GLchar* name){
    GET_CTX();
    if(ctx->shareGroup().get()) {
        const GLuint globalProgramName = ctx->shareGroup()->getGlobalName(
                NamedObjectType::SHADER_OR_PROGRAM, program);
        SET_ERROR_IF(globalProgramName==0, GL_INVALID_VALUE);
        auto objData = ctx->shareGroup()->getObjectData(
                NamedObjectType::SHADER_OR_PROGRAM, program);
        SET_ERROR_IF(objData->getDataType()!=PROGRAM_DATA,GL_INVALID_OPERATION);

        GLint numActiveAttributes = 0;
        ctx->dispatcher().glGetProgramiv(
            globalProgramName, GL_ACTIVE_ATTRIBUTES, &numActiveAttributes);
        SET_ERROR_IF(index >= numActiveAttributes, GL_INVALID_VALUE);
        SET_ERROR_IF(bufsize < 0, GL_INVALID_VALUE);

        ProgramData* pData = (ProgramData*)objData;
        s_getActiveAttribOrUniform(false, ctx, pData,
                                   globalProgramName, index, bufsize, length,
                                   size, type, name);
    }
}

GL_APICALL void  GL_APIENTRY glGetActiveUniform(GLuint program, GLuint index, GLsizei bufsize, GLsizei* length, GLint* size, GLenum* type, GLchar* name){
    GET_CTX();
    if(ctx->shareGroup().get()) {
        const GLuint globalProgramName = ctx->shareGroup()->getGlobalName(
                NamedObjectType::SHADER_OR_PROGRAM, program);
        SET_ERROR_IF(globalProgramName==0, GL_INVALID_VALUE);
        auto objData = ctx->shareGroup()->getObjectData(
                NamedObjectType::SHADER_OR_PROGRAM, program);
        SET_ERROR_IF(objData->getDataType()!=PROGRAM_DATA,GL_INVALID_OPERATION);

        GLint numActiveUniforms = 0;
        ctx->dispatcher().glGetProgramiv(globalProgramName, GL_ACTIVE_UNIFORMS,
                                         &numActiveUniforms);
        SET_ERROR_IF(index >= numActiveUniforms, GL_INVALID_VALUE);
        SET_ERROR_IF(bufsize < 0, GL_INVALID_VALUE);

        ProgramData* pData = (ProgramData*)objData;
        s_getActiveAttribOrUniform(true, ctx, pData,
                                   globalProgramName, index, bufsize, length,
                                   size, type, name);
    }
}

GL_APICALL void  GL_APIENTRY glGetAttachedShaders(GLuint program, GLsizei maxcount, GLsizei* count, GLuint* shaders){
    GET_CTX();
    if(ctx->shareGroup().get()) {
        const GLuint globalProgramName = ctx->shareGroup()->getGlobalName(
                NamedObjectType::SHADER_OR_PROGRAM, program);
        SET_ERROR_IF(globalProgramName==0, GL_INVALID_VALUE);
        ctx->dispatcher().glGetAttachedShaders(globalProgramName,maxcount,count,shaders);
        auto objData = ctx->shareGroup()->getObjectData(
                NamedObjectType::SHADER_OR_PROGRAM, program);
        SET_ERROR_IF(objData->getDataType()!=PROGRAM_DATA,GL_INVALID_OPERATION);
        GLint numShaders=0;
        ctx->dispatcher().glGetProgramiv(globalProgramName,GL_ATTACHED_SHADERS,&numShaders);
        for(int i=0 ; i < maxcount && i<numShaders ;i++){
            shaders[i] = ctx->shareGroup()->getLocalName(
                    NamedObjectType::SHADER_OR_PROGRAM, shaders[i]);
        }
    }
}

GL_APICALL int GL_APIENTRY glGetAttribLocation(GLuint program, const GLchar* name){
     GET_CTX_RET(-1);
     if(ctx->shareGroup().get()) {
         const GLuint globalProgramName = ctx->shareGroup()->getGlobalName(
                 NamedObjectType::SHADER_OR_PROGRAM, program);
         RET_AND_SET_ERROR_IF(globalProgramName == 0, GL_INVALID_VALUE, -1);
         auto objData = ctx->shareGroup()->getObjectData(
                 NamedObjectType::SHADER_OR_PROGRAM, program);
         RET_AND_SET_ERROR_IF(objData->getDataType() != PROGRAM_DATA,
                              GL_INVALID_OPERATION, -1);
         ProgramData* pData = (ProgramData*)objData;
#if !defined(TOLERATE_PROGRAM_LINK_ERROR) || !TOLERATE_PROGRAM_LINK_ERROR
         RET_AND_SET_ERROR_IF(!pData->getLinkStatus(), GL_INVALID_OPERATION,
                              -1);
#endif
         int ret = ctx->dispatcher().glGetAttribLocation(
                 globalProgramName, c_str(pData->getTranslatedName(name)));
         if (ret != -1) {
             pData->linkedAttribLocation(name, ret);
         }
         return ret;
     }
     return -1;
}

template <typename T>
using GLStateQueryFunc = void (*)(GLenum pname, T* params);

template <typename T>
using GLStateQueryFuncIndexed = void (*)(GLenum pname, GLuint index, T* params);

static void s_glGetBooleanv_wrapper(GLenum pname, GLboolean* params) {
    GET_CTX();
    ctx->dispatcher().glGetBooleanv(pname, params);
}

static void s_glGetIntegerv_wrapper(GLenum pname, GLint* params) {
    GET_CTX();
    ctx->dispatcher().glGetIntegerv(pname, params);
}

static void s_glGetInteger64v_wrapper(GLenum pname, GLint64* params) {
    GET_CTX();
    ctx->dispatcher().glGetInteger64v(pname, params);
}

static void s_glGetFloatv_wrapper(GLenum pname, GLfloat* params) {
    GET_CTX();
    ctx->dispatcher().glGetFloatv(pname, params);
}

static void s_glGetIntegeri_v_wrapper(GLenum pname, GLuint index, GLint* data) {
    GET_CTX_V2();
    ctx->dispatcher().glGetIntegeri_v(pname, index, data);
}

static void s_glGetInteger64i_v_wrapper(GLenum pname, GLuint index, GLint64* data) {
    GET_CTX_V2();
    ctx->dispatcher().glGetInteger64i_v(pname, index, data);
}

template <class T>
static void s_glStateQueryTv(bool es2, GLenum pname, T* params, GLStateQueryFunc<T> getter) {
    T i;
    GLint iparams[4];
    GET_CTX_V2();
    switch (pname) {
    case GL_VIEWPORT:
        ctx->getViewport(iparams);
        params[0] = (T)iparams[0];
        params[1] = (T)iparams[1];
        params[2] = (T)iparams[2];
        params[3] = (T)iparams[3];
        break;
    case GL_CURRENT_PROGRAM:
        if (ctx->shareGroup().get()) {
            *params = (T)ctx->getCurrentProgram();
        }
        break;
    case GL_FRAMEBUFFER_BINDING:
    case GL_READ_FRAMEBUFFER_BINDING:
        getter(pname,&i);
        *params = ctx->getFBOLocalName(i);
        break;
    case GL_RENDERBUFFER_BINDING:
        if (ctx->shareGroup().get()) {
            getter(pname,&i);
            *params = ctx->shareGroup()->getLocalName(
                    NamedObjectType::RENDERBUFFER, i);
        }
        break;
    case GL_READ_BUFFER:
    case GL_DRAW_BUFFER0:
        if (ctx->shareGroup().get()) {
            getter(pname, &i);
            GLenum target = pname == GL_READ_BUFFER ? GL_READ_FRAMEBUFFER : GL_DRAW_FRAMEBUFFER;
            if (ctx->isDefaultFBOBound(target) && (GLint)i == GL_COLOR_ATTACHMENT0) {
                i = (T)GL_BACK;
            }
            *params = i;
        }
        break;
    case GL_VERTEX_ARRAY_BINDING:
        getter(pname,&i);
        *params = ctx->getVAOLocalName(i);
        break;
    case GL_ARRAY_BUFFER_BINDING:
        *params = ctx->getBuffer(GL_ARRAY_BUFFER);
        break;
    case GL_ELEMENT_ARRAY_BUFFER_BINDING:
        *params = ctx->getBuffer(GL_ELEMENT_ARRAY_BUFFER);
        break;
    case GL_COPY_READ_BUFFER_BINDING:
        *params = ctx->getBuffer(GL_COPY_READ_BUFFER);
        break;
    case GL_COPY_WRITE_BUFFER_BINDING:
        *params = ctx->getBuffer(GL_COPY_WRITE_BUFFER);
        break;
    case GL_PIXEL_PACK_BUFFER_BINDING:
        *params = ctx->getBuffer(GL_PIXEL_PACK_BUFFER);
        break;
    case GL_PIXEL_UNPACK_BUFFER_BINDING:
        *params = ctx->getBuffer(GL_PIXEL_UNPACK_BUFFER);
        break;
    case GL_TRANSFORM_FEEDBACK_BINDING:
        *params = ctx->getTransformFeedbackBinding();
        break;
    case GL_TRANSFORM_FEEDBACK_BUFFER_BINDING:
        *params = ctx->getBuffer(GL_TRANSFORM_FEEDBACK_BUFFER);
        break;
    case GL_UNIFORM_BUFFER_BINDING:
        *params = ctx->getBuffer(GL_UNIFORM_BUFFER);
        break;
    case GL_ATOMIC_COUNTER_BUFFER_BINDING:
        *params = ctx->getBuffer(GL_ATOMIC_COUNTER_BUFFER);
        break;
    case GL_DISPATCH_INDIRECT_BUFFER_BINDING:
        *params = ctx->getBuffer(GL_DISPATCH_INDIRECT_BUFFER);
        break;
    case GL_DRAW_INDIRECT_BUFFER_BINDING:
        *params = ctx->getBuffer(GL_DRAW_INDIRECT_BUFFER);
        break;
    case GL_SHADER_STORAGE_BUFFER_BINDING:
        *params = ctx->getBuffer(GL_SHADER_STORAGE_BUFFER);
        break;
    case GL_TEXTURE_BINDING_2D:
        *params = ctx->getBindedTexture(GL_TEXTURE_2D);
        break;
    case GL_TEXTURE_BINDING_CUBE_MAP:
        *params = ctx->getBindedTexture(GL_TEXTURE_CUBE_MAP);
        break;
    case GL_TEXTURE_BINDING_2D_ARRAY:
        *params = ctx->getBindedTexture(GL_TEXTURE_2D_ARRAY);
        break;
    case GL_TEXTURE_BINDING_3D:
        *params = ctx->getBindedTexture(GL_TEXTURE_3D);
        break;
    case GL_TEXTURE_BINDING_2D_MULTISAMPLE:
        *params = ctx->getBindedTexture(GL_TEXTURE_2D_MULTISAMPLE);
        break;
    case GL_SAMPLER_BINDING:
        if (ctx->shareGroup().get()) {
            getter(pname,&i);
            *params = ctx->shareGroup()->getLocalName(
                    NamedObjectType::SAMPLER, i);
        }
        break;

    case GL_NUM_COMPRESSED_TEXTURE_FORMATS:
        *params = (T)getCompressedFormats(2, NULL);
        break;
    case GL_COMPRESSED_TEXTURE_FORMATS:
        {
            int nparams = getCompressedFormats(2, NULL);
            if (nparams > 0) {
                int* iparams = new int[nparams];
                getCompressedFormats(2, iparams);
                for (int i = 0; i < nparams; i++) {
                    params[i] = (T)iparams[i];
                }
                delete [] iparams;
            }
        }
        break;
    case GL_SHADER_COMPILER:
        if(es2)
            getter(pname, params);
        else
            *params = 1;
        break;

    case GL_SHADER_BINARY_FORMATS:
        if(es2)
            getter(pname,params);
        break;

    case GL_NUM_SHADER_BINARY_FORMATS:
        if(es2)
            getter(pname,params);
        else
            *params = 0;
        break;

    case GL_MAX_VERTEX_UNIFORM_VECTORS:
        if(es2)
            getter(pname,params);
        else
            *params = 128;
        break;

    case GL_MAX_VERTEX_ATTRIBS:
        *params = kMaxVertexAttributes;
        break;

    case GL_MAX_VARYING_VECTORS:
        if(es2)
            getter(pname,params);
        else
            *params = 8;
        break;

    case GL_MAX_FRAGMENT_UNIFORM_VECTORS:
        if(es2)
            getter(pname,params);
        else
            *params = 16;
        break;

    case GL_MAX_COMBINED_TEXTURE_IMAGE_UNITS:
        getter(pname,params);
        break;
    case GL_STENCIL_BACK_VALUE_MASK:
    case GL_STENCIL_BACK_WRITEMASK:
    case GL_STENCIL_VALUE_MASK:
    case GL_STENCIL_WRITEMASK:
        {
            T myT = 0;
            getter(pname, &myT);
            *params = myT;
        }
        break;
    // Core-profile related fixes
    case GL_GENERATE_MIPMAP_HINT:
        if (isCoreProfile()) {
            *params = ctx->getHint(GL_GENERATE_MIPMAP_HINT);
        } else {
            getter(pname, params);
        }
        break;
    case GL_RED_BITS:
    case GL_GREEN_BITS:
    case GL_BLUE_BITS:
    case GL_ALPHA_BITS:
    case GL_DEPTH_BITS:
    case GL_STENCIL_BITS:
        if (isCoreProfile()) {
            GLuint fboBinding = ctx->getFramebufferBinding(GL_DRAW_FRAMEBUFFER);
            *params = (T)ctx->queryCurrFboBits(fboBinding, pname);
        } else {
            getter(pname, params);
        }
        break;
    case GL_ALIASED_POINT_SIZE_RANGE:
        if (isCoreProfile()) {
#ifndef GL_POINT_SIZE_RANGE
#define GL_POINT_SIZE_RANGE               0x0B12
#endif
            getter(GL_POINT_SIZE_RANGE, params);
        } else {
            getter(pname, params);
        }
        break;
    default:
        getter(pname,params);
        break;
    }
}

template <typename T>
static void s_glStateQueryTi_v(GLenum pname, GLuint index, T* params, GLStateQueryFuncIndexed<T> getter) {
    GET_CTX_V2();
    switch (pname) {
    case GL_TRANSFORM_FEEDBACK_BUFFER_BINDING:
        *params = ctx->getIndexedBuffer(GL_TRANSFORM_FEEDBACK_BUFFER, index);
        break;
    case GL_UNIFORM_BUFFER_BINDING:
        *params = ctx->getIndexedBuffer(GL_UNIFORM_BUFFER, index);
        break;
    case GL_ATOMIC_COUNTER_BUFFER_BINDING:
        *params = ctx->getIndexedBuffer(GL_ATOMIC_COUNTER_BUFFER, index);
        break;
    case GL_SHADER_STORAGE_BUFFER_BINDING:
        *params = ctx->getIndexedBuffer(GL_SHADER_STORAGE_BUFFER, index);
        break;
    case GL_IMAGE_BINDING_NAME:
        // Need the local name here.
        getter(pname, index, params);
        *params = ctx->shareGroup()->getLocalName(NamedObjectType::TEXTURE, *params);
        break;
    default:
        getter(pname, index, params);
        break;
    }
}

GL_APICALL void  GL_APIENTRY glGetBooleanv(GLenum pname, GLboolean* params){
    GET_CTX_V2();
#define TO_GLBOOL(params, x) \
    *params = x ? GL_TRUE : GL_FALSE; \

    GLint i;
    switch (pname) {
    case GL_CURRENT_PROGRAM:
        if (ctx->shareGroup().get()) {
            s_glGetIntegerv_wrapper(pname,&i);
            TO_GLBOOL(params,ctx->shareGroup()->getLocalName(NamedObjectType::SHADER_OR_PROGRAM, i));
        }
        break;
    case GL_FRAMEBUFFER_BINDING:
    case GL_READ_FRAMEBUFFER_BINDING:
        s_glGetIntegerv_wrapper(pname,&i);
        TO_GLBOOL(params,ctx->getFBOLocalName(i));
        break;
    case GL_RENDERBUFFER_BINDING:
        if (ctx->shareGroup().get()) {
            s_glGetIntegerv_wrapper(pname,&i);
            TO_GLBOOL(params,ctx->shareGroup()->getLocalName(NamedObjectType::RENDERBUFFER, i));
        }
        break;
    case GL_ARRAY_BUFFER_BINDING:
        TO_GLBOOL(params, ctx->getBuffer(GL_ARRAY_BUFFER));
        break;
    case GL_ELEMENT_ARRAY_BUFFER_BINDING:
        TO_GLBOOL(params, ctx->getBuffer(GL_ELEMENT_ARRAY_BUFFER));
        break;
    case GL_COPY_READ_BUFFER_BINDING:
        TO_GLBOOL(params, ctx->getBuffer(GL_COPY_READ_BUFFER));
        break;
    case GL_COPY_WRITE_BUFFER_BINDING:
        TO_GLBOOL(params, ctx->getBuffer(GL_COPY_WRITE_BUFFER));
        break;
    case GL_PIXEL_PACK_BUFFER_BINDING:
        TO_GLBOOL(params, ctx->getBuffer(GL_PIXEL_PACK_BUFFER));
        break;
    case GL_PIXEL_UNPACK_BUFFER_BINDING:
        TO_GLBOOL(params, ctx->getBuffer(GL_PIXEL_UNPACK_BUFFER));
        break;
    case GL_TRANSFORM_FEEDBACK_BINDING:
        TO_GLBOOL(params, ctx->getTransformFeedbackBinding());
        break;
    case GL_TRANSFORM_FEEDBACK_BUFFER_BINDING:
        TO_GLBOOL(params, ctx->getBuffer(GL_TRANSFORM_FEEDBACK_BUFFER));
        break;
    case GL_UNIFORM_BUFFER_BINDING:
        TO_GLBOOL(params, ctx->getBuffer(GL_UNIFORM_BUFFER));
        break;
    case GL_ATOMIC_COUNTER_BUFFER_BINDING:
        TO_GLBOOL(params, ctx->getBuffer(GL_ATOMIC_COUNTER_BUFFER));
        break;
    case GL_DISPATCH_INDIRECT_BUFFER_BINDING:
        TO_GLBOOL(params, ctx->getBuffer(GL_DISPATCH_INDIRECT_BUFFER));
        break;
    case GL_DRAW_INDIRECT_BUFFER_BINDING:
        TO_GLBOOL(params, ctx->getBuffer(GL_DRAW_INDIRECT_BUFFER));
        break;
    case GL_SHADER_STORAGE_BUFFER_BINDING:
        TO_GLBOOL(params, ctx->getBuffer(GL_SHADER_STORAGE_BUFFER));
        break;
    case GL_TEXTURE_BINDING_2D:
        TO_GLBOOL(params, ctx->getBindedTexture(GL_TEXTURE_2D));
        break;
    case GL_TEXTURE_BINDING_CUBE_MAP:
        TO_GLBOOL(params, ctx->getBindedTexture(GL_TEXTURE_CUBE_MAP));
        break;
    case GL_TEXTURE_BINDING_2D_ARRAY:
        TO_GLBOOL(params, ctx->getBindedTexture(GL_TEXTURE_2D_ARRAY));
        break;
    case GL_TEXTURE_BINDING_3D:
        TO_GLBOOL(params, ctx->getBindedTexture(GL_TEXTURE_3D));
        break;
    case GL_TEXTURE_BINDING_2D_MULTISAMPLE:
        TO_GLBOOL(params, ctx->getBindedTexture(GL_TEXTURE_2D_MULTISAMPLE));
        break;
    case GL_SAMPLER_BINDING:
        if (ctx->shareGroup().get()) {
            s_glGetIntegerv_wrapper(pname,&i);
            TO_GLBOOL(params,ctx->shareGroup()->getLocalName(NamedObjectType::SAMPLER, i));
        }
        break;
    case GL_VERTEX_ARRAY_BINDING:
        s_glGetIntegerv_wrapper(pname,&i);
        TO_GLBOOL(params, ctx->getVAOLocalName(i));
        break;
    case GL_GENERATE_MIPMAP_HINT:
        if (isCoreProfile()) {
            TO_GLBOOL(params, ctx->getHint(GL_GENERATE_MIPMAP_HINT));
        } else {
            s_glGetBooleanv_wrapper(pname, params);
        }
        break;
    case GL_RED_BITS:
    case GL_GREEN_BITS:
    case GL_BLUE_BITS:
    case GL_ALPHA_BITS:
    case GL_DEPTH_BITS:
    case GL_STENCIL_BITS:
        if (isCoreProfile()) {
            GLuint fboBinding = ctx->getFramebufferBinding(GL_DRAW_FRAMEBUFFER);
            TO_GLBOOL(params, ctx->queryCurrFboBits(fboBinding, pname));
        } else {
            s_glGetBooleanv_wrapper(pname, params);
        }
        break;
    case GL_ALIASED_POINT_SIZE_RANGE:
        if (isCoreProfile()) {
#ifndef GL_POINT_SIZE_RANGE
#define GL_POINT_SIZE_RANGE               0x0B12
#endif
            s_glGetBooleanv_wrapper(GL_POINT_SIZE_RANGE, params);
        } else {
            s_glGetBooleanv_wrapper(pname, params);
        }
        break;
    default:
        s_glGetBooleanv_wrapper(pname, params);
        break;
    }
}

GL_APICALL void  GL_APIENTRY glGetBufferParameteriv(GLenum target, GLenum pname, GLint* params){
    GET_CTX_V2();
    SET_ERROR_IF(!GLESv2Validate::bufferTarget(ctx, target), GL_INVALID_ENUM);
    SET_ERROR_IF(!GLESv2Validate::bufferParam(ctx, pname), GL_INVALID_ENUM);
    SET_ERROR_IF(!ctx->isBindedBuffer(target),GL_INVALID_OPERATION);
    switch(pname) {
    case GL_BUFFER_SIZE:
        ctx->getBufferSize(target,params);
        break;
    case GL_BUFFER_USAGE:
        ctx->getBufferUsage(target,params);
        break;
    }
}


GL_APICALL GLenum GL_APIENTRY glGetError(void){
    GET_CTX_RET(GL_NO_ERROR)
    GLenum err = ctx->getGLerror();
    if(err != GL_NO_ERROR) {
        ctx->setGLerror(GL_NO_ERROR);
        return err;
    }
    return ctx->dispatcher().glGetError();
}

GL_APICALL void  GL_APIENTRY glGetFloatv(GLenum pname, GLfloat* params){
    GET_CTX();
    s_glStateQueryTv<GLfloat>(true, pname, params, s_glGetFloatv_wrapper);
}

GL_APICALL void  GL_APIENTRY glGetIntegerv(GLenum pname, GLint* params){
    int destroyCtx = 0;
    GET_CTX();

    if (!ctx) {
        ctx = createGLESContext();
        if (ctx)
            destroyCtx = 1;
    }
    if (ctx->glGetIntegerv(pname,params))
    {
        if (destroyCtx)
            deleteGLESContext(ctx);
            return;
    }

    // For non-int64 glGetIntegerv, the following params have precision issues,
    // so just use glGetFloatv straight away:
    GLfloat floatVals[4];
    switch (pname) {
    case GL_DEPTH_RANGE:
    case GL_BLEND_COLOR:
    case GL_COLOR_CLEAR_VALUE:
    case GL_DEPTH_CLEAR_VALUE:
        ctx->dispatcher().glGetFloatv(pname, floatVals);
    default:
        break;
    }

    int converted_float_params = 0;

    switch (pname) {
    case GL_DEPTH_RANGE:
        converted_float_params = 2;
        break;
    case GL_BLEND_COLOR:
    case GL_COLOR_CLEAR_VALUE:
        converted_float_params = 4;
        break;
    case GL_DEPTH_CLEAR_VALUE:
        converted_float_params = 1;
        break;
    default:
        break;
    }

    if (converted_float_params) {
        for (int i = 0; i < converted_float_params; i++) {
            params[i] = (GLint)((GLint64)(floatVals[i] * 2147483647.0));
        }
        return;
    }

    bool es2 = ctx->getCaps()->GL_ARB_ES2_COMPATIBILITY;
    s_glStateQueryTv<GLint>(es2, pname, params, s_glGetIntegerv_wrapper);

    if (destroyCtx)
        deleteGLESContext(ctx);
}

GL_APICALL void  GL_APIENTRY glGetFramebufferAttachmentParameteriv(GLenum target, GLenum attachment, GLenum pname, GLint* params){
    GET_CTX_V2();

    //
    // Take the attachment attribute from our state - if available
    //
    GLuint fbName = ctx->getFramebufferBinding(target);
    if (fbName) {
        auto fbObj = ctx->getFBOData(fbName);
        if (fbObj != NULL) {
            GLenum target;
            GLuint name = fbObj->getAttachment(attachment, &target, NULL);
            if (!name) {
                SET_ERROR_IF(pname != GL_FRAMEBUFFER_ATTACHMENT_OBJECT_TYPE &&
                        pname != GL_FRAMEBUFFER_ATTACHMENT_OBJECT_NAME, GL_INVALID_ENUM);
            }
            if (pname == GL_FRAMEBUFFER_ATTACHMENT_OBJECT_TYPE) {
                if (target == GL_TEXTURE_2D) {
                    *params = GL_TEXTURE;
                    return;
                }
                else if (target == GL_RENDERBUFFER) {
                    *params = GL_RENDERBUFFER;
                    return;
                } else {
                    *params = GL_NONE;
                }
            }
            else if (pname == GL_FRAMEBUFFER_ATTACHMENT_OBJECT_NAME) {
                *params = name;
                return;
            }
        }
    }

    if (ctx->isDefaultFBOBound(target)) {
        SET_ERROR_IF(
            attachment == GL_DEPTH_ATTACHMENT ||
            attachment == GL_STENCIL_ATTACHMENT ||
            attachment == GL_DEPTH_STENCIL_ATTACHMENT ||
            (attachment >= GL_COLOR_ATTACHMENT0 &&
             attachment <= GL_COLOR_ATTACHMENT15), GL_INVALID_OPERATION);
        SET_ERROR_IF(pname == GL_FRAMEBUFFER_ATTACHMENT_OBJECT_NAME, GL_INVALID_ENUM);

        if (attachment == GL_BACK)
            attachment = GL_COLOR_ATTACHMENT0;
        if (attachment == GL_DEPTH)
            attachment = GL_DEPTH_ATTACHMENT;
        if (attachment == GL_STENCIL)
            attachment = GL_STENCIL_ATTACHMENT;
    }

    ctx->dispatcher().glGetFramebufferAttachmentParameteriv(target,attachment,pname,params);

    if (ctx->isDefaultFBOBound(target) && *params == GL_RENDERBUFFER) {
        *params = GL_FRAMEBUFFER_DEFAULT;
    }
}

GL_APICALL void  GL_APIENTRY glGetRenderbufferParameteriv(GLenum target, GLenum pname, GLint* params){
    GET_CTX_V2();
    SET_ERROR_IF(!(GLESv2Validate::renderbufferTarget(target) &&
                   GLESv2Validate::renderbufferParam(ctx, pname)), GL_INVALID_ENUM);

    //
    // If this is a renderbuffer which is eglimage's target, we
    // should query the underlying eglimage's texture object instead.
    //
    GLuint rb = ctx->getRenderbufferBinding();
    if (rb) {
        auto objData = ctx->shareGroup()->getObjectData(
                NamedObjectType::RENDERBUFFER, rb);
        RenderbufferData *rbData = (RenderbufferData *)objData;
        if (rbData && rbData->eglImageGlobalTexObject) {
            GLenum texPname;
            switch(pname) {
                case GL_RENDERBUFFER_WIDTH:
                    texPname = GL_TEXTURE_WIDTH;
                    break;
                case GL_RENDERBUFFER_HEIGHT:
                    texPname = GL_TEXTURE_HEIGHT;
                    break;
                case GL_RENDERBUFFER_INTERNAL_FORMAT:
                    texPname = GL_TEXTURE_INTERNAL_FORMAT;
                    break;
                case GL_RENDERBUFFER_RED_SIZE:
                    texPname = GL_TEXTURE_RED_SIZE;
                    break;
                case GL_RENDERBUFFER_GREEN_SIZE:
                    texPname = GL_TEXTURE_GREEN_SIZE;
                    break;
                case GL_RENDERBUFFER_BLUE_SIZE:
                    texPname = GL_TEXTURE_BLUE_SIZE;
                    break;
                case GL_RENDERBUFFER_ALPHA_SIZE:
                    texPname = GL_TEXTURE_ALPHA_SIZE;
                    break;
                case GL_RENDERBUFFER_DEPTH_SIZE:
                    texPname = GL_TEXTURE_DEPTH_SIZE;
                    break;
                case GL_RENDERBUFFER_STENCIL_SIZE:
                default:
                    *params = 0; //XXX
                    return;
                    break;
            }

            GLint prevTex;
            ctx->dispatcher().glGetIntegerv(GL_TEXTURE_BINDING_2D, &prevTex);
            ctx->dispatcher().glBindTexture(GL_TEXTURE_2D,
                                            rbData->eglImageGlobalTexObject->getGlobalName());
            ctx->dispatcher().glGetTexLevelParameteriv(GL_TEXTURE_2D, 0,
                                                       texPname,
                                                       params);
            ctx->dispatcher().glBindTexture(GL_TEXTURE_2D, prevTex);
            return;
        }
    }

    ctx->dispatcher().glGetRenderbufferParameteriv(target,pname,params);

    // An uninitialized renderbuffer storage may give a format of GL_RGBA on
    // some drivers; GLES2 default is GL_RGBA4.
    if (pname == GL_RENDERBUFFER_INTERNAL_FORMAT && *params == GL_RGBA) {
        *params = GL_RGBA4;
    }
}


GL_APICALL void  GL_APIENTRY glGetProgramiv(GLuint program, GLenum pname, GLint* params){
    GET_CTX_V2();
    SET_ERROR_IF(!GLESv2Validate::programParam(ctx, pname), GL_INVALID_ENUM);
    if(ctx->shareGroup().get()) {
        const GLuint globalProgramName = ctx->shareGroup()->getGlobalName(
                NamedObjectType::SHADER_OR_PROGRAM, program);
        SET_ERROR_IF(globalProgramName==0, GL_INVALID_VALUE);
        switch(pname) {
        case GL_DELETE_STATUS:
            {
            auto objData = ctx->shareGroup()->getObjectData(
                    NamedObjectType::SHADER_OR_PROGRAM, program);
            SET_ERROR_IF(!objData, GL_INVALID_OPERATION);
            SET_ERROR_IF(objData->getDataType() != PROGRAM_DATA,
                         GL_INVALID_OPERATION);
            ProgramData* programData = (ProgramData*)objData;
            params[0] = programData->getDeleteStatus() ? GL_TRUE : GL_FALSE;
            }
            break;
        case GL_LINK_STATUS:
            {
            auto objData = ctx->shareGroup()->getObjectData(
                    NamedObjectType::SHADER_OR_PROGRAM, program);
            SET_ERROR_IF(!objData, GL_INVALID_OPERATION);
            SET_ERROR_IF(objData->getDataType() != PROGRAM_DATA,
                         GL_INVALID_OPERATION);
            ProgramData* programData = (ProgramData*)objData;
            params[0] = programData->getLinkStatus() ? GL_TRUE : GL_FALSE;
            }
            break;
        //validate status should not return GL_TRUE if link failed
        case GL_VALIDATE_STATUS:
            {
            auto objData = ctx->shareGroup()->getObjectData(
                    NamedObjectType::SHADER_OR_PROGRAM, program);
            SET_ERROR_IF(!objData, GL_INVALID_OPERATION);
            SET_ERROR_IF(objData->getDataType() != PROGRAM_DATA,
                         GL_INVALID_OPERATION);
            ProgramData* programData = (ProgramData*)objData;
            params[0] = programData->getValidateStatus() ? GL_TRUE : GL_FALSE;
            }
            break;
        case GL_INFO_LOG_LENGTH:
            {
            auto objData = ctx->shareGroup()->getObjectData(
                    NamedObjectType::SHADER_OR_PROGRAM, program);
            SET_ERROR_IF(!objData, GL_INVALID_OPERATION);
            SET_ERROR_IF(objData->getDataType() != PROGRAM_DATA,
                         GL_INVALID_OPERATION);
            ProgramData* programData = (ProgramData*)objData;
            GLint logLength = strlen(programData->getInfoLog());
            params[0] = (logLength > 0) ? logLength + 1 : 0;
            }
            break;
        default:
            ctx->dispatcher().glGetProgramiv(globalProgramName,pname,params);
        }
    }
}

GL_APICALL void  GL_APIENTRY glGetProgramInfoLog(GLuint program, GLsizei bufsize, GLsizei* length, GLchar* infolog){
    GET_CTX();
    if(ctx->shareGroup().get()) {
        const GLuint globalProgramName = ctx->shareGroup()->getGlobalName(
                NamedObjectType::SHADER_OR_PROGRAM, program);
        SET_ERROR_IF(globalProgramName==0, GL_INVALID_VALUE);
        auto objData = ctx->shareGroup()->getObjectData(
                NamedObjectType::SHADER_OR_PROGRAM, program);
        SET_ERROR_IF(!objData ,GL_INVALID_OPERATION);
        SET_ERROR_IF(objData->getDataType()!=PROGRAM_DATA,GL_INVALID_OPERATION);
        ProgramData* programData = (ProgramData*)objData;

        if (bufsize==0) {
            if (length) {
                *length = 0;
            }
            return;
        }

        GLsizei logLength;
        logLength = strlen(programData->getInfoLog());

        GLsizei returnLength=0;
        if (infolog) {
            returnLength = bufsize-1 < logLength ? bufsize-1 : logLength;
            strncpy(infolog,programData->getInfoLog(),returnLength+1);
            infolog[returnLength] = '\0';
        }
        if (length) {
            *length = returnLength;
        }
    }
}

GL_APICALL void  GL_APIENTRY glGetShaderiv(GLuint shader, GLenum pname, GLint* params){
    GET_CTX();
    if(ctx->shareGroup().get()) {
        const GLuint globalShaderName = ctx->shareGroup()->getGlobalName(
                NamedObjectType::SHADER_OR_PROGRAM, shader);
        SET_ERROR_IF(globalShaderName==0, GL_INVALID_VALUE);
        auto objData = ctx->shareGroup()->getObjectData(
                NamedObjectType::SHADER_OR_PROGRAM, shader);
        SET_ERROR_IF(!objData, GL_INVALID_OPERATION);
        SET_ERROR_IF(objData->getDataType() != SHADER_DATA,
                     GL_INVALID_OPERATION);
        ShaderParser* sp = (ShaderParser*)objData;
        switch(pname) {
        case GL_DELETE_STATUS:
            {
            params[0]  = (sp->getDeleteStatus()) ? GL_TRUE : GL_FALSE;
            }
            break;
        case GL_INFO_LOG_LENGTH:
            {
            GLint logLength = strlen(sp->getInfoLog());
            params[0] = (logLength > 0) ? logLength + 1 : 0;
            }
            break;
        case GL_SHADER_SOURCE_LENGTH:
            {
            GLint srcLength = sp->getOriginalSrc().length();
            params[0] = (srcLength > 0) ? srcLength + 1 : 0;
            }
            break;
        default:
            ctx->dispatcher().glGetShaderiv(globalShaderName,pname,params);
        }
    }
}


GL_APICALL void  GL_APIENTRY glGetShaderInfoLog(GLuint shader, GLsizei bufsize, GLsizei* length, GLchar* infolog){
    GET_CTX();
    if(ctx->shareGroup().get()) {
        const GLuint globalShaderName = ctx->shareGroup()->getGlobalName(
                NamedObjectType::SHADER_OR_PROGRAM, shader);
        SET_ERROR_IF(globalShaderName==0, GL_INVALID_VALUE);
        auto objData = ctx->shareGroup()->getObjectData(
                NamedObjectType::SHADER_OR_PROGRAM, shader);
        SET_ERROR_IF(!objData ,GL_INVALID_OPERATION);
        SET_ERROR_IF(objData->getDataType()!=SHADER_DATA,GL_INVALID_OPERATION);
        ShaderParser* sp = (ShaderParser*)objData;

        if (bufsize==0) {
            if (length) {
                *length = 0;
            }
            return;
        }

        GLsizei logLength;
        logLength = strlen(sp->getInfoLog());

        GLsizei returnLength=0;
        if (infolog) {
            returnLength = bufsize-1 <logLength ? bufsize-1 : logLength;
            strncpy(infolog,sp->getInfoLog(),returnLength+1);
            infolog[returnLength] = '\0';
        }
        if (length) {
            *length = returnLength;
        }
    }
}

GL_APICALL void  GL_APIENTRY glGetShaderPrecisionFormat(GLenum shadertype, GLenum precisiontype, GLint* range, GLint* precision){
    GET_CTX_V2();
    SET_ERROR_IF(!(GLESv2Validate::shaderType(ctx, shadertype) &&
                   GLESv2Validate::precisionType(precisiontype)),GL_INVALID_ENUM);

    switch (precisiontype) {
    case GL_LOW_INT:
    case GL_MEDIUM_INT:
        // range[0] = range[1] = 16;
        // *precision = 0;
        // break;
    case GL_HIGH_INT:
        range[0] = 31;
        range[1] = 30;
        *precision = 0;
        break;

    case GL_LOW_FLOAT:
    case GL_MEDIUM_FLOAT:
    case GL_HIGH_FLOAT:
        if(ctx->dispatcher().glGetShaderPrecisionFormat != NULL) {
            ctx->dispatcher().glGetShaderPrecisionFormat(shadertype,precisiontype,range,precision);
        } else {
            range[0] = range[1] = 127;
            *precision = 24;
        }
        break;
    }
}

GL_APICALL void  GL_APIENTRY glGetShaderSource(GLuint shader, GLsizei bufsize, GLsizei* length, GLchar* source){
    GET_CTX();
    if(ctx->shareGroup().get()) {
        const GLuint globalShaderName = ctx->shareGroup()->getGlobalName(
                NamedObjectType::SHADER_OR_PROGRAM, shader);
        SET_ERROR_IF(globalShaderName == 0, GL_INVALID_VALUE);
        auto objData = ctx->shareGroup()->getObjectData(
                NamedObjectType::SHADER_OR_PROGRAM, shader);
        SET_ERROR_IF(!objData, GL_INVALID_OPERATION);
        SET_ERROR_IF(objData->getDataType() != SHADER_DATA,
                     GL_INVALID_OPERATION);
        const std::string& src =
                ((ShaderParser*)objData)->getOriginalSrc();
        int srcLength = static_cast<int>(src.size());

        int returnLength = bufsize < srcLength ? bufsize - 1 : srcLength;
        if (returnLength) {
            strncpy(source, src.c_str(), returnLength);
            source[returnLength] = '\0';
       }

       if (length)
          *length = returnLength;
    }
}


GL_APICALL const GLubyte* GL_APIENTRY glGetString(GLenum name){
    GET_CTX_V2_RET(NULL)
    static const GLubyte SHADING[] = "OpenGL ES GLSL ES 1.0.17";
    static const GLubyte SHADING30[] = "OpenGL ES GLSL ES 3.00";
    static const GLubyte SHADING31[] = "OpenGL ES GLSL ES 3.10";
    static const GLubyte SHADING32[] = "OpenGL ES GLSL ES 3.20";
    switch(name) {
        case GL_VENDOR:
            return (const GLubyte*)ctx->getVendorString(false /* not gles1 */);
        case GL_RENDERER:
            return (const GLubyte*)ctx->getRendererString(false /* not gles1 */);
        case GL_VERSION:
            return (const GLubyte*)ctx->getVersionString(false /* not gles1 */);
        case GL_SHADING_LANGUAGE_VERSION:
            switch (ctx->getMajorVersion()) {
            case 3:
                switch (ctx->getMinorVersion()) {
                case 0:
                    return SHADING30;
                case 1:
                    return SHADING31;
                case 2:
                    return SHADING32;
                default:
                    return SHADING31;
                }
            default:
                return SHADING;
             }
        case GL_EXTENSIONS:
            return (const GLubyte*)ctx->getExtensionString(false /* not gles1 */);
        default:
            RET_AND_SET_ERROR_IF(true,GL_INVALID_ENUM,NULL);
    }
}

static bool sShouldEmulateSwizzles(TextureData* texData, GLenum target, GLenum pname) {
    return texData && isCoreProfile() && isSwizzleParam(pname) &&
           isCoreProfileEmulatedFormat(texData->format);
}

GL_APICALL void  GL_APIENTRY glGetTexParameterfv(GLenum target, GLenum pname, GLfloat* params){
    GET_CTX_V2();
    SET_ERROR_IF(!(GLESv2Validate::textureTarget(ctx, target) &&
                   GLESv2Validate::textureParams(ctx, pname)),
                 GL_INVALID_ENUM);

    TextureData* texData = getTextureTargetData(target);
    if (sShouldEmulateSwizzles(texData, target, pname)) {
        *params = (GLfloat)(texData->getSwizzle(pname));
        return;
    }
    ctx->dispatcher().glGetTexParameterfv(target, pname, params);
}

GL_APICALL void  GL_APIENTRY glGetTexParameteriv(GLenum target, GLenum pname, GLint* params){
    GET_CTX_V2();
    SET_ERROR_IF(!(GLESv2Validate::textureTarget(ctx, target) &&
                   GLESv2Validate::textureParams(ctx, pname)),
                 GL_INVALID_ENUM);

    TextureData* texData = getTextureTargetData(target);
    if (sShouldEmulateSwizzles(texData, target, pname)) {
        *params = texData->getSwizzle(pname);
        return;
    }
    ctx->dispatcher().glGetTexParameteriv(target, pname, params);
}

GL_APICALL void  GL_APIENTRY glGetUniformfv(GLuint program, GLint location, GLfloat* params){
    GET_CTX();
    SET_ERROR_IF(location < 0,GL_INVALID_OPERATION);
    if(ctx->shareGroup().get()) {
        const GLuint globalProgramName = ctx->shareGroup()->getGlobalName(
                NamedObjectType::SHADER_OR_PROGRAM, program);
        SET_ERROR_IF(globalProgramName==0, GL_INVALID_VALUE);
        auto objData = ctx->shareGroup()->getObjectData(
                NamedObjectType::SHADER_OR_PROGRAM, program);
        SET_ERROR_IF(objData->getDataType()!=PROGRAM_DATA,GL_INVALID_OPERATION);
        ProgramData* pData = (ProgramData *)objData;
#if !defined(TOLERATE_PROGRAM_LINK_ERROR) || !TOLERATE_PROGRAM_LINK_ERROR
        SET_ERROR_IF(!pData->getLinkStatus(), GL_INVALID_OPERATION);
#endif
        ctx->dispatcher().glGetUniformfv(globalProgramName,
            pData->getHostUniformLocation(location), params);
    }
}

GL_APICALL void  GL_APIENTRY glGetUniformiv(GLuint program, GLint location, GLint* params){
    GET_CTX();
    SET_ERROR_IF(location < 0,GL_INVALID_OPERATION);
    if(ctx->shareGroup().get()) {
        const GLuint globalProgramName = ctx->shareGroup()->getGlobalName(
                NamedObjectType::SHADER_OR_PROGRAM, program);
        SET_ERROR_IF(globalProgramName==0, GL_INVALID_VALUE);
        auto objData = ctx->shareGroup()->getObjectData(
                NamedObjectType::SHADER_OR_PROGRAM, program);
        SET_ERROR_IF(objData->getDataType()!=PROGRAM_DATA,GL_INVALID_OPERATION);
        ProgramData* pData = (ProgramData *)objData;
#if !defined(TOLERATE_PROGRAM_LINK_ERROR) || !TOLERATE_PROGRAM_LINK_ERROR
        SET_ERROR_IF(!pData->getLinkStatus(), GL_INVALID_OPERATION);
#endif
        ctx->dispatcher().glGetUniformiv(globalProgramName,
            pData->getHostUniformLocation(location), params);
    }
}

GL_APICALL int GL_APIENTRY glGetUniformLocation(GLuint program, const GLchar* name){
    GET_CTX_RET(-1);
    if(ctx->shareGroup().get()) {
        const GLuint globalProgramName = ctx->shareGroup()->getGlobalName(
                NamedObjectType::SHADER_OR_PROGRAM, program);
        RET_AND_SET_ERROR_IF(globalProgramName==0, GL_INVALID_VALUE,-1);
        auto objData = ctx->shareGroup()->getObjectData(
                NamedObjectType::SHADER_OR_PROGRAM, program);
        RET_AND_SET_ERROR_IF(objData->getDataType()!=PROGRAM_DATA,GL_INVALID_OPERATION,-1);
        ProgramData* pData = (ProgramData *)objData;
#if !defined(TOLERATE_PROGRAM_LINK_ERROR) || !TOLERATE_PROGRAM_LINK_ERROR
        RET_AND_SET_ERROR_IF(!pData->getLinkStatus(), GL_INVALID_OPERATION, -1);
#endif
        return pData->getGuestUniformLocation(name);
    }
    return -1;
}

static bool s_invalidVertexAttribIndex(GLuint index) {
    GLint param=0;
    glGetIntegerv(GL_MAX_VERTEX_ATTRIBS, &param);
    return (param < 0 || index >= (GLuint)param);
}

GL_APICALL void  GL_APIENTRY glGetVertexAttribfv(GLuint index, GLenum pname, GLfloat* params){
    GET_CTX_V2();
    SET_ERROR_IF(s_invalidVertexAttribIndex(index), GL_INVALID_VALUE);
    const GLESpointer* p = ctx->getPointer(index);
    if(p) {
        switch(pname){
        case GL_VERTEX_ATTRIB_ARRAY_BUFFER_BINDING:
            *params = 0;
            break;
        case GL_VERTEX_ATTRIB_ARRAY_ENABLED:
            *params = p->isEnable();
            break;
        case GL_VERTEX_ATTRIB_ARRAY_SIZE:
            *params = p->getSize();
            break;
        case GL_VERTEX_ATTRIB_ARRAY_STRIDE:
            *params = p->getStride();
            break;
        case GL_VERTEX_ATTRIB_ARRAY_TYPE:
            *params = p->getType();
            break;
        case GL_VERTEX_ATTRIB_ARRAY_NORMALIZED:
            *params = p->isNormalize();
            break;
        case GL_CURRENT_VERTEX_ATTRIB:
            if(index == 0)
            {
                const float* att0 = ctx->getAtt0();
                for(int i=0; i<4; i++)
                    params[i] = att0[i];
            }
            else
                ctx->dispatcher().glGetVertexAttribfv(index,pname,params);
            break;
        default:
            ctx->setGLerror(GL_INVALID_ENUM);
        }
    } else {
        ctx->setGLerror(GL_INVALID_VALUE);
    }
}

GL_APICALL void  GL_APIENTRY glGetVertexAttribiv(GLuint index, GLenum pname, GLint* params){
    GET_CTX_V2();
    SET_ERROR_IF(s_invalidVertexAttribIndex(index), GL_INVALID_VALUE);
    const GLESpointer* p = ctx->getPointer(index);
    if (p) {
        switch (pname) {
            case GL_VERTEX_ATTRIB_ARRAY_BUFFER_BINDING:
                *params = p->getBufferName();
                break;
            case GL_VERTEX_ATTRIB_ARRAY_ENABLED:
                *params = p->isEnable();
                break;
            case GL_VERTEX_ATTRIB_ARRAY_SIZE:
                *params = p->getSize();
                break;
            case GL_VERTEX_ATTRIB_ARRAY_STRIDE:
                *params = p->getStride();
                break;
            case GL_VERTEX_ATTRIB_ARRAY_TYPE:
                *params = p->getType();
                break;
            case GL_VERTEX_ATTRIB_ARRAY_NORMALIZED:
                *params = p->isNormalize();
                break;
            case GL_CURRENT_VERTEX_ATTRIB:
                if (index == 0) {
                    const float* att0 = ctx->getAtt0();
                    for (int i = 0; i < 4; i++)
                        params[i] = (GLint)att0[i];
                } else
                    ctx->dispatcher().glGetVertexAttribiv(index, pname, params);
                break;
            default:
                ctx->setGLerror(GL_INVALID_ENUM);
        }
    } else {
        ctx->setGLerror(GL_INVALID_VALUE);
    }
}

GL_APICALL void  GL_APIENTRY glGetVertexAttribPointerv(GLuint index, GLenum pname, GLvoid** pointer){
    GET_CTX();
    SET_ERROR_IF(pname != GL_VERTEX_ATTRIB_ARRAY_POINTER,GL_INVALID_ENUM);
    SET_ERROR_IF((!GLESv2Validate::arrayIndex(ctx,index)),GL_INVALID_VALUE);

    const GLESpointer* p = ctx->getPointer(index);
    if (p) {
        if (p->getBufferName() == 0) {
            // vertex attrib has no buffer, return array data pointer
            *pointer = const_cast<GLvoid*>(p->getArrayData());
        } else {
            // vertex attrib has buffer, return offset
            *pointer = reinterpret_cast<GLvoid*>(p->getBufferOffset());
        }
    } else {
        ctx->setGLerror(GL_INVALID_VALUE);
    }
}

GL_APICALL void  GL_APIENTRY glHint(GLenum target, GLenum mode){
    GET_CTX();
    SET_ERROR_IF(!GLESv2Validate::hintTargetMode(target,mode),GL_INVALID_ENUM);

    if (isCoreProfile() &&
        target == GL_GENERATE_MIPMAP_HINT) {
        ctx->setHint(target, mode);
    } else {
        ctx->dispatcher().glHint(target,mode);
    }
}

GL_APICALL GLboolean    GL_APIENTRY glIsEnabled(GLenum cap){
    GET_CTX_RET(GL_FALSE);
    return ctx->dispatcher().glIsEnabled(cap);
}

GL_APICALL GLboolean    GL_APIENTRY glIsBuffer(GLuint buffer){
    GET_CTX_RET(GL_FALSE)
    if(buffer && ctx->shareGroup().get()) {
        auto objData = ctx->shareGroup()->getObjectData(
                NamedObjectType::VERTEXBUFFER, buffer);
        return objData ? ((GLESbuffer*)objData)->wasBinded()
                             : GL_FALSE;
    }
    return GL_FALSE;
}

GL_APICALL GLboolean    GL_APIENTRY glIsFramebuffer(GLuint framebuffer){
    GET_CTX_RET(GL_FALSE)
    if(framebuffer){
        if (!ctx->isFBO(framebuffer))
            return GL_FALSE;
        auto fbObj = ctx->getFBOData(framebuffer);
        if (!fbObj) return GL_FALSE;
        return fbObj->hasBeenBoundAtLeastOnce() ? GL_TRUE : GL_FALSE;
    }
    return GL_FALSE;
}

GL_APICALL GLboolean    GL_APIENTRY glIsRenderbuffer(GLuint renderbuffer){
    GET_CTX_RET(GL_FALSE)
    if(renderbuffer && ctx->shareGroup().get()){
        auto obj = ctx->shareGroup()->getObjectDataPtr(
                NamedObjectType::RENDERBUFFER, renderbuffer);
        if (obj) {
            RenderbufferData *rboData = (RenderbufferData *)obj.get();
            return rboData->everBound ? GL_TRUE : GL_FALSE;
        }
    }
    return GL_FALSE;
}

GL_APICALL GLboolean    GL_APIENTRY glIsTexture(GLuint texture){
    GET_CTX_RET(GL_FALSE)
    if (texture==0)
        return GL_FALSE;
    TextureData* tex = getTextureData(texture);
    return tex ? tex->wasBound : GL_FALSE;
}

GL_APICALL GLboolean    GL_APIENTRY glIsProgram(GLuint program){
    GET_CTX_RET(GL_FALSE)
    if (program && ctx->shareGroup().get() &&
        ctx->shareGroup()->isObject(NamedObjectType::SHADER_OR_PROGRAM, program)) {
        const GLuint globalProgramName = ctx->shareGroup()->getGlobalName(
                NamedObjectType::SHADER_OR_PROGRAM, program);
        return ctx->dispatcher().glIsProgram(globalProgramName);
    }
    return GL_FALSE;
}

GL_APICALL GLboolean    GL_APIENTRY glIsShader(GLuint shader){
    GET_CTX_RET(GL_FALSE)
    if (shader && ctx->shareGroup().get() &&
        ctx->shareGroup()->isObject(NamedObjectType::SHADER_OR_PROGRAM, shader)) {
        const GLuint globalShaderName = ctx->shareGroup()->getGlobalName(
                NamedObjectType::SHADER_OR_PROGRAM, shader);
        return ctx->dispatcher().glIsShader(globalShaderName);
    }
    return GL_FALSE;
}

GL_APICALL void  GL_APIENTRY glLineWidth(GLfloat width){
    GET_CTX();
    ctx->setLineWidth(width);
#ifdef __APPLE__
    // There is no line width setting on Mac core profile.
    // Line width emulation can be done (replace user's
    // vertex buffer with thick triangles of our own),
    // but just have thin lines on Mac for now.
    if (!ctx->isCoreProfile()) {
        ctx->dispatcher().glLineWidth(width);
    }
#else
    ctx->dispatcher().glLineWidth(width);
#endif
}

GL_APICALL void  GL_APIENTRY glLinkProgram(GLuint program){
    GET_CTX_V2();
    GLint linkStatus = GL_FALSE;
    if(ctx->shareGroup().get()) {
        const GLuint globalProgramName = ctx->shareGroup()->getGlobalName(
                NamedObjectType::SHADER_OR_PROGRAM, program);
        SET_ERROR_IF(globalProgramName==0, GL_INVALID_VALUE);

        auto objData = ctx->shareGroup()->getObjectData(
                NamedObjectType::SHADER_OR_PROGRAM, program);
        SET_ERROR_IF(!objData, GL_INVALID_OPERATION);
        SET_ERROR_IF(objData->getDataType()!=PROGRAM_DATA, GL_INVALID_OPERATION);

        ProgramData* programData = (ProgramData*)objData;
        GLint fragmentShader   = programData->getAttachedFragmentShader();
        GLint vertexShader =  programData->getAttachedVertexShader();

        if (ctx->getMajorVersion() >= 3 && ctx->getMinorVersion() >= 1) {
            ctx->dispatcher().glLinkProgram(globalProgramName);
            ctx->dispatcher().glGetProgramiv(globalProgramName,GL_LINK_STATUS,&linkStatus);
            programData->setHostLinkStatus(linkStatus);
        } else {
            if (vertexShader != 0 && fragmentShader!=0) {
                auto fragObjData = ctx->shareGroup()->getObjectData(
                        NamedObjectType::SHADER_OR_PROGRAM, fragmentShader);
                auto vertObjData = ctx->shareGroup()->getObjectData(
                        NamedObjectType::SHADER_OR_PROGRAM, vertexShader);
                ShaderParser* fragSp = (ShaderParser*)fragObjData;
                ShaderParser* vertSp = (ShaderParser*)vertObjData;

                if(fragSp->getCompileStatus() && vertSp->getCompileStatus()) {
                    ctx->dispatcher().glLinkProgram(globalProgramName);
                    ctx->dispatcher().glGetProgramiv(globalProgramName,GL_LINK_STATUS,&linkStatus);
                    programData->setHostLinkStatus(linkStatus);
                    if (!programData->validateLink(fragSp, vertSp)) {
                        programData->setLinkStatus(GL_FALSE);
                        programData->setErrInfoLog();
                        return;
                    }
                }
            }
        }

        programData->setLinkStatus(linkStatus);

        GLsizei infoLogLength = 0, cLog = 0;
        ctx->dispatcher().glGetProgramiv(globalProgramName, GL_INFO_LOG_LENGTH,
                                         &infoLogLength);
        std::unique_ptr<GLchar[]> log(new GLchar[infoLogLength + 1]);
        ctx->dispatcher().glGetProgramInfoLog(globalProgramName, infoLogLength,
                                              &cLog, log.get());

        // Only update when there actually is something to update.
        if (cLog > 0) {
            programData->setInfoLog(log.release());
        }
    }
}

GL_APICALL void  GL_APIENTRY glPixelStorei(GLenum pname, GLint param){
    GET_CTX_V2();
    SET_ERROR_IF(!GLESv2Validate::pixelStoreParam(ctx, pname), GL_INVALID_ENUM);
    switch (pname) {
    case GL_PACK_ALIGNMENT:
    case GL_UNPACK_ALIGNMENT:
        SET_ERROR_IF(!((param==1)||(param==2)||(param==4)||(param==8)), GL_INVALID_VALUE);
        break;
    default:
        SET_ERROR_IF(param < 0, GL_INVALID_VALUE);
        break;
    }
    ctx->setPixelStorei(pname, param);
    ctx->dispatcher().glPixelStorei(pname,param);
}

GL_APICALL void  GL_APIENTRY glPolygonOffset(GLfloat factor, GLfloat units){
    GET_CTX();
    ctx->setPolygonOffset(factor, units);
    ctx->dispatcher().glPolygonOffset(factor,units);
}

GL_APICALL void  GL_APIENTRY glRenderbufferStorage(GLenum target, GLenum internalformat, GLsizei width, GLsizei height);
GL_APICALL void GL_APIENTRY glBlitFramebuffer(GLint srcX0, GLint srcY0, GLint srcX1, GLint srcY1, GLint dstX0, GLint dstY0, GLint dstX1, GLint dstY1, GLbitfield mask, GLenum filter);

GL_APICALL void  GL_APIENTRY glReadPixels(GLint x, GLint y, GLsizei width, GLsizei height, GLenum format, GLenum type, GLvoid* pixels){
    GET_CTX_V2();
    SET_ERROR_IF(!(GLESv2Validate::pixelOp(format,type)),GL_INVALID_OPERATION);
    SET_ERROR_IF(glCheckFramebufferStatus(GL_FRAMEBUFFER) != GL_FRAMEBUFFER_COMPLETE, GL_INVALID_FRAMEBUFFER_OPERATION);

    if (ctx->isDefaultFBOBound(GL_READ_FRAMEBUFFER) &&
        ctx->getDefaultFBOMultisamples()) {

        GLint prev_bound_rbo;
        GLint prev_bound_draw_fbo;

        glGetIntegerv(GL_RENDERBUFFER_BINDING, &prev_bound_rbo);
        glGetIntegerv(GL_DRAW_FRAMEBUFFER_BINDING, &prev_bound_draw_fbo);

        GLuint resolve_fbo;
        GLuint resolve_rbo;
        glGenFramebuffers(1, &resolve_fbo);
        glGenRenderbuffers(1, &resolve_rbo);

        int fboFormat = ctx->getDefaultFBOColorFormat();
        int fboWidth = ctx->getDefaultFBOWidth();
        int fboHeight = ctx->getDefaultFBOHeight();

        glBindRenderbuffer(GL_RENDERBUFFER, resolve_rbo);
        glRenderbufferStorage(GL_RENDERBUFFER, fboFormat, fboWidth, fboHeight);
        glBindFramebuffer(GL_FRAMEBUFFER, resolve_fbo);
        glFramebufferRenderbuffer(GL_FRAMEBUFFER, GL_COLOR_ATTACHMENT0, GL_RENDERBUFFER, resolve_rbo);

        glBindFramebuffer(GL_READ_FRAMEBUFFER, 0);
        glBindFramebuffer(GL_DRAW_FRAMEBUFFER, resolve_fbo);

        bool scissorEnabled = glIsEnabled(GL_SCISSOR_TEST);

        if (scissorEnabled) glDisable(GL_SCISSOR_TEST);
        glBlitFramebuffer(0, 0, fboWidth, fboHeight, 0, 0, fboWidth, fboHeight,
                          GL_COLOR_BUFFER_BIT, GL_LINEAR);
        if (scissorEnabled) glEnable(GL_SCISSOR_TEST);

        glBindFramebuffer(GL_READ_FRAMEBUFFER, resolve_fbo);

        ctx->dispatcher().glReadPixels(x,y,width,height,format,type,pixels);

        glDeleteRenderbuffers(1, &resolve_rbo);
        glDeleteFramebuffers(1, &resolve_fbo);

        glBindRenderbuffer(GL_RENDERBUFFER, prev_bound_rbo);

        glBindFramebuffer(GL_DRAW_FRAMEBUFFER, prev_bound_draw_fbo);
        glBindFramebuffer(GL_READ_FRAMEBUFFER, 0);
    } else {
        ctx->dispatcher().glReadPixels(x,y,width,height,format,type,pixels);
    }
}


GL_APICALL void  GL_APIENTRY glReleaseShaderCompiler(void){
// this function doesn't work on Mac OS with MacOSX10.9sdk
#ifndef __APPLE__

    /* Use this function with mesa will cause potential bug. Specifically,
     * calling this function between glCompileShader() and glLinkProgram() will
     * release resources that would be potentially used by glLinkProgram,
     * resulting in a segmentation fault.
     */
    const char* env = ::getenv("ANDROID_GL_LIB");
    if (env && !strcmp(env, "mesa")) {
        return;
    }

    GET_CTX();

    if(ctx->dispatcher().glReleaseShaderCompiler != NULL)
    {
        ctx->dispatcher().glReleaseShaderCompiler();
    }
#endif // !__APPLE__
}

static GLenum sPrepareRenderbufferStorage(GLenum internalformat, GLsizei width,
        GLsizei height, GLint samples, GLint* err) {
    GET_CTX_V2_RET(GL_NONE);
    GLenum internal = internalformat;
    // HACK: angle does not like GL_DEPTH_COMPONENT24_OES
    if (isGles2Gles() && internalformat == GL_DEPTH_COMPONENT24_OES) {
        internal = GL_DEPTH_COMPONENT16;
    }
    if (!isGles2Gles() && ctx->getMajorVersion() < 3) {
        switch (internalformat) {
            case GL_RGB565:
                internal = GL_RGB;
                break;
            case GL_RGB5_A1:
                internal = GL_RGBA;
                break;
            default:
                break;
        }
    }

    // Get current bounded renderbuffer
    // raise INVALID_OPERATIOn if no renderbuffer is bounded
    GLuint rb = ctx->getRenderbufferBinding();
    if (!rb) { *err = GL_INVALID_OPERATION; return GL_NONE; }
    auto objData = ctx->shareGroup()->getObjectData(NamedObjectType::RENDERBUFFER, rb);
    RenderbufferData *rbData = (RenderbufferData *)objData;
    if (!rbData) { *err = GL_INVALID_OPERATION; return GL_NONE; }

    rbData->internalformat = internalformat;
    rbData->hostInternalFormat = internal;
    rbData->width = width;
    rbData->height = height;
    rbData->samples = samples;

    //
    // if the renderbuffer was an eglImage target, release
    // its underlying texture.
    //
    rbData->eglImageGlobalTexObject.reset();
    rbData->saveableTexture.reset();

    *err = GL_NO_ERROR;

    return internal;
}

GL_APICALL void  GL_APIENTRY glRenderbufferStorage(GLenum target, GLenum internalformat, GLsizei width, GLsizei height){
    GET_CTX();
    GLint err = GL_NO_ERROR;
    internalformat = sPrepareRenderbufferStorage(internalformat, width, height, 0, &err);
    SET_ERROR_IF(err != GL_NO_ERROR, err);
    ctx->dispatcher().glRenderbufferStorage(target,internalformat,width,height);
}

GL_APICALL void  GL_APIENTRY glSampleCoverage(GLclampf value, GLboolean invert){
    GET_CTX();
    ctx->setSampleCoverage(value, invert);
    ctx->dispatcher().glSampleCoverage(value,invert);
}

GL_APICALL void  GL_APIENTRY glScissor(GLint x, GLint y, GLsizei width, GLsizei height){
    GET_CTX();
    ctx->setScissor(x, y, width, height);
    ctx->dispatcher().glScissor(x,y,width,height);
}

GL_APICALL void  GL_APIENTRY glShaderBinary(GLsizei n, const GLuint* shaders, GLenum binaryformat, const GLvoid* binary, GLsizei length){
    GET_CTX();

    SET_ERROR_IF( (ctx->dispatcher().glShaderBinary == NULL), GL_INVALID_OPERATION);

    if(ctx->shareGroup().get()){
        for(int i=0; i < n ; i++){
            const GLuint globalShaderName = ctx->shareGroup()->getGlobalName(
                    NamedObjectType::SHADER_OR_PROGRAM, shaders[i]);
            SET_ERROR_IF(globalShaderName == 0,GL_INVALID_VALUE);
            ctx->dispatcher().glShaderBinary(1,&globalShaderName,binaryformat,binary,length);
        }
    }
}

GL_APICALL void  GL_APIENTRY glShaderSource(GLuint shader, GLsizei count, const GLchar* const* string, const GLint* length){
    GET_CTX_V2();
    SET_ERROR_IF(count < 0,GL_INVALID_VALUE);
    if(ctx->shareGroup().get()){
        const GLuint globalShaderName = ctx->shareGroup()->getGlobalName(
                NamedObjectType::SHADER_OR_PROGRAM, shader);
        SET_ERROR_IF(globalShaderName == 0, GL_INVALID_VALUE);
        auto objData = ctx->shareGroup()->getObjectData(
                NamedObjectType::SHADER_OR_PROGRAM, shader);
        SET_ERROR_IF(!objData, GL_INVALID_OPERATION);
        SET_ERROR_IF(objData->getDataType() != SHADER_DATA,
                     GL_INVALID_OPERATION);
        ShaderParser* sp = (ShaderParser*)objData;
        sp->setSrc(count, string, length);
        if (isGles2Gles()) {
            if (sDebugPrintShaders) { // save repeated checks
                for (GLsizei i = 0; i < count; ++i) {
                    SHADER_DEBUG_PRINT(
                        "(GLES->GLES) shader "
                        "%u source %d of %d: [%s]\n",
                        shader,
                        i, count,
                        string[i]);
                }
            }
            ctx->dispatcher().glShaderSource(globalShaderName, count, string,
                                         length);
        } else {
            if (sDebugPrintShaders) { // save repeated checks
                for (GLsizei i = 0; i < 1; ++i) {
                    SHADER_DEBUG_PRINT(
                        "(GLES->GL translated) "
                        "shader %u source %d of %d: [%s]\n",
                        shader,
                        i, count,
                        sp->parsedLines()[i]);
                }
            }
            ctx->dispatcher().glShaderSource(globalShaderName, 1, sp->parsedLines(),
                                         NULL);
        }
    }
}

GL_APICALL void  GL_APIENTRY glStencilFunc(GLenum func, GLint ref, GLuint mask){
    GET_CTX();
    ctx->setStencilFuncSeparate(GL_FRONT_AND_BACK, func, ref, mask);
    ctx->dispatcher().glStencilFunc(func,ref,mask);
}
GL_APICALL void  GL_APIENTRY glStencilFuncSeparate(GLenum face, GLenum func, GLint ref, GLuint mask){
    GET_CTX();
    ctx->setStencilFuncSeparate(face, func, ref, mask);
    ctx->dispatcher().glStencilFuncSeparate(face,func,ref,mask);
}
GL_APICALL void  GL_APIENTRY glStencilMask(GLuint mask){
    GET_CTX();
    ctx->setStencilMaskSeparate(GL_FRONT_AND_BACK, mask);
    ctx->dispatcher().glStencilMask(mask);
}

GL_APICALL void  GL_APIENTRY glStencilMaskSeparate(GLenum face, GLuint mask){
    GET_CTX();
    ctx->setStencilMaskSeparate(face, mask);
    ctx->dispatcher().glStencilMaskSeparate(face,mask);
}

GL_APICALL void  GL_APIENTRY glStencilOp(GLenum fail, GLenum zfail, GLenum zpass){
    GET_CTX();
    ctx->setStencilOpSeparate(GL_FRONT_AND_BACK, fail, zfail, zpass);
    ctx->dispatcher().glStencilOp(fail,zfail,zpass);
}

GL_APICALL void  GL_APIENTRY glStencilOpSeparate(GLenum face, GLenum fail, GLenum zfail, GLenum zpass){
    GET_CTX();
    switch (face) {
        case GL_FRONT:
        case GL_BACK:
        case GL_FRONT_AND_BACK:
            break;
        default:
            SET_ERROR_IF(1, GL_INVALID_ENUM);
    }
    ctx->setStencilOpSeparate(face, fail, zfail, zpass);
    ctx->dispatcher().glStencilOpSeparate(face, fail,zfail,zpass);
}

#define GL_RGBA32F                        0x8814
#define GL_RGB32F                         0x8815

static void sPrepareTexImage2D(GLenum target, GLsizei level, GLint internalformat,
                               GLsizei width, GLsizei height, GLint border,
                               GLenum format, GLenum type, GLint samples, const GLvoid* pixels,
                               GLenum* type_out,
                               GLint* internalformat_out,
                               GLint* err_out) {
    GET_CTX_V2();
#define VALIDATE(cond, err) do { if (cond) { *err_out = err; fprintf(stderr, "%s:%d failed validation\n", __FUNCTION__, __LINE__); return; } } while(0) \

    bool isCompressedFormat =
        GLESv2Validate::isCompressedFormat(internalformat);

    if (!isCompressedFormat) {
        VALIDATE(!(GLESv2Validate::textureTarget(ctx, target) ||
                   GLESv2Validate::textureTargetEx(ctx, target)), GL_INVALID_ENUM);
        VALIDATE(!GLESv2Validate::pixelFrmt(ctx, format), GL_INVALID_ENUM);
        VALIDATE(!GLESv2Validate::pixelType(ctx, type), GL_INVALID_ENUM);

        VALIDATE(!GLESv2Validate::pixelItnlFrmt(ctx,internalformat), GL_INVALID_VALUE);
        VALIDATE((GLESv2Validate::textureIsCubeMap(target) && width != height), GL_INVALID_VALUE);
        VALIDATE(ctx->getMajorVersion() < 3 &&
                (format == GL_DEPTH_COMPONENT || internalformat == GL_DEPTH_COMPONENT) &&
                (type != GL_UNSIGNED_SHORT && type != GL_UNSIGNED_INT), GL_INVALID_OPERATION);

        VALIDATE(ctx->getMajorVersion() < 3 &&
                (type == GL_UNSIGNED_SHORT || type == GL_UNSIGNED_INT) &&
                !((format == GL_DEPTH_COMPONENT && internalformat == GL_DEPTH_COMPONENT)
                || (format == GL_LUMINANCE && internalformat == GL_LUMINANCE)), GL_INVALID_OPERATION);

        VALIDATE(!GLESv2Validate::pixelOp(format,type),GL_INVALID_OPERATION);
        VALIDATE(!GLESv2Validate::pixelSizedFrmt(ctx, internalformat, format, type), GL_INVALID_OPERATION);
    }

    VALIDATE(border != 0,GL_INVALID_VALUE);

    s_glInitTexImage2D(target, level, internalformat, width, height, border, samples,
            &format, &type, &internalformat);

    if (!isCompressedFormat && ctx->getMajorVersion() < 3 && !isGles2Gles()) {
        if (type==GL_HALF_FLOAT_OES)
            type = GL_HALF_FLOAT_NV;
        if (pixels==NULL && type==GL_UNSIGNED_SHORT_5_5_5_1)
            type = GL_UNSIGNED_BYTE;
        if (type == GL_FLOAT)
            internalformat = (format == GL_RGBA) ? GL_RGBA32F : GL_RGB32F;
    }

    // Desktop OpenGL doesn't support GL_BGRA_EXT as internal format.
    if (!isGles2Gles() && type == GL_UNSIGNED_BYTE && format == GL_BGRA_EXT &&
        internalformat == GL_BGRA_EXT) {
        internalformat = GL_RGBA;
    }

    *type_out = type;
    *internalformat_out = internalformat;
    *err_out = GL_NO_ERROR;
}

GL_APICALL void  GL_APIENTRY glTexImage2D(GLenum target, GLint level, GLint internalformat, GLsizei width, GLsizei height, GLint border, GLenum format, GLenum type, const GLvoid* pixels){
    GET_CTX_V2();
    // clear previous error
    GLint err = ctx->dispatcher().glGetError();
    if (err != GL_NO_ERROR) {
        fprintf(stderr, "%s: got err pre :( 0x%x internal 0x%x format 0x%x type 0x%x\n", __func__, err, internalformat, format, type);
    }

    sPrepareTexImage2D(target, level, internalformat, width, height, border, format, type, 0, pixels, &type, &internalformat, &err);
    SET_ERROR_IF(err != GL_NO_ERROR, err);

    if (isCoreProfile()) {
        GLEScontext::prepareCoreProfileEmulatedTexture(
            getTextureTargetData(target),
            false, target, format, type,
            &internalformat, &format);
    }

    if (ctx->drawDisabled()) {
        getTextureTargetData(target)->delayedAllocation = true;
    } else {
        ctx->dispatcher().glTexImage2D(target,level,internalformat,width,height,border,format,type,pixels);
    }

    err = ctx->dispatcher().glGetError();
    if (err != GL_NO_ERROR) {
        fprintf(stderr, "%s: got err :( 0x%x internal 0x%x format 0x%x type 0x%x\n", __func__, err, internalformat, format, type);
        ctx->setGLerror(err);                                    \
    }
}

static void sEmulateUserTextureSwizzle(TextureData* texData,
                                       GLenum target, GLenum pname, GLint param) {
    GET_CTX_V2();
    TextureSwizzle emulatedBaseSwizzle =
        getSwizzleForEmulatedFormat(texData->format);
    GLenum userSwz =
        texData->getSwizzle(pname);
    GLenum hostEquivalentSwizzle =
        swizzleComponentOf(emulatedBaseSwizzle, userSwz);
    ctx->dispatcher().glTexParameteri(target, pname, hostEquivalentSwizzle);
}

GL_APICALL void  GL_APIENTRY glTexParameterf(GLenum target, GLenum pname, GLfloat param){
    GET_CTX_V2();
    SET_ERROR_IF(!(GLESv2Validate::textureTarget(ctx, target) &&
                   GLESv2Validate::textureParams(ctx, pname)),
                 GL_INVALID_ENUM);

    TextureData *texData = getTextureTargetData(target);
    if (texData) {
        texData->setTexParam(pname, static_cast<GLint>(param));
    }

    if (sShouldEmulateSwizzles(texData, target, pname)) {
        sEmulateUserTextureSwizzle(texData, target, pname, (GLint)param);
    } else {
        ctx->dispatcher().glTexParameterf(target,pname,param);
    }
}

GL_APICALL void  GL_APIENTRY glTexParameterfv(GLenum target, GLenum pname, const GLfloat* params){
    GET_CTX_V2();
    SET_ERROR_IF(!(GLESv2Validate::textureTarget(ctx, target) &&
                   GLESv2Validate::textureParams(ctx, pname)),
                 GL_INVALID_ENUM);

    TextureData *texData = getTextureTargetData(target);
    if (texData) {
        texData->setTexParam(pname, static_cast<GLint>(params[0]));
    }

    if (sShouldEmulateSwizzles(texData, target, pname)) {
        sEmulateUserTextureSwizzle(texData, target, pname, (GLint)params[0]);
    } else {
        ctx->dispatcher().glTexParameterfv(target,pname,params);
    }
}

GL_APICALL void  GL_APIENTRY glTexParameteri(GLenum target, GLenum pname, GLint param){
    GET_CTX_V2();
    SET_ERROR_IF(!(GLESv2Validate::textureTarget(ctx, target) &&
                   GLESv2Validate::textureParams(ctx, pname)),
                 GL_INVALID_ENUM);

    TextureData *texData = getTextureTargetData(target);
    if (texData) {
        texData->setTexParam(pname, param);
    }

    if (sShouldEmulateSwizzles(texData, target, pname)) {
        sEmulateUserTextureSwizzle(texData, target, pname, param);
    } else {
        ctx->dispatcher().glTexParameteri(target,pname,param);
    }
}

GL_APICALL void  GL_APIENTRY glTexParameteriv(GLenum target, GLenum pname, const GLint* params){
    GET_CTX_V2();
    SET_ERROR_IF(!(GLESv2Validate::textureTarget(ctx, target) &&
                   GLESv2Validate::textureParams(ctx, pname)),
                 GL_INVALID_ENUM);
    TextureData *texData = getTextureTargetData(target);
    if (texData) {
        texData->setTexParam(pname, params[0]);
    }


    if (sShouldEmulateSwizzles(texData, target, pname)) {
        sEmulateUserTextureSwizzle(texData, target, pname, params[0]);
    } else {
        ctx->dispatcher().glTexParameteriv(target,pname,params);
    }
}

GL_APICALL void  GL_APIENTRY glGetTexImage(GLenum target, GLint level, GLenum format, GLenum type, GLvoid* pixels){
    GET_CTX_V2();
    SET_ERROR_IF(!(GLESv2Validate::textureTarget(ctx, target) ||
                   GLESv2Validate::textureTargetEx(ctx, target)), GL_INVALID_ENUM);
    SET_ERROR_IF(!GLESv2Validate::pixelFrmt(ctx,format), GL_INVALID_ENUM);
    SET_ERROR_IF(!GLESv2Validate::pixelType(ctx,type),GL_INVALID_ENUM);

    // set an error if level < 0 or level > log 2 max
    SET_ERROR_IF(level < 0 || 1<<level > ctx->getMaxTexSize(), GL_INVALID_VALUE);
    SET_ERROR_IF(!(GLESv2Validate::pixelFrmt(ctx,format) &&
                   GLESv2Validate::pixelType(ctx,type)),GL_INVALID_ENUM);
    SET_ERROR_IF(!GLESv2Validate::pixelOp(format,type),GL_INVALID_OPERATION);

    if (isCoreProfile() &&
        isCoreProfileEmulatedFormat(format)) {
        format = getCoreProfileEmulatedFormat(format);
    }
    ctx->dispatcher().glGetTexImage(target,level,format,type,pixels);
}

GL_APICALL void  GL_APIENTRY glTexSubImage2D(GLenum target, GLint level, GLint xoffset, GLint yoffset, GLsizei width, GLsizei height, GLenum format, GLenum type, const GLvoid* pixels){
    GET_CTX_V2();
    SET_ERROR_IF(!(GLESv2Validate::textureTarget(ctx, target) ||
                   GLESv2Validate::textureTargetEx(ctx, target)), GL_INVALID_ENUM);
    SET_ERROR_IF(!GLESv2Validate::pixelFrmt(ctx,format), GL_INVALID_ENUM);
    SET_ERROR_IF(!GLESv2Validate::pixelType(ctx,type),GL_INVALID_ENUM);

    // set an error if level < 0 or level > log 2 max
    SET_ERROR_IF(level < 0 || 1<<level > ctx->getMaxTexSize(), GL_INVALID_VALUE);
    SET_ERROR_IF(xoffset < 0 || yoffset < 0 || width < 0 || height < 0, GL_INVALID_VALUE);
    if (ctx->drawDisabled()) {
        return;
    }
    TextureData *texData = getTextureTargetData(target);
    if (texData) {
        SET_ERROR_IF(xoffset + width > (GLint)texData->width ||
                 yoffset + height > (GLint)texData->height,
                 GL_INVALID_VALUE);
    }
    SET_ERROR_IF(!(GLESv2Validate::pixelFrmt(ctx,format) &&
                   GLESv2Validate::pixelType(ctx,type)),GL_INVALID_ENUM);
    SET_ERROR_IF(!GLESv2Validate::pixelOp(format,type),GL_INVALID_OPERATION);
    SET_ERROR_IF(!pixels && !ctx->isBindedBuffer(GL_PIXEL_UNPACK_BUFFER),GL_INVALID_OPERATION);
    if (type==GL_HALF_FLOAT_OES)
        type = GL_HALF_FLOAT_NV;

    if (isCoreProfile() &&
        isCoreProfileEmulatedFormat(format)) {
        format = getCoreProfileEmulatedFormat(format);
    }
    texData->reallocateTexture(ctx->getTextureLocalName(target, ctx->getBindedTexture(target)), ctx);
    texData->setMipmapLevelAtLeast(level);
    texData->makeDirty();
    ctx->dispatcher().glTexSubImage2D(target,level,xoffset,yoffset,width,height,format,type,pixels);
}

static int s_getHostLocOrSetError(GLESv2Context* ctx, GLint location) {
    if (!ctx) return -1;
    ProgramData* pData = ctx->getUseProgram();
    RET_AND_SET_ERROR_IF(!pData, GL_INVALID_OPERATION, -2);
    return pData->getHostUniformLocation(location);
}

static int s_getHostLocOrSetError(GLESv2Context* ctx, GLuint program,
        GLint location) {
    if (!ctx) return -1;
    ProgramData* pData = (ProgramData*)ctx->shareGroup()->getObjectDataPtr(
            NamedObjectType::SHADER_OR_PROGRAM, program).get();
    RET_AND_SET_ERROR_IF(!pData, GL_INVALID_OPERATION, -2);
    return pData->getHostUniformLocation(location);
}

GL_APICALL void  GL_APIENTRY glUniform1f(GLint location, GLfloat x){
    GET_CTX_V2();
    int hostLoc = s_getHostLocOrSetError(ctx, location);
    SET_ERROR_IF(hostLoc < -1, GL_INVALID_OPERATION);
    ctx->dispatcher().glUniform1f(hostLoc,x);
}

GL_APICALL void  GL_APIENTRY glUniform1fv(GLint location, GLsizei count, const GLfloat* v){
    GET_CTX_V2();
    int hostLoc = s_getHostLocOrSetError(ctx, location);
    SET_ERROR_IF(hostLoc < -1, GL_INVALID_OPERATION);
    ctx->dispatcher().glUniform1fv(hostLoc,count,v);
}

GL_APICALL void  GL_APIENTRY glUniform1i(GLint location, GLint x){
    GET_CTX_V2();
    int hostLoc = s_getHostLocOrSetError(ctx, location);
    SET_ERROR_IF(hostLoc < -1, GL_INVALID_OPERATION);
    ctx->dispatcher().glUniform1i(hostLoc, x);
}

GL_APICALL void  GL_APIENTRY glUniform1iv(GLint location, GLsizei count, const GLint* v){
    GET_CTX_V2();
    int hostLoc = s_getHostLocOrSetError(ctx, location);
    SET_ERROR_IF(hostLoc < -1, GL_INVALID_OPERATION);
    ctx->dispatcher().glUniform1iv(hostLoc, count,v);
}

GL_APICALL void  GL_APIENTRY glUniform2f(GLint location, GLfloat x, GLfloat y){
    GET_CTX_V2();
    int hostLoc = s_getHostLocOrSetError(ctx, location);
    SET_ERROR_IF(hostLoc < -1, GL_INVALID_OPERATION);
    ctx->dispatcher().glUniform2f(hostLoc, x, y);
}

GL_APICALL void  GL_APIENTRY glUniform2fv(GLint location, GLsizei count, const GLfloat* v){
    GET_CTX_V2();
    int hostLoc = s_getHostLocOrSetError(ctx, location);
    SET_ERROR_IF(hostLoc < -1, GL_INVALID_OPERATION);
    ctx->dispatcher().glUniform2fv(hostLoc,count,v);
}

GL_APICALL void  GL_APIENTRY glUniform2i(GLint location, GLint x, GLint y){
    GET_CTX_V2();
    int hostLoc = s_getHostLocOrSetError(ctx, location);
    SET_ERROR_IF(hostLoc < -1, GL_INVALID_OPERATION);
    ctx->dispatcher().glUniform2i(hostLoc, x, y);
}

GL_APICALL void  GL_APIENTRY glUniform2iv(GLint location, GLsizei count, const GLint* v){
    GET_CTX_V2();
    int hostLoc = s_getHostLocOrSetError(ctx, location);
    SET_ERROR_IF(hostLoc < -1, GL_INVALID_OPERATION);
    ctx->dispatcher().glUniform2iv(hostLoc,count,v);
}

GL_APICALL void  GL_APIENTRY glUniform3f(GLint location, GLfloat x, GLfloat y, GLfloat z){
    GET_CTX_V2();
    int hostLoc = s_getHostLocOrSetError(ctx, location);
    SET_ERROR_IF(hostLoc < -1, GL_INVALID_OPERATION);
    ctx->dispatcher().glUniform3f(hostLoc,x,y,z);
}

GL_APICALL void  GL_APIENTRY glUniform3fv(GLint location, GLsizei count, const GLfloat* v){
    GET_CTX_V2();
    int hostLoc = s_getHostLocOrSetError(ctx, location);
    SET_ERROR_IF(hostLoc < -1, GL_INVALID_OPERATION);
    ctx->dispatcher().glUniform3fv(hostLoc,count,v);
}

GL_APICALL void  GL_APIENTRY glUniform3i(GLint location, GLint x, GLint y, GLint z){
    GET_CTX_V2();
    int hostLoc = s_getHostLocOrSetError(ctx, location);
    SET_ERROR_IF(hostLoc < -1, GL_INVALID_OPERATION);
    ctx->dispatcher().glUniform3i(hostLoc,x,y,z);
}

GL_APICALL void  GL_APIENTRY glUniform3iv(GLint location, GLsizei count, const GLint* v){
    GET_CTX_V2();
    int hostLoc = s_getHostLocOrSetError(ctx, location);
    SET_ERROR_IF(hostLoc < -1, GL_INVALID_OPERATION);
    ctx->dispatcher().glUniform3iv(hostLoc,count,v);
}

GL_APICALL void  GL_APIENTRY glUniform4f(GLint location, GLfloat x, GLfloat y, GLfloat z, GLfloat w){
    GET_CTX_V2();
    int hostLoc = s_getHostLocOrSetError(ctx, location);
    SET_ERROR_IF(hostLoc < -1, GL_INVALID_OPERATION);
    ctx->dispatcher().glUniform4f(hostLoc,x,y,z,w);
}

GL_APICALL void  GL_APIENTRY glUniform4fv(GLint location, GLsizei count, const GLfloat* v){
    GET_CTX_V2();
    int hostLoc = s_getHostLocOrSetError(ctx, location);
    SET_ERROR_IF(hostLoc < -1, GL_INVALID_OPERATION);
    ctx->dispatcher().glUniform4fv(hostLoc,count,v);
}

GL_APICALL void  GL_APIENTRY glUniform4i(GLint location, GLint x, GLint y, GLint z, GLint w){
    GET_CTX_V2();
    int hostLoc = s_getHostLocOrSetError(ctx, location);
    SET_ERROR_IF(hostLoc < -1, GL_INVALID_OPERATION);
    ctx->dispatcher().glUniform4i(hostLoc,x,y,z,w);
}

GL_APICALL void  GL_APIENTRY glUniform4iv(GLint location, GLsizei count, const GLint* v){
    GET_CTX_V2();
    int hostLoc = s_getHostLocOrSetError(ctx, location);
    SET_ERROR_IF(hostLoc < -1, GL_INVALID_OPERATION);
    ctx->dispatcher().glUniform4iv(hostLoc,count,v);
}

GL_APICALL void  GL_APIENTRY glUniformMatrix2fv(GLint location, GLsizei count, GLboolean transpose, const GLfloat* value){
    GET_CTX_V2();
    SET_ERROR_IF(ctx->getMajorVersion() < 3 &&
                 transpose != GL_FALSE,GL_INVALID_VALUE);
    int hostLoc = s_getHostLocOrSetError(ctx, location);
    SET_ERROR_IF(hostLoc < -1, GL_INVALID_OPERATION);
    ctx->dispatcher().glUniformMatrix2fv(hostLoc,count,transpose,value);
}

GL_APICALL void  GL_APIENTRY glUniformMatrix3fv(GLint location, GLsizei count, GLboolean transpose, const GLfloat* value){
    GET_CTX_V2();
    SET_ERROR_IF(ctx->getMajorVersion() < 3 &&
                 transpose != GL_FALSE,GL_INVALID_VALUE);
    int hostLoc = s_getHostLocOrSetError(ctx, location);
    SET_ERROR_IF(hostLoc < -1, GL_INVALID_OPERATION);
    ctx->dispatcher().glUniformMatrix3fv(hostLoc,count,transpose,value);
}

GL_APICALL void  GL_APIENTRY glUniformMatrix4fv(GLint location, GLsizei count, GLboolean transpose, const GLfloat* value){
    GET_CTX_V2();
    SET_ERROR_IF(ctx->getMajorVersion() < 3 &&
                 transpose != GL_FALSE,GL_INVALID_VALUE);
    int hostLoc = s_getHostLocOrSetError(ctx, location);
    SET_ERROR_IF(hostLoc < -1, GL_INVALID_OPERATION);
    ctx->dispatcher().glUniformMatrix4fv(hostLoc,count,transpose,value);
}

static void s_unUseCurrentProgram() {
    GET_CTX();
    GLint localCurrentProgram = 0;
    glGetIntegerv(GL_CURRENT_PROGRAM, &localCurrentProgram);
    if (!localCurrentProgram) return;

    auto objData = ctx->shareGroup()->getObjectData(
            NamedObjectType::SHADER_OR_PROGRAM, localCurrentProgram);
    SET_ERROR_IF(objData->getDataType()!=PROGRAM_DATA,GL_INVALID_OPERATION);
    ProgramData* programData = (ProgramData*)objData;
    programData->setInUse(false);
    if (programData->getDeleteStatus()) {
        s_detachShader(ctx, localCurrentProgram,
                programData->getAttachedVertexShader());
        s_detachShader(ctx, localCurrentProgram,
                programData->getAttachedFragmentShader());
        s_detachShader(ctx, localCurrentProgram,
                programData->getAttachedComputeShader());
        ctx->shareGroup()->deleteName(NamedObjectType::SHADER_OR_PROGRAM,
                                      localCurrentProgram);
    }
}

GL_APICALL void  GL_APIENTRY glUseProgram(GLuint program){
    GET_CTX_V2();
    if(ctx->shareGroup().get()) {
        const GLuint globalProgramName = ctx->shareGroup()->getGlobalName(
                NamedObjectType::SHADER_OR_PROGRAM, program);
        SET_ERROR_IF(program!=0 && globalProgramName==0,GL_INVALID_VALUE);
        auto objData = ctx->shareGroup()->getObjectDataPtr(
                NamedObjectType::SHADER_OR_PROGRAM, program);
        SET_ERROR_IF(objData && (objData->getDataType()!=PROGRAM_DATA),GL_INVALID_OPERATION);

        s_unUseCurrentProgram();

        ProgramData* programData = (ProgramData*)objData.get();
        if (programData) programData->setInUse(true);

        ctx->setUseProgram(program, objData);
        SHADER_DEBUG_PRINT("use program %u", program);

        ctx->dispatcher().glUseProgram(globalProgramName);
    }
}

GL_APICALL void  GL_APIENTRY glValidateProgram(GLuint program){
    GET_CTX();
    if(ctx->shareGroup().get()) {
        const GLuint globalProgramName = ctx->shareGroup()->getGlobalName(
                NamedObjectType::SHADER_OR_PROGRAM, program);
        SET_ERROR_IF(globalProgramName==0, GL_INVALID_VALUE);
        auto objData = ctx->shareGroup()->getObjectData(
                NamedObjectType::SHADER_OR_PROGRAM, program);
        SET_ERROR_IF(objData->getDataType()!=PROGRAM_DATA,GL_INVALID_OPERATION);
        ProgramData* programData = (ProgramData*)objData;
        ctx->dispatcher().glValidateProgram(globalProgramName);

        GLint validateStatus;
        ctx->dispatcher().glGetProgramiv(globalProgramName, GL_VALIDATE_STATUS,
                                         &validateStatus);
        programData->setValidateStatus(static_cast<bool>(validateStatus));

        GLsizei infoLogLength = 0, cLength = 0;
        ctx->dispatcher().glGetProgramiv(globalProgramName,GL_INFO_LOG_LENGTH,&infoLogLength);
        std::unique_ptr<GLchar[]> infoLog(new GLchar[infoLogLength + 1]);
        ctx->dispatcher().glGetProgramInfoLog(globalProgramName, infoLogLength,
                                              &cLength, infoLog.get());
        if (cLength > 0) {
            programData->setInfoLog(infoLog.release());
        }
    }
}

GL_APICALL void  GL_APIENTRY glVertexAttrib1f(GLuint index, GLfloat x){
    GET_CTX_V2();
    SET_ERROR_IF((!GLESv2Validate::arrayIndex(ctx,index)),GL_INVALID_VALUE);
    ctx->dispatcher().glVertexAttrib1f(index,x);
    ctx->setAttribValue(index, 1, &x);
    if(index == 0)
        ctx->setAttribute0value(x, 0.0, 0.0, 1.0);
}

GL_APICALL void  GL_APIENTRY glVertexAttrib1fv(GLuint index, const GLfloat* values){
    GET_CTX_V2();
    SET_ERROR_IF((!GLESv2Validate::arrayIndex(ctx,index)),GL_INVALID_VALUE);
    ctx->dispatcher().glVertexAttrib1fv(index,values);
    ctx->setAttribValue(index, 1, values);
    if(index == 0)
        ctx->setAttribute0value(values[0], 0.0, 0.0, 1.0);
}

GL_APICALL void  GL_APIENTRY glVertexAttrib2f(GLuint index, GLfloat x, GLfloat y){
    GET_CTX_V2();
    SET_ERROR_IF((!GLESv2Validate::arrayIndex(ctx,index)),GL_INVALID_VALUE);
    ctx->dispatcher().glVertexAttrib2f(index,x,y);
    GLfloat values[] = {x, y};
    ctx->setAttribValue(index, 2, values);
    if(index == 0)
        ctx->setAttribute0value(x, y, 0.0, 1.0);
}

GL_APICALL void  GL_APIENTRY glVertexAttrib2fv(GLuint index, const GLfloat* values){
    GET_CTX_V2();
    SET_ERROR_IF((!GLESv2Validate::arrayIndex(ctx,index)),GL_INVALID_VALUE);
    ctx->dispatcher().glVertexAttrib2fv(index,values);
    ctx->setAttribValue(index, 2, values);
    if(index == 0)
        ctx->setAttribute0value(values[0], values[1], 0.0, 1.0);
}

GL_APICALL void  GL_APIENTRY glVertexAttrib3f(GLuint index, GLfloat x, GLfloat y, GLfloat z){
    GET_CTX_V2();
    SET_ERROR_IF((!GLESv2Validate::arrayIndex(ctx,index)),GL_INVALID_VALUE);
    ctx->dispatcher().glVertexAttrib3f(index,x,y,z);
    GLfloat values[3] = {x, y, z};
    ctx->setAttribValue(index, 3, values);
    if(index == 0)
        ctx->setAttribute0value(x, y, z, 1.0);
}

GL_APICALL void  GL_APIENTRY glVertexAttrib3fv(GLuint index, const GLfloat* values){
    GET_CTX_V2();
    SET_ERROR_IF((!GLESv2Validate::arrayIndex(ctx,index)),GL_INVALID_VALUE);
    ctx->dispatcher().glVertexAttrib3fv(index,values);
    ctx->setAttribValue(index, 3, values);
    if(index == 0)
        ctx->setAttribute0value(values[0], values[1], values[2], 1.0);
}

GL_APICALL void  GL_APIENTRY glVertexAttrib4f(GLuint index, GLfloat x, GLfloat y, GLfloat z, GLfloat w){
    GET_CTX_V2();
    SET_ERROR_IF((!GLESv2Validate::arrayIndex(ctx,index)),GL_INVALID_VALUE);
    ctx->dispatcher().glVertexAttrib4f(index,x,y,z,w);
    GLfloat values[4] = {x, y, z, z};
    ctx->setAttribValue(index, 4, values);
    if(index == 0)
        ctx->setAttribute0value(x, y, z, w);
}

GL_APICALL void  GL_APIENTRY glVertexAttrib4fv(GLuint index, const GLfloat* values){
    GET_CTX_V2();
    SET_ERROR_IF((!GLESv2Validate::arrayIndex(ctx,index)),GL_INVALID_VALUE);
    ctx->dispatcher().glVertexAttrib4fv(index,values);
    ctx->setAttribValue(index, 4, values);
    if(index == 0)
        ctx->setAttribute0value(values[0], values[1], values[2], values[3]);
}

static void s_glPrepareVertexAttribPointer(GLESv2Context* ctx, GLuint index, GLint size, GLenum type, GLboolean normalized, GLsizei stride, const GLvoid* ptr, GLsizei dataSize, bool isInt) {
    ctx->setVertexAttribBindingIndex(index, index);
    GLsizei effectiveStride = stride;
    if (stride == 0) {
        effectiveStride = GLESv2Validate::sizeOfType(type) * size;
        switch (type) {
            case GL_INT_2_10_10_10_REV:
            case GL_UNSIGNED_INT_2_10_10_10_REV:
                effectiveStride /= 4;
                break;
            default:
                break;
        }
    }
    ctx->bindIndexedBuffer(0, index, ctx->getBuffer(GL_ARRAY_BUFFER), (GLintptr)ptr, 0, effectiveStride);
    ctx->setVertexAttribFormat(index, size, type, normalized, 0, isInt);
    // Still needed to deal with client arrays
    ctx->setPointer(index, size, type, stride, ptr, dataSize, normalized, isInt);
}

GL_APICALL void  GL_APIENTRY glVertexAttribPointer(GLuint index, GLint size, GLenum type, GLboolean normalized, GLsizei stride, const GLvoid* ptr){
    GET_CTX_V2();
    SET_ERROR_IF((!GLESv2Validate::arrayIndex(ctx,index)),GL_INVALID_VALUE);
    if (type == GL_HALF_FLOAT_OES) type = GL_HALF_FLOAT;

    s_glPrepareVertexAttribPointer(ctx, index, size, type, normalized, stride, ptr, 0, false);
    if (ctx->isBindedBuffer(GL_ARRAY_BUFFER)) {
        ctx->dispatcher().glVertexAttribPointer(index, size, type, normalized, stride, ptr);
    }
}

GL_APICALL void  GL_APIENTRY glVertexAttribPointerWithDataSize(GLuint index, GLint size, GLenum type, GLboolean normalized, GLsizei stride, const GLvoid* ptr, GLsizei dataSize) {
    GET_CTX_V2();
    SET_ERROR_IF((!GLESv2Validate::arrayIndex(ctx,index)),GL_INVALID_VALUE);
    if (type == GL_HALF_FLOAT_OES) type = GL_HALF_FLOAT;

    s_glPrepareVertexAttribPointer(ctx, index, size, type, normalized, stride, ptr, dataSize, false);
    if (ctx->isBindedBuffer(GL_ARRAY_BUFFER)) {
        ctx->dispatcher().glVertexAttribPointer(index, size, type, normalized, stride, ptr);
    }
}

GL_APICALL void  GL_APIENTRY glViewport(GLint x, GLint y, GLsizei width, GLsizei height){
    GET_CTX();
    ctx->setViewport(x, y, width, height);
    ctx->dispatcher().glViewport(x,y,width,height);
}

GL_APICALL void GL_APIENTRY glEGLImageTargetTexture2DOES(GLenum target, GLeglImageOES image)
{
    GET_CTX_V2();
    SET_ERROR_IF(!GLESv2Validate::textureTargetLimited(target),GL_INVALID_ENUM);
    unsigned int imagehndl = SafeUIntFromPointer(image);
    ImagePtr img = s_eglIface->getEGLImage(imagehndl);
    if (img) {

        // Could be from a bad snapshot; in this case, skip.
        if (!img->globalTexObj) return;

        // Create the texture object in the underlying EGL implementation,
        // flag to the OpenGL layer to skip the image creation and map the
        // current binded texture object to the existing global object.
        if (ctx->shareGroup().get()) {
            ObjectLocalName tex = ctx->getTextureLocalName(target,ctx->getBindedTexture(target));

            // Replace mapping for this local texture id
            // with |img|'s global GL texture id
            ctx->shareGroup()->replaceGlobalObject(NamedObjectType::TEXTURE, tex,
                                                   img->globalTexObj);
            ctx->dispatcher().glBindTexture(GL_TEXTURE_2D, img->globalTexObj->getGlobalName());
            TextureData *texData = getTextureTargetData(target);
            SET_ERROR_IF(texData==NULL,GL_INVALID_OPERATION);
            texData->width = img->width;
            texData->height = img->height;
            texData->border = img->border;
            texData->internalFormat = img->internalFormat;
            texData->format = img->format;
            texData->type = img->type;
            texData->texStorageLevels = img->texStorageLevels;
            texData->sourceEGLImage = imagehndl;
            texData->setGlobalName(img->globalTexObj->getGlobalName());
            texData->setSaveableTexture(
                    SaveableTexturePtr(img->saveableTexture));
            if (img->sync) {
                // insert gpu side fence to make sure we are done with any blit ops.
                ctx->dispatcher().glWaitSync(img->sync, 0, GL_TIMEOUT_IGNORED);
            }
            if (!imagehndl) {
                fprintf(stderr, "glEGLImageTargetTexture2DOES with empty handle\n");
            }
        }
    }
}

GL_APICALL void GL_APIENTRY glEGLImageTargetRenderbufferStorageOES(GLenum target, GLeglImageOES image)
{
    GET_CTX();
    SET_ERROR_IF(target != GL_RENDERBUFFER_OES,GL_INVALID_ENUM);
    unsigned int imagehndl = SafeUIntFromPointer(image);
    ImagePtr img = s_eglIface->getEGLImage(imagehndl);
    SET_ERROR_IF(!img,GL_INVALID_VALUE);
    SET_ERROR_IF(!ctx->shareGroup().get(),GL_INVALID_OPERATION);

    // Get current bounded renderbuffer
    // raise INVALID_OPERATIOn if no renderbuffer is bounded
    GLuint rb = ctx->getRenderbufferBinding();
    SET_ERROR_IF(rb == 0,GL_INVALID_OPERATION);
    auto objData =
            ctx->shareGroup()->getObjectData(NamedObjectType::RENDERBUFFER, rb);
    RenderbufferData *rbData = (RenderbufferData *)objData;
    SET_ERROR_IF(!rbData,GL_INVALID_OPERATION);

    //
    // acquire the texture in the renderbufferData that it is an eglImage target
    //
    rbData->eglImageGlobalTexObject = img->globalTexObj;
    rbData->saveableTexture = img->saveableTexture;
    img->saveableTexture->makeDirty();

    //
    // if the renderbuffer is attached to a framebuffer
    // change the framebuffer attachment in the undelying OpenGL
    // to point to the eglImage texture object.
    //
    if (rbData->attachedFB) {
        // update the framebuffer attachment point to the
        // underlying texture of the img
<<<<<<< HEAD
        GLuint prevFB = ctx->getFramebufferBinding(GL_FRAMEBUFFER_EXT);
        if (prevFB != rbData->attachedFB) {
            ctx->dispatcher().glBindFramebuffer(GL_FRAMEBUFFER_EXT,
                                                   rbData->attachedFB);
        }
        ctx->dispatcher().glFramebufferTexture2D(GL_FRAMEBUFFER_EXT,
                                                    rbData->attachedPoint,
                                                    GL_TEXTURE_2D,
                                                    img->globalTexObj->getGlobalName(),
                                                    0);
        if (prevFB != rbData->attachedFB) {
            ctx->dispatcher().glBindFramebuffer(GL_FRAMEBUFFER_EXT,
                                                   prevFB);
=======
        if (ctx->drawDisabled()) {
            rbData->delayedBindTexture = true;
            FramebufferData* fboData = ctx->getFBOData(rbData->attachedFB);
            fboData->delayedBindTexture = true;
        } else {
            GLuint prevFB = ctx->getFramebufferBinding(GL_FRAMEBUFFER_EXT);
            if (prevFB != rbData->attachedFB) {
                ctx->dispatcher().glBindFramebuffer(GL_FRAMEBUFFER_EXT,
                                                    rbData->attachedFB);
            }

            ctx->dispatcher().glFramebufferTexture2D(GL_FRAMEBUFFER_EXT,
                                                        rbData->attachedPoint,
                                                        GL_TEXTURE_2D,
                                                        img->globalTexObj->getGlobalName(),
                                                        0);
            if (prevFB != rbData->attachedFB) {
                ctx->dispatcher().glBindFramebuffer(GL_FRAMEBUFFER_EXT,
                                                    prevFB);
            }
>>>>>>> ec1c92f4
        }
    }
}

// Extension: Vertex array objects
GL_APICALL void GL_APIENTRY glGenVertexArraysOES(GLsizei n, GLuint* arrays) {
    GET_CTX_V2();
    SET_ERROR_IF(n < 0,GL_INVALID_VALUE);
    for (GLsizei i = 0; i < n; i++) {
        arrays[i] = ctx->genVAOName(0, true);
    }
    ctx->addVertexArrayObjects(n, arrays);
}

GL_APICALL void GL_APIENTRY glBindVertexArrayOES(GLuint array) {
    GET_CTX_V2();
    if (ctx->setVertexArrayObject(array)) {
        // TODO: This could be useful for a glIsVertexArray
        // that doesn't use the host GPU, but currently, it doesn't
        // really work. VAOs need to be bound first if glIsVertexArray
        // is to return true, and for now let's just ask the GPU
        // directly.
        ctx->setVAOEverBound();
    }
    ctx->dispatcher().glBindVertexArray(ctx->getVAOGlobalName(array));
}

GL_APICALL void GL_APIENTRY glDeleteVertexArraysOES(GLsizei n, const GLuint * arrays) {
    GET_CTX_V2();
    SET_ERROR_IF(n < 0,GL_INVALID_VALUE);
    ctx->removeVertexArrayObjects(n, arrays);
    for (GLsizei i = 0; i < n; i++) {
        ctx->deleteVAO(arrays[i]);
    }
}

GL_APICALL GLboolean GL_APIENTRY glIsVertexArrayOES(GLuint array) {
    GET_CTX_V2_RET(0);
    if (!array) return GL_FALSE;
    // TODO: Figure out how to answer this completely in software.
    // Currently, state gets weird so we need to ask the GPU directly.
    return ctx->dispatcher().glIsVertexArray(ctx->getVAOGlobalName(array));
}

#define EXTERN_PART

#include "GLESv30Imp.cpp"
#include "GLESv31Imp.cpp"

namespace glperf {

static GLuint compileShader(GLDispatch* gl,
                                GLenum shaderType,
                                const char* src) {

    GLuint shader = gl->glCreateShader(shaderType);
    gl->glShaderSource(shader, 1, (const GLchar* const*)&src, nullptr);
    gl->glCompileShader(shader);

    GLint compileStatus;
    gl->glGetShaderiv(shader, GL_COMPILE_STATUS, &compileStatus);

    if (compileStatus != GL_TRUE) {
        GLsizei infoLogLength = 0;
        gl->glGetShaderiv(shader, GL_INFO_LOG_LENGTH, &infoLogLength);
        std::vector<char> infoLog(infoLogLength + 1, 0);
        gl->glGetShaderInfoLog(shader, infoLogLength, nullptr, infoLog.data());
        fprintf(stderr, "Failed to compile shader. Info log: [%s]\n", infoLog.data());
    }

    return shader;
}

static GLint compileAndLinkShaderProgram(GLDispatch* gl,
                                         const char* vshaderSrc,
                                         const char* fshaderSrc) {
    GLuint vshader = compileShader(gl, GL_VERTEX_SHADER, vshaderSrc);
    GLuint fshader = compileShader(gl, GL_FRAGMENT_SHADER, fshaderSrc);

    GLuint program = gl->glCreateProgram();
    gl->glAttachShader(program, vshader);
    gl->glAttachShader(program, fshader);
    gl->glLinkProgram(program);

    gl->glDeleteShader(vshader);
    gl->glDeleteShader(fshader);

    GLint linkStatus;
    gl->glGetProgramiv(program, GL_LINK_STATUS, &linkStatus);

    gl->glClearColor(0.0f, 0.0f, 1.0f, 0.0f);

    if (linkStatus != GL_TRUE) {
        GLsizei infoLogLength = 0;
        gl->glGetProgramiv(program, GL_INFO_LOG_LENGTH, &infoLogLength);
        std::vector<char> infoLog(infoLogLength + 1, 0);
        gl->glGetProgramInfoLog(program, infoLogLength, nullptr,
                            infoLog.data());
        fprintf(stderr, "Failed to link program. Info log: [%s]\n", infoLog.data());
    }

    return program;
}

} // namespace glperf

GL_APICALL void GL_APIENTRY
glTestHostDriverPerformance(GLuint count,
                            uint64_t* duration_us,
                            uint64_t* duration_cpu_us) {
    GET_CTX_V2();
    auto gl = &(ctx->dispatcher());

    constexpr char vshaderSrcEs[] = R"(#version 300 es
    precision highp float;

    layout (location = 0) in vec2 pos;
    layout (location = 1) in vec3 color;

    uniform mat4 transform;

    out vec3 color_varying;

    void main() {
        gl_Position = transform * vec4(pos, 0.0, 1.0);
        color_varying = (transform * vec4(color, 1.0)).xyz;
    }
    )";

    constexpr char fshaderSrcEs[] = R"(#version 300 es
    precision highp float;

    in vec3 color_varying;

    out vec4 fragColor;

    void main() {
        fragColor = vec4(color_varying, 1.0);
    }
    )";

    constexpr char vshaderSrcCore[] = R"(#version 330 core
    precision highp float;

    layout (location = 0) in vec2 pos;
    layout (location = 1) in vec3 color;

    uniform mat4 transform;

    out vec3 color_varying;

    void main() {
        gl_Position = transform * vec4(pos, 0.0, 1.0);
        color_varying = (transform * vec4(color, 1.0)).xyz;
    }
    )";

    constexpr char fshaderSrcCore[] = R"(#version 330 core
    precision highp float;

    in vec3 color_varying;

    out vec4 fragColor;

    void main() {
        fragColor = vec4(color_varying, 1.0);
    }
    )";

    GLuint program;

    if (isGles2Gles()) {
        program = glperf::compileAndLinkShaderProgram(gl, vshaderSrcEs,
                                                      fshaderSrcEs);
    } else {
        program = glperf::compileAndLinkShaderProgram(gl, vshaderSrcCore,
                                                      fshaderSrcCore);
    }

    GLint transformLoc = gl->glGetUniformLocation(program, "transform");

    struct VertexAttributes {
        float position[2];
        float color[3];
    };

    const VertexAttributes vertexAttrs[] = {
        { { -0.5f, -0.5f,}, { 0.2, 0.1, 0.9, }, },
        { { 0.5f, -0.5f,}, { 0.8, 0.3, 0.1,}, },
        { { 0.0f, 0.5f,}, { 0.1, 0.9, 0.6,}, },
    };

    GLuint buffer;
    gl->glGenBuffers(1, &buffer);
    gl->glBindBuffer(GL_ARRAY_BUFFER, buffer);
    gl->glBufferData(GL_ARRAY_BUFFER, sizeof(vertexAttrs), vertexAttrs,
                     GL_STATIC_DRAW);

    gl->glVertexAttribPointer(0, 2, GL_FLOAT, GL_FALSE,
                          sizeof(VertexAttributes), 0);
    gl->glVertexAttribPointer(1, 3, GL_FLOAT, GL_FALSE,
                              sizeof(VertexAttributes),
                              (GLvoid*)offsetof(VertexAttributes, color));

    gl->glEnableVertexAttribArray(0);
    gl->glEnableVertexAttribArray(1);

    gl->glUseProgram(program);

    gl->glClearColor(0.2f, 0.2f, 0.3f, 0.0f);
    gl->glViewport(0, 0, 1, 1);

    float matrix[16] = {
        1.0f, 0.0f, 0.0f, 0.0f,
        0.0f, 1.0f, 0.0f, 0.0f,
        0.0f, 0.0f, 1.0f, 0.0f,
        0.0f, 0.0f, 0.0f, 1.0f,
    };

    gl->glClear(GL_COLOR_BUFFER_BIT | GL_DEPTH_BUFFER_BIT);

    uint32_t drawCount = 0;

    auto cpuTimeStart = android::base::System::cpuTime();

fprintf(stderr, "%s: transform loc %d\n", __func__, transformLoc);
fprintf(stderr, "%s: begin count %d\n", __func__, count);
    while (drawCount < count) {
        gl->glUniformMatrix4fv(transformLoc, 1, GL_FALSE, matrix);
        gl->glBindBuffer(GL_ARRAY_BUFFER, buffer);
        gl->glDrawArrays(GL_TRIANGLES, 0, 3);
        ++drawCount;
    }

    gl->glFinish();

    auto cpuTime = android::base::System::cpuTime() - cpuTimeStart;

    *duration_us = cpuTime.wall_time_us;
    *duration_cpu_us = cpuTime.usageUs();

    float ms = (*duration_us) / 1000.0f;
    float sec = (*duration_us) / 1000000.0f;

    printf("Drew %u times in %f ms. Rate: %f Hz\n", count, ms, count / sec);

    gl->glBindBuffer(GL_ARRAY_BUFFER, 0);
    gl->glUseProgram(0);
    gl->glDeleteProgram(program);
    gl->glDeleteBuffers(1, &buffer);
}

// Vulkan/GL interop
// https://www.khronos.org/registry/OpenGL/extensions/EXT/EXT_external_objects.txt
// Common between GL_EXT_memory_object and GL_EXT_semaphore
GL_APICALL void GL_APIENTRY glGetUnsignedBytevEXT(GLenum pname, GLubyte* data) {
    GET_CTX_V2();
    ctx->dispatcher().glGetUnsignedBytevEXT(pname, data);
}

GL_APICALL void GL_APIENTRY glGetUnsignedBytei_vEXT(GLenum target, GLuint index, GLubyte* data) {
    GET_CTX_V2();
    ctx->dispatcher().glGetUnsignedBytei_vEXT(target, index, data);
}

// GL_EXT_memory_object
GL_APICALL void GL_APIENTRY glImportMemoryFdEXT(GLuint memory, GLuint64 size, GLenum handleType, GLint fd) {
    GET_CTX_V2();
    ctx->dispatcher().glImportMemoryFdEXT(memory, size, handleType, fd);
}

GL_APICALL void GL_APIENTRY glImportMemoryWin32HandleEXT(GLuint memory, GLuint64 size, GLenum handleType, void* handle) {
    GET_CTX_V2();
    ctx->dispatcher().glImportMemoryWin32HandleEXT(memory, size, handleType, handle);
}

GL_APICALL void GL_APIENTRY glDeleteMemoryObjectsEXT(GLsizei n, const GLuint *memoryObjects) {
    GET_CTX_V2();
    ctx->dispatcher().glDeleteMemoryObjectsEXT(n, memoryObjects);
}

GL_APICALL GLboolean GL_APIENTRY glIsMemoryObjectEXT(GLuint memoryObject) {
    GET_CTX_V2_RET(GL_FALSE);
    return ctx->dispatcher().glIsMemoryObjectEXT(memoryObject);
}

GL_APICALL void GL_APIENTRY glCreateMemoryObjectsEXT(GLsizei n, GLuint *memoryObjects) {
    GET_CTX_V2();
    ctx->dispatcher().glCreateMemoryObjectsEXT(n, memoryObjects);
}

GL_APICALL void GL_APIENTRY glMemoryObjectParameterivEXT(GLuint memoryObject, GLenum pname, const GLint *params) {
    GET_CTX_V2();
    ctx->dispatcher().glMemoryObjectParameterivEXT(memoryObject, pname, params);
}

GL_APICALL void GL_APIENTRY glGetMemoryObjectParameterivEXT(GLuint memoryObject, GLenum pname, GLint *params) {
    GET_CTX_V2();
    ctx->dispatcher().glGetMemoryObjectParameterivEXT(memoryObject, pname, params);
}

GL_APICALL void GL_APIENTRY glTexStorageMem2DEXT(GLenum target, GLsizei levels, GLenum internalFormat, GLsizei width, GLsizei height, GLuint memory, GLuint64 offset) {
    GET_CTX_V2();
    gles30usages->set_is_used(true);
    GLint err = GL_NO_ERROR;
    GLenum format, type;
    GLESv2Validate::getCompatibleFormatTypeForInternalFormat(internalFormat, &format, &type);
    sPrepareTexImage2D(target, 0, (GLint)internalFormat, width, height, 0, format, type, 0, NULL, &type, (GLint*)&internalFormat, &err);
    SET_ERROR_IF(err != GL_NO_ERROR, err);
    TextureData *texData = getTextureTargetData(target);
    texData->texStorageLevels = levels;
    if (ctx->drawDisabled()) {
        texData->delayedAllocation = true;
    } else {
        ctx->dispatcher().glTexStorageMem2DEXT(target, levels, internalFormat, width, height, memory, offset);
    }
}

GL_APICALL void GL_APIENTRY glTexStorageMem2DMultisampleEXT(GLenum target, GLsizei samples, GLenum internalFormat, GLsizei width, GLsizei height, GLboolean fixedSampleLocations, GLuint memory, GLuint64 offset) {
    GET_CTX_V2();
    ctx->dispatcher().glTexStorageMem2DMultisampleEXT(target, samples, internalFormat, width, height, fixedSampleLocations, memory, offset);
}

GL_APICALL void GL_APIENTRY glTexStorageMem3DEXT(GLenum target, GLsizei levels, GLenum internalFormat, GLsizei width, GLsizei height, GLsizei depth, GLuint memory, GLuint64 offset) {
    GET_CTX_V2();
    ctx->dispatcher().glTexStorageMem3DEXT(target, levels, internalFormat, width, height, depth, memory, offset);
}

GL_APICALL void GL_APIENTRY glTexStorageMem3DMultisampleEXT(GLenum target, GLsizei samples, GLenum internalFormat, GLsizei width, GLsizei height, GLsizei depth, GLboolean fixedSampleLocations, GLuint memory, GLuint64 offset) {
    GET_CTX_V2();
    ctx->dispatcher().glTexStorageMem3DMultisampleEXT(target, samples, internalFormat, width, height, depth, fixedSampleLocations, memory, offset);
}

GL_APICALL void GL_APIENTRY glBufferStorageMemEXT(GLenum target, GLsizeiptr size, GLuint memory, GLuint64 offset) {
    GET_CTX_V2();
    ctx->dispatcher().glBufferStorageMemEXT(target, size, memory, offset);
}

GL_APICALL void GL_APIENTRY glTexParameteriHOST(GLenum target, GLenum pname, GLint param) {
    GET_CTX_V2();
    ctx->dispatcher().glTexParameteri(target, pname, param);
}

// Not included: direct-state-access, 1D function pointers

// GL_EXT_semaphore
GL_APICALL void GL_APIENTRY glImportSemaphoreFdEXT(GLuint semaphore, GLenum handleType, GLint fd) {
    GET_CTX_V2();
    ctx->dispatcher().glImportSemaphoreFdEXT(semaphore, handleType, fd);
}

GL_APICALL void GL_APIENTRY glImportSemaphoreWin32HandleEXT(GLuint semaphore, GLenum handleType, void* handle) {
    GET_CTX_V2();
    ctx->dispatcher().glImportSemaphoreWin32HandleEXT(semaphore, handleType, handle);
}

GL_APICALL void GL_APIENTRY glGenSemaphoresEXT(GLsizei n, GLuint *semaphores) {
    GET_CTX_V2();
    ctx->dispatcher().glGenSemaphoresEXT(n, semaphores);
}

GL_APICALL void GL_APIENTRY glDeleteSemaphoresEXT(GLsizei n, const GLuint *semaphores) {
    GET_CTX_V2();
    ctx->dispatcher().glDeleteSemaphoresEXT(n, semaphores);
}

GL_APICALL GLboolean glIsSemaphoreEXT(GLuint semaphore) {
    GET_CTX_V2_RET(GL_FALSE);
    return ctx->dispatcher().glIsSemaphoreEXT(semaphore);
}

GL_APICALL void GL_APIENTRY glSemaphoreParameterui64vEXT(GLuint semaphore, GLenum pname, const GLuint64 *params) {
    GET_CTX_V2();
    ctx->dispatcher().glSemaphoreParameterui64vEXT(semaphore, pname, params);
}

GL_APICALL void GL_APIENTRY glGetSemaphoreParameterui64vEXT(GLuint semaphore, GLenum pname, GLuint64 *params) {
    GET_CTX_V2();
    ctx->dispatcher().glGetSemaphoreParameterui64vEXT(semaphore, pname, params);
}

GL_APICALL void GL_APIENTRY glWaitSemaphoreEXT(GLuint semaphore, GLuint numBufferBarriers, const GLuint *buffers, GLuint numTextureBarriers, const GLuint *textures, const GLenum *srcLayouts) {
    GET_CTX_V2();
    ctx->dispatcher().glWaitSemaphoreEXT(semaphore, numBufferBarriers, buffers, numTextureBarriers, textures, srcLayouts);
}

GL_APICALL void GL_APIENTRY glSignalSemaphoreEXT(GLuint semaphore, GLuint numBufferBarriers, const GLuint *buffers, GLuint numTextureBarriers, const GLuint *textures, const GLenum *dstLayouts) {
    GET_CTX_V2();
    ctx->dispatcher().glSignalSemaphoreEXT(semaphore, numBufferBarriers, buffers, numTextureBarriers, textures, dstLayouts);
}

GL_APICALL void GL_APIENTRY glPrimitiveRestartIndex(GLuint index) {
    GET_CTX_V2();
    ctx->dispatcher().glPrimitiveRestartIndex(index);
}

} // namespace translator
} // namespace gles2<|MERGE_RESOLUTION|>--- conflicted
+++ resolved
@@ -348,6 +348,9 @@
 
 static void blitFromCurrentReadBufferANDROID(EGLImage image) {
     GET_CTX()
+    if (ctx->drawDisabled()) {
+        return;
+    }
     unsigned int imagehndl = SafeUIntFromPointer(image);
     ImagePtr img = s_eglIface->getEGLImage(imagehndl);
     if (!img ||
@@ -777,6 +780,9 @@
 
 GL_APICALL void  GL_APIENTRY glClear(GLbitfield mask){
     GET_CTX();
+    if (ctx->drawDisabled()) {
+        return;
+    }
     GLbitfield allowed_bits = GL_DEPTH_BUFFER_BIT | GL_COLOR_BUFFER_BIT | GL_STENCIL_BUFFER_BIT;
     GLbitfield has_disallowed_bits = (mask & ~allowed_bits);
     SET_ERROR_IF(has_disallowed_bits, GL_INVALID_VALUE);
@@ -1012,6 +1018,9 @@
 
 GL_APICALL void  GL_APIENTRY glCopyTexImage2D(GLenum target, GLint level, GLenum internalformat, GLint x, GLint y, GLsizei width, GLsizei height, GLint border){
     GET_CTX_V2();
+    if (ctx->drawDisabled()) {
+        return;
+    }
     SET_ERROR_IF(!(GLESv2Validate::pixelFrmt(ctx,internalformat) &&
                    (GLESv2Validate::textureTarget(ctx, target) ||
                     GLESv2Validate::textureTargetEx(ctx, target))), GL_INVALID_ENUM);
@@ -1043,6 +1052,9 @@
 
 GL_APICALL void  GL_APIENTRY glCopyTexSubImage2D(GLenum target, GLint level, GLint xoffset, GLint yoffset, GLint x, GLint y, GLsizei width, GLsizei height){
     GET_CTX_V2();
+    if (ctx->drawDisabled()) {
+        return;
+    }
     SET_ERROR_IF(!(GLESv2Validate::textureTarget(ctx, target) ||
                    GLESv2Validate::textureTargetEx(ctx, target)), GL_INVALID_ENUM);
     TextureData* texData = getTextureTargetData(target);
@@ -1642,13 +1654,10 @@
             // This renderbuffer object is an eglImage target
             // attach the eglimage's texture instead the renderbuffer.
             //
-<<<<<<< HEAD
-=======
             if (ctx->drawDisabled()) {
                 fbObj->delayedBindTexture = true;
                 return;
             }
->>>>>>> ec1c92f4
             ctx->dispatcher().glFramebufferTexture2D(target,
                                     attachment,
                                     GL_TEXTURE_2D,
@@ -1665,6 +1674,7 @@
 
 GL_APICALL void  GL_APIENTRY glFramebufferTexture2D(GLenum target, GLenum attachment, GLenum textarget, GLuint texture, GLint level){
     GET_CTX_V2();
+
     SET_ERROR_IF(!(GLESv2Validate::framebufferTarget(ctx, target) &&
                    GLESv2Validate::textureTargetEx(ctx, textarget)  &&
                    GLESv2Validate::framebufferAttachment(ctx, attachment)), GL_INVALID_ENUM);
@@ -1689,8 +1699,9 @@
             texData->makeDirty();
         }
     }
-
-    ctx->dispatcher().glFramebufferTexture2D(target,attachment,textarget,globalTextureName,level);
+    if (!ctx->drawDisabled()) {
+        ctx->dispatcher().glFramebufferTexture2D(target,attachment,textarget,globalTextureName,level);
+    }
 
     // Update the the current framebuffer object attachment state
     GLuint fbName = ctx->getFramebufferBinding(target);
@@ -3194,6 +3205,9 @@
 
 GL_APICALL void  GL_APIENTRY glReadPixels(GLint x, GLint y, GLsizei width, GLsizei height, GLenum format, GLenum type, GLvoid* pixels){
     GET_CTX_V2();
+    if (ctx->drawDisabled()) {
+        return;
+    }
     SET_ERROR_IF(!(GLESv2Validate::pixelOp(format,type)),GL_INVALID_OPERATION);
     SET_ERROR_IF(glCheckFramebufferStatus(GL_FRAMEBUFFER) != GL_FRAMEBUFFER_COMPLETE, GL_INVALID_FRAMEBUFFER_OPERATION);
 
@@ -4100,21 +4114,6 @@
     if (rbData->attachedFB) {
         // update the framebuffer attachment point to the
         // underlying texture of the img
-<<<<<<< HEAD
-        GLuint prevFB = ctx->getFramebufferBinding(GL_FRAMEBUFFER_EXT);
-        if (prevFB != rbData->attachedFB) {
-            ctx->dispatcher().glBindFramebuffer(GL_FRAMEBUFFER_EXT,
-                                                   rbData->attachedFB);
-        }
-        ctx->dispatcher().glFramebufferTexture2D(GL_FRAMEBUFFER_EXT,
-                                                    rbData->attachedPoint,
-                                                    GL_TEXTURE_2D,
-                                                    img->globalTexObj->getGlobalName(),
-                                                    0);
-        if (prevFB != rbData->attachedFB) {
-            ctx->dispatcher().glBindFramebuffer(GL_FRAMEBUFFER_EXT,
-                                                   prevFB);
-=======
         if (ctx->drawDisabled()) {
             rbData->delayedBindTexture = true;
             FramebufferData* fboData = ctx->getFBOData(rbData->attachedFB);
@@ -4135,7 +4134,6 @@
                 ctx->dispatcher().glBindFramebuffer(GL_FRAMEBUFFER_EXT,
                                                     prevFB);
             }
->>>>>>> ec1c92f4
         }
     }
 }
@@ -4456,21 +4454,33 @@
 
 GL_APICALL void GL_APIENTRY glTexStorageMem2DMultisampleEXT(GLenum target, GLsizei samples, GLenum internalFormat, GLsizei width, GLsizei height, GLboolean fixedSampleLocations, GLuint memory, GLuint64 offset) {
     GET_CTX_V2();
+    if (ctx->drawDisabled()) {
+        return;
+    }
     ctx->dispatcher().glTexStorageMem2DMultisampleEXT(target, samples, internalFormat, width, height, fixedSampleLocations, memory, offset);
 }
 
 GL_APICALL void GL_APIENTRY glTexStorageMem3DEXT(GLenum target, GLsizei levels, GLenum internalFormat, GLsizei width, GLsizei height, GLsizei depth, GLuint memory, GLuint64 offset) {
     GET_CTX_V2();
+    if (ctx->drawDisabled()) {
+        return;
+    }
     ctx->dispatcher().glTexStorageMem3DEXT(target, levels, internalFormat, width, height, depth, memory, offset);
 }
 
 GL_APICALL void GL_APIENTRY glTexStorageMem3DMultisampleEXT(GLenum target, GLsizei samples, GLenum internalFormat, GLsizei width, GLsizei height, GLsizei depth, GLboolean fixedSampleLocations, GLuint memory, GLuint64 offset) {
     GET_CTX_V2();
+    if (ctx->drawDisabled()) {
+        return;
+    }
     ctx->dispatcher().glTexStorageMem3DMultisampleEXT(target, samples, internalFormat, width, height, depth, fixedSampleLocations, memory, offset);
 }
 
 GL_APICALL void GL_APIENTRY glBufferStorageMemEXT(GLenum target, GLsizeiptr size, GLuint memory, GLuint64 offset) {
     GET_CTX_V2();
+    if (ctx->drawDisabled()) {
+        return;
+    }
     ctx->dispatcher().glBufferStorageMemEXT(target, size, memory, offset);
 }
 
