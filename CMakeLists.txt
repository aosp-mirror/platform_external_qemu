project(Android-Emulator)
cmake_minimum_required(VERSION 3.5)
if(NOT DEFINED ANDROID_TARGET_TAG)
  message(
    WARNING
      "You need to invoke the cmake generator with a proper toolchain from android/build/cmake, "
      "It is best to invoke: android/scripts/rebuild. "
      "Using the system toolchain might have unintended consequences, and you will need all required "
      "packages to build qemu (https://wiki.qemu.org/Hosts/Linux,https://wiki.qemu.org/Hosts/Mac)."
  )
  list(APPEND CMAKE_MODULE_PATH
       "${CMAKE_CURRENT_LIST_DIR}/android/build/cmake/")
  include(toolchain)
  _get_host_tag(TAG)
  toolchain_configure_tags(${TAG})
endif()


if(ANDROID_TARGET_TAG STREQUAL "darwin-aarch64")
    set(BUILDING_FOR_AARCH64 TRUE)
elseif(LINUX_AARCH64)
    set(BUILDING_FOR_AARCH64 TRUE)
else()
    set(BUILDING_FOR_AARCH64 FALSE)
endif()

if (BUILDING_FOR_AARCH64)
    message(STATUS "Building for aarch64!")
endif()

message(
  STATUS
    "Configured host ${ANDROID_HOST_TAG} to target: ${ANDROID_TARGET_TAG}, target os: ${ANDROID_TARGET_OS}/${ANDROID_TARGET_OS_FLAVOR}"
)

include(android)
include(prebuilts)
include(qemu2-src-gen)

set(OPTION_DEVELOPMENT FALSE CACHE BOOL "Enable developer options, such as signing QEMU during build.")
set(OPTION_CRASHUPLOAD "NONE" CACHE STRING "Destination of crash reports.")
set(OPTION_TRACE "nop" CACHE STRING "The qemu tracing backend to use. Should be one of: [nop, dtrace, ftrace, log, simple, syslog, ust]")
set(OPTION_SDK_TOOLS_REVISION "" CACHE STRING
                                       "The tools revision to use, if any")
set(OPTION_SDK_TOOLS_BUILD_NUMBER ""
    CACHE STRING "The sdk buildnumber to use, if any.")
set(OPTION_ASAN "" CACHE STRING "The list of build sanitizers to user")
set(OPTION_COVERAGE_IN_DEBUG TRUE
    CACHE BOOL "True if code coverage should be enabled in debug builds.")
set(OPTION_ASAN_IN_DEBUG TRUE
    CACHE BOOL "True if asan should be turned on for debug builds.")
set(OPTION_TIME_INFO FALSE
    CACHE BOOL "True if you wish to collect compile time statistics")
set(OPTION_CLANG_TIDY
    ""
    CACHE
      STRING
      "List of targets for which you wish to run clang-tidy for code analysis.")
set(OPTION_CLANG_TIDY_FIX FALSE
    CACHE BOOL "True if you wish clang-tidy to auto fix issues it encounters.")
set(QTWEBENGINE FALSE CACHE BOOL "True if the webengine should be enabled.")
if(LINUX_X86_64)
  set(WEBRTC
      TRUE
      CACHE
        BOOL
        "True if the emulator should be build with WEBRTC support. Defaults on for Linux"
  )
else()
  set(WEBRTC
      FALSE
      CACHE
        BOOL
        "True if the emulator should be build with WEBRTC support. Defaults on for Linux"
  )
endif()
set(ANDROIDSTUDIO FALSE
    CACHE BOOL
          "Deprecated. Android studio is using the gRPC interface directly.")
set(OPTION_MINBUILD
    FALSE
    CACHE
      BOOL
      "True if we should build a minimum set of components to support 64-bit guets only."
)
set(OPTION_TCMALLOC
    TRUE
    CACHE
      BOOL
      "True if we should use TCMalloc on its supported platforms (currently, linux)."
)
set(OPTION_GFXSTREAM_BACKEND
    FALSE
    CACHE
      BOOL
      "True if we should build the gfxstream backend (plus everything else).")

set(GFXSTREAM
    FALSE
    CACHE
      BOOL
      "True if we should build gfxstream, crosvm, and its accompanying libraries/tests."
)
set(OPTIONS_BUILD_PACKET_GEN FALSE CACHE BOOL "True if you wish to generate the bluetooth packet generator .yy and .ll files (posix only)")
set(BLUETOOTH_EMULATION FALSE CACHE BOOL "True if you wish to build the emulated bluetooth stack")

set(OPTION_AEMU_LIBS_ONLY FALSE
    CACHE BOOL "True if we should build only AEMU libraries and their tests.")

set(CROSVM FALSE CACHE BOOL
                       "True if we should build crosvm (also builds gfxstream)")

set(GFXSTREAM_ONLY FALSE CACHE BOOL "True if we should build only gfxstream")

if(WINDOWS_MSVC_X86_64)
  set(OPTION_PERFETTO_USE_SDK FALSE
      CACHE BOOL "True if we should be building host side tracing on top of the official Perfetto SDK. Defaults false for Windows as it doesn't build on Windows.")
else()
  # Currently FALSE due to needing more integration work for the full SDK.
  set(OPTION_PERFETTO_USE_SDK FALSE
      CACHE BOOL "True if we should be building host side tracing on top of the official Perfetto SDK. Defaults false for Windows as it doesn't build on Windows.")
endif()

if(GFXSTREAM_ONLY)
  set(CROSVM FALSE)
  set(GFXSTREAM TRUE)
endif()

if(BUILDING_FOR_AARCH64)
  set(OPTION_MINBUILD TRUE)
  set(QTWEBENGINE FALSE)
  set(WEBRTC FALSE)
endif()

if (DARWIN_AARCH64)
    set(OPTION_TCMALLOC FALSE)
endif()

if(CROSVM OR GFXSTREAM)
  set(OPTION_AEMU_LIBS_ONLY TRUE)
  set(OPTION_GFXSTREAM_BACKEND TRUE)
  set(OPTION_TCMALLOC FALSE)
  set(WEBRTC FALSE)
  set(ANDROIDSTUDIO FALSE)
endif()

string(STRIP "${OPTION_SDK_TOOLS_BUILD_NUMBER}" OPTION_SDK_TOOLS_BUILD_NUMBER)
string(STRIP "${OPTION_SDK_TOOLS_REVISION}" OPTION_SDK_TOOLS_REVISION)

set_property(CACHE OPTION_CRASHUPLOAD PROPERTY STRINGS NONE STAGING PROD)
set(DBG_INFO ${CMAKE_BINARY_DIR}/build/debug_info)
set(AOSP_ROOT ${ANDROID_QEMU2_TOP_DIR}/../..)

# Symbol extraction is not supported when cross compiling.
if(OPTION_CRASHUPLOAD STREQUAL "NONE")
  set(ANDROID_EXTRACT_SYMBOLS FALSE)
else()
  set(ANDROID_EXTRACT_SYMBOLS TRUE)
  set(ANDROID_SYMBOL_DIR ${DBG_INFO})
  file(MAKE_DIRECTORY ${ANDROID_SYMBOL_DIR})
  message(STATUS "Uploading symbols to ${OPTION_CRASHUPLOAD}")
endif()

if(ANDROID_EXTRACT_SYMBOLS AND CROSSCOMPILE)
  message(
    WARNING
      "Symbol extraction not supported when cross compiling from ${ANDROID_HOST_TAG} -> ${ANDROID_TARGET_TAG}, disabling."
  )
  set(ANDROID_EXTRACT_SYMBOLS FALSE)
endif()

# Make sure targets have complete control of include order.
set(CMAKE_INCLUDE_CURRENT_DIR OFF)

# Enable C++17 in C++ (Note, cmake does not set the proper flags when using
# CXX_STANDARD) with our custom clang.
add_cxx_flag("-std=c++17")

# Gather compile time statistics
if(OPTION_TIME_INFO)
  set_property(GLOBAL PROPERTY RULE_LAUNCH_COMPILE "${CMAKE_COMMAND} -E time")
  set_property(GLOBAL PROPERTY RULE_LAUNCH_LINK "${CMAKE_COMMAND} -E time")
endif()

set(CMAKE_POSITION_INDEPENDENT_CODE ON)

# Let's bin place everything in the root, with the shared libs in the right
# place
set(CMAKE_LIBRARY_OUTPUT_DIRECTORY ${CMAKE_BINARY_DIR}/lib64)
set(CMAKE_RUNTIME_OUTPUT_DIRECTORY ${CMAKE_BINARY_DIR})
set(CMAKE_ARCHIVE_OUTPUT_DIRECTORY ${CMAKE_BINARY_DIR}/archives)
set(CMAKE_PDB_OUTPUT_DIRECTORY ${DBG_INFO})
# Feeling courageous? Set this to $ANDROID_SDK_ROOT
set(CMAKE_INSTALL_PREFIX ${CMAKE_BINARY_DIR}/distribution/emulator)

# Pthreads from the prebuilts please!
set(CMAKE_THREAD_PREFER_PTHREAD TRUE)
set(THREADS_PREFER_PTHREAD_FLAG TRUE)
prebuilt(Threads)

# Bug: 175067895
# Copy emulator replacement script to the install dir.
if(DARWIN_X86_64 OR DARWIN_AARCH64)
    file(COPY ${ANDROID_QEMU2_TOP_DIR}/android/scripts/unix/darwin-aarch64-replace.sh
         DESTINATION ${CMAKE_INSTALL_PREFIX})
endif()

# Create the needed qemu2 sources, with the desired backend.
generate_qemu2_sources(TRACE_BACKEND ${OPTION_TRACE} DEST ${CMAKE_CURRENT_BINARY_DIR}/generated-sources)
string(TOUPPER "${OPTION_TRACE}" TRACE_CONFIG)
set(TRACE_CONFIG "CONFIG_TRACE_${TRACE_CONFIG}")

if(LINUX_AARCH64)
    file(COPY ${ANDROID_QEMU2_TOP_DIR}/android/scripts/unix/linux-aarch64-fixgcc.sh
         DESTINATION ${CMAKE_INSTALL_PREFIX})
    file(COPY ${ANDROID_QEMU2_TOP_DIR}/../../prebuilts/android-emulator-build/qemu-android-deps/linux-aarch64/lib/glibc-2.29.tgz
         DESTINATION ${CMAKE_INSTALL_PREFIX}/lib64)
    file(COPY ${ANDROID_QEMU2_TOP_DIR}/../../prebuilts/android-emulator-build/qemu-android-deps/linux-aarch64/lib/patchelf.tgz
         DESTINATION ${CMAKE_INSTALL_PREFIX})
endif()

# Configure OS depdendency licensenses
if(LINUX_AARCH64)
  message("Cross build aarch64 libstdc++")
  android_license(
    TARGET "RUNTIME_OS_DEPENDENCIES"
    LIBNAME "libstdc++"
    URL "https://packages.debian.org/sid/crossbuild-essential-arm64"
    SPDX "LLVM-exception"
    LICENSE
      "https://android.googlesource.com/toolchain/clang/+/refs/heads/master/LICENSE.TXT"
    LOCAL "${ANDROID_QEMU2_TOP_DIR}/LICENSES/LICENSE.LLVM")
elseif(LINUX_X86_64)
  android_license(
    TARGET "RUNTIME_OS_DEPENDENCIES"
    LIBNAME "libc++"
    URL "https://android.googlesource.com/toolchain/clang/+/refs/heads/master/"
    SPDX "LLVM-exception"
    LICENSE
      "https://android.googlesource.com/toolchain/clang/+/refs/heads/master/LICENSE.TXT"
    LOCAL "${ANDROID_QEMU2_TOP_DIR}/LICENSES/LICENSE.LLVM")
else()
  android_license(TARGET "RUNTIME_OS_DEPENDENCIES" LIBNAME None SPDX None
                  LICENSE None LOCAL None)
endif()

if(CMAKE_BUILD_TYPE STREQUAL "Debug")
  add_definitions("-DANDROID_DEBUG")
  add_c_flag("-O0 -g3")

  if(CMAKE_CXX_COMPILER_ID STREQUAL "Clang" AND NOT CROSSCOMPILE)
    if(NOT OPTION_ASAN AND OPTION_ASAN_IN_DEBUG)
      set(OPTION_ASAN address)
    endif()

    if(OPTION_ASAN STREQUAL "thread" AND OPTION_COVERAGE_IN_DEBUG)
      message(FATAL_ERROR "You cannot run tsan with code coverage enabled.")
    endif()
    if(NOT WINDOWS_MSVC_X86_64 AND OPTION_COVERAGE_IN_DEBUG)
      message("Enabling code coverage")
      # Build an instrumented version of the code  that generates coverage
      # mapping to enable code coverage analysis
      set(ANDROID_CODE_COVERAGE TRUE)
      add_c_flag("-fcoverage-mapping")
      add_c_flag("-fprofile-instr-generate")
      add_c_flag("-fprofile-arcs")
      add_c_flag("-ftest-coverage")
      add_c_flag("--coverage")
    endif()
  endif()
else()
  set(CMAKE_INSTALL_DO_STRIP TRUE)
  add_definitions("-DNDEBUG=1")
  if(WINDOWS_MSVC_X86_64)
    # clang-cl takes msvc based parameters, so -O3 is a nop
    add_c_flag("-O2")
  else()
    add_c_flag("-O3 -g3")
  endif()
endif()

# Target specific configurations that we do not want to do in the
# toolchain.cmake Toolchain variables seem to be overwritten pending your cmake
# version.
if(LINUX_X86_64)
  add_c_flag("-Werror")
  add_c_flag("-Wno-deprecated-declarations") # Protobuf generates deprecation
                                             # warnings for deprecated enums
  # And the asm type if we are compiling with yasm
  set(ANDROID_NASM_TYPE elf64)
  # This should make sure we have sufficient information left to properly print
  # std::string etc. see b/156534499 for details.
  add_c_flag("-fno-limit-debug-info")
elseif(LINUX_AARCH64)
  set(ANDROID_NASM_TYPE elf64)
elseif(WINDOWS_MSVC_X86_64)
  # And the asm type if we are compiling with yasm
  set(ANDROID_NASM_TYPE win64)
  set(CMAKE_SHARED_LIBRARY_PREFIX "lib")
elseif(DARWIN_X86_64 OR DARWIN_AARCH64)
  # And the asm type if we are compiling with yasm
  set(ANDROID_NASM_TYPE macho64)
  # Always consider the source to be darwin.
  add_definitions(-D_DARWIN_C_SOURCE=1)
  add_c_flag("-Wno-everything")
else()
  message(FATAL_ERROR "Unknown target!")
endif()

# Note that clang in windows act as a drop in replacement for cl
if(CMAKE_CXX_COMPILER_ID STREQUAL "Clang")
  add_definitions("-D__STDC_CONSTANT_MACROS" "-D_LIBCPP_VERSION=__GLIBCPP__")

  # If macro expansion goes wrong, we like to see why
  add_c_flag("-fmacro-backtrace-limit=0")

  # Let's not trip over warnings & errors that do not exist on every platform
  # clang-cl != clang-lin != clang-darwin
  add_c_flag("-Wno-unknown-warning-option")
  add_c_flag("-Wno-unknown-argument")

  # grpc does some magic.
  add_c_flag("-Wno-non-c-typedef-for-linkage")

endif()

if(DARWIN_X86_64)
  add_c_flag("-Werror")
endif()

if(WINDOWS_MSVC_X86_64)
  add_c_flag("-MD")
  # b/141774858 to track turning them back on again.
  add_c_flag("-Wno-everything")
  add_definitions("-D_NO_EXCEPTIONS")

  if(NOT CMAKE_BUILD_TYPE STREQUAL "Debug")
    # Disable security checks, "we know what we are doing"
    add_c_flag("-GS-")
    # Disable rtti, we are not going to be needing it, this is the msvc
    # equivalent of -fno-rtti
    add_c_flag("-GR-")
  endif()
endif()

# Copy the source properties and add the build number to it, this will enable
# external tools to easily operate on version id.
set(SOURCE_PROP_DEST ${CMAKE_BINARY_DIR}/source.properties)
file(COPY ${ANDROID_QEMU2_TOP_DIR}/source.properties
     DESTINATION ${CMAKE_BINARY_DIR})
file(APPEND ${SOURCE_PROP_DEST} "Pkg.BuildId=${OPTION_SDK_TOOLS_BUILD_NUMBER}")
install(FILES ${SOURCE_PROP_DEST} DESTINATION . RENAME source.properties)

if(OPTION_CLANG_TIDY)
  set(DO_FIX "")
  if(OPTION_CLANG_TIDY_FIX)
    set(DO_FIX "--fix")
  endif()
  # Workaround to ignore generated code.
  file(WRITE "${PROJECT_BINARY_DIR}/.clang-tidy"
       "Checks: '-*,android-cloexec-accept'")
  set(DO_CLANG_TIDY "${CLANG_TIDY_EXE}" "${DO_FIX}")
endif()

add_c_flag("-g")
# Disable generation of information about every class with virtual functions for
# use by the C++ runtime type identification features (dynamic_cast and typeid).
# If you don't use those parts of the language, you can save some space by using
# this flag. Note that exception handling uses the same information, but it will
# generate it as needed. The  dynamic_cast operator can still be used for casts
# that do not require runtime type information, i.e. casts to void * or to
# unambiguous base classes.
if(NOT WINDOWS_MSVC_X86_64)
  add_cxx_flag("-fno-rtti")
endif()

# Compiling with -fno-exceptions disables exceptions support and uses the
# variant of C++ libraries without exceptions. Use of try, catch, or throw
# results in an error message. Linking objects that have been compiled with
# -fno- exceptions automatically selects the libraries without exceptions. You
# can use the linker option --no_exceptions to diagnose whether the objects
# being linked contain exceptions. If an exception propagates into a function
# that has been compiled without exceptions support, then the program
# terminates.
add_cxx_flag("-fno-exceptions")
add_cxx_flag("-Wno-invalid-offsetof")
add_cxx_flag("-Wno-implicit-int-float-conversion")

# Ensure that <inttypes.h> always defines all interesting macros.
add_definitions("-D__STDC_LIMIT_MACROS=1" "-D__STDC_FORMAT_MACROS=1")
# (From https://stackoverflow.com/questions/5582211/what-does-define-gnu-source-
# imply) with GNU_SOURCE, you will get:
#
# * access to lots of nonstandard GNU/Linux extension functions
# * access to traditional functions which were omitted from the POSIX standard
#   (often for good reason, such as being replaced with better alternatives, or
#   being tied to particular legacy implementations)
# * access to low-level functions that cannot be portable, but that you
#   sometimes need for implementing system utilities like mount, ifconfig, etc.
#   broken behavior for lots of POSIX-specified functions, where the GNU folks
#   disagreed with the standards committee on how the functions should behave
#   and decided to do their own thing. As long as you're aware of these things,
#   it should not be a problem to define _GNU_SOURCE, but you should avoid
#   defining it and instead define _POSIX_C_SOURCE=200809L or _XOPEN_SOURCE=700
#   when possible to ensure that your programs are portable.
add_definitions("-D_GNU_SOURCE=1")

# Enable large-file support (i.e. make off_t a 64-bit value).
add_definitions("-D_FILE_OFFSET_BITS=64" "-D_LARGEFILE_SOURCE")

if(OPTION_ASAN AND (LINUX_X86_64 OR DARWIN_X86_64))
  message(STATUS "Enabling ASAN with: ${OPTION_ASAN}")
  add_c_flag("-fsanitize=${OPTION_ASAN}")
  add_c_flag("-g3")
  if(OPTION_ASAN STREQUAL "address")
    add_c_flag("-fno-omit-frame-pointer")
  endif()
endif()

# Toolchain file can get loaded multiple times, resulting in this variable being
# overwritten on native windows.
if(MSVC AND WINDOWS_MSVC_X86_64)
  set(CMAKE_SHARED_LIBRARY_PREFIX "lib")
endif()

# We now have configured our base compiler.

# Unit tests please!
enable_testing()

# TODO(jansene): Make these prebuilts. Files on which the emulator (and some
# unit tests dependes). If a target takes a prebuilt_dependency on these, then
# they will be binplaced in  ${EXECUTABLE_DIRECTORY}/lib/...
set(EMULATOR_FEATURE_DEPENDENCIES
    "${ANDROID_QEMU2_TOP_DIR}/android/data/advancedFeatures.ini>lib/advancedFeatures.ini"
    "${ANDROID_QEMU2_TOP_DIR}/android/data/advancedFeaturesCanary.ini>lib/advancedFeaturesCanary.ini"
    "${ANDROID_QEMU2_TOP_DIR}/android/data/emu-original-feature-flags.protobuf>lib/emu-original-feature-flags.protobuf"
    "${ANDROID_QEMU2_TOP_DIR}/android/data/hostapd.conf>lib/hostapd.conf")

if(BUILDING_FOR_AARCH64)
  set(ANDROID_TARGET_ARCH "aarch64")
else()
  set(ANDROID_TARGET_ARCH "x86_64")
endif()

set(SWIFTSHADER_DEPENDENCIES
    "${ANDROID_QEMU2_TOP_DIR}/../../prebuilts/android-emulator-build/common/swiftshader/${ANDROID_TARGET_OS_FLAVOR}-${ANDROID_TARGET_ARCH}/lib/libEGL${CMAKE_SHARED_LIBRARY_SUFFIX}>lib64/gles_swiftshader/libEGL${CMAKE_SHARED_LIBRARY_SUFFIX}"
    "${ANDROID_QEMU2_TOP_DIR}/../../prebuilts/android-emulator-build/common/swiftshader/${ANDROID_TARGET_OS_FLAVOR}-${ANDROID_TARGET_ARCH}/lib/libGLES_CM${CMAKE_SHARED_LIBRARY_SUFFIX}>lib64/gles_swiftshader/libGLES_CM${CMAKE_SHARED_LIBRARY_SUFFIX}"
    "${ANDROID_QEMU2_TOP_DIR}/../../prebuilts/android-emulator-build/common/swiftshader/${ANDROID_TARGET_OS_FLAVOR}-${ANDROID_TARGET_ARCH}/lib/libGLESv2${CMAKE_SHARED_LIBRARY_SUFFIX}>lib64/gles_swiftshader/libGLESv2${CMAKE_SHARED_LIBRARY_SUFFIX}"
)

android_license(
  TARGET SWIFTSHADER_DEPENDENCIES
  LIBNAME swiftshader
  EXECUTABLES
    "gles_swiftshader/libEGL${CMAKE_SHARED_LIBRARY_SUFFIX}"
    "gles_swiftshader/libGLES_CM${CMAKE_SHARED_LIBRARY_SUFFIX}"
    "gles_swiftshader/libGLESv2${CMAKE_SHARED_LIBRARY_SUFFIX}"
  URL "https://android.googlesource.com/platform/external/swiftshader/+/refs/heads/emu-master-dev"
  SPDX "Apache-2.0"
  LICENSE
    "https://android.googlesource.com/platform/external/swiftshader/+/refs/heads/emu-master-dev/LICENSE.txt"
  LOCAL "${ANDROID_QEMU2_TOP_DIR}/LICENSES/LICENSE.APACHE2")

if(NOT LINUX_AARCH64)
  # Angle shader translator (and possibly also vk renderer) dependencies
  set(ANGLE_DEPENDENCIES
      "${ANDROID_QEMU2_TOP_DIR}/../../prebuilts/android-emulator-build/common/ANGLE/${ANDROID_TARGET_OS_FLAVOR}-${ANDROID_TARGET_ARCH}/lib/libshadertranslator${CMAKE_SHARED_LIBRARY_SUFFIX}>lib64/libshadertranslator${CMAKE_SHARED_LIBRARY_SUFFIX}"
  )

  android_license(
    TARGET ANGLE_DEPENDENCIES
    LIBNAME angle
    EXECUTABLES "libshadertranslator${CMAKE_SHARED_LIBRARY_SUFFIX}"
    URL "https://chromium.googlesource.com/angle/angle"
    SPDX "BSD-3-Clause"
    LICENSE "https://chromium.googlesource.com/angle/angle/LICENSE"
    LOCAL "${ANDROID_QEMU2_TOP_DIR}/LICENSES/LICENSE.ANGLE")

endif()

if(WINDOWS_MSVC_X86_64)
  set(ANGLE_RENDERER_DEPENDENCIES
      "${ANDROID_QEMU2_TOP_DIR}/../../prebuilts/android-emulator-build/common/ANGLE/windows-x86_64/lib/libEGL${CMAKE_SHARED_LIBRARY_SUFFIX}>lib64/gles_angle/libEGL${CMAKE_SHARED_LIBRARY_SUFFIX}"
      "${ANDROID_QEMU2_TOP_DIR}/../../prebuilts/android-emulator-build/common/ANGLE/windows-x86_64/lib/libGLESv2${CMAKE_SHARED_LIBRARY_SUFFIX}>lib64/gles_angle/libGLESv2${CMAKE_SHARED_LIBRARY_SUFFIX}"
      "${ANDROID_QEMU2_TOP_DIR}/../../prebuilts/android-emulator-build/common/ANGLE/windows-x86_64/lib/d3dcompiler_47${CMAKE_SHARED_LIBRARY_SUFFIX}>lib64/gles_angle/d3dcompiler_47${CMAKE_SHARED_LIBRARY_SUFFIX}"
  )

  # Angle executables licensing information.
  android_license(
    TARGET ANGLE_RENDERER_DEPENDENCIES
    LIBNAME angle-renderer
    EXECUTABLES
      "gles_angle/libEGL${CMAKE_SHARED_LIBRARY_SUFFIX}"
      "gles_angle/libGLESv2${CMAKE_SHARED_LIBRARY_SUFFIX}"
      "gles_angle/d3dcompiler_47${CMAKE_SHARED_LIBRARY_SUFFIX}"
    URL "https://chromium.googlesource.com/angle/angle"
    SPDX "BSD-3-Clause"
    LICENSE "https://chromium.googlesource.com/angle/angle/LICENSE"
    LOCAL "${ANDROID_QEMU2_TOP_DIR}/LICENSES/LICENSE.ANGLE")

endif()

prebuilt(GLIB2)
prebuilt(SDL2)
prebuilt(FDT)
prebuilt(PIXMAN)
prebuilt(VIRGLRENDERER)
if (NOT DARWIN_AARCH64)
  prebuilt(TCMALLOC)
endif()

# Make sure the standard set of windows libraries are available as targets
if(WINDOWS)
  include(emu-windows-libs)
endif()

# Get the versions from git if possible, by default we point to
# the latest qemu merge commit  (v2.12.0) if we are unable to fetch it.
set(ANDROID_QEMU_VERSION "v2.12.0-19097-g85fa07f04ef")
get_git_version(ANDROID_QEMU_VERSION)

# Generate the qemu-version header.
configure_file(qemu-version.h.in qemu-version.h @ONLY)

# We need the auto generated header for some components, so let's set the
# ANDROID_HW_CONFIG_H variable to point to the generated header. Those that need
# it can add it to their sources list, and it will be there.
android_generate_hw_config()

# Lets set up a qemu dependency that we all can rely on
android_add_interface(
  TARGET android-qemu-deps
  LICENSE "GPL-2.0-only"
  LIBNAME
    qemu
    URL
    "https://android.googlesource.com/platform/external/qemu/+/refs/heads/emu-master-dev"
  REPO "${ANDROID_QEMU2_TOP_DIR}"
  NOTICE "REPO/LICENSE")

# This defines all the include directories needed to compile the libqemu
# libraries. There should be no need to make additions here.
if (BUILDING_FOR_AARCH64)
  set(TCG_ARCH_DIR "tcg/aarch64")
else()
  set(TCG_ARCH_DIR "tcg/i386")
endif()
target_include_directories(
  android-qemu-deps
  INTERFACE
    tcg
    ${TCG_ARCH_DIR}
    accel/tcg
    include
    disas/libvixl
    ${CMAKE_CURRENT_SOURCE_DIR}
    ${CMAKE_BINARY_DIR}
    ${ANDROID_AUTOGEN}
    ../../prebuilts/android-emulator-build/qemu-android-deps/${ANDROID_TARGET_TAG}/include
    android-qemu2-glue/config/${ANDROID_TARGET_TAG}/)


# These are the rules that every qemu component needs, regardless of the
# platform you are compiling on. Please document any flags you set as not
# everyone is a compiler expert!
target_compile_definitions(
  android-qemu-deps
  INTERFACE # Enable faster migration code when saving RAM to a snapshot
            "-DCONFIG_MIGRATION_RAM_SINGLE_ITERATION"
            "${TRACE_CONFIG}"
            )
target_compile_definitions(android-qemu-deps INTERFACE # Enable VIRGL
                                                       "-DCONFIG_VIRGL")

target_compile_options(
  android-qemu-deps
  INTERFACE "-Werror=implicit-function-declaration"
            "-Wno-unused-function"
            "-Wno-address-of-packed-member"
            "-Wno-shift-negative-value"
            # Do not allow the compiler to assume the strictest aliasing rules
            # applicable to the language being compiled. For C (and C++), this
            # activates optimizations based on the type of expressions. In
            # particular, an object of one type is assumed never to reside at
            # the same address as an object of a different type, unless the
            # types are almost the same. Supposedly this can introduce weird
            # failures esp. on older gcc versions (MINGW) (See
            # http://thiemonagel.de/2010/01/no-strict-aliasing/)
            "-fno-strict-aliasing")

# This option instructs the compiler to assume that signed arithmetic overflow
# of addition, subtraction and multiplication wraps around using twos-complement
# representation. This flag enables some optimizations and disables others. The
# options -ftrapv and -fwrapv override each other, so using -ftrapv -fwrapv on
# the command-line results in -fwrapv being effective. Qemu is using this, so we
# use it as well. "-fwrapv" The -fno- common option specifies that the compiler
# should instead place uninitialized global variables in the data section of the
# object file.  This inhibits the merging of tentative definitions by the linker
# so you get a multiple- definition error if the same variable is defined in
# more than one compilation unit.  Compiling with -fno- common is useful on
# targets for which it provides better performance, or if you wish to verify
# that the program will work on other systems that always treat uninitialized
# variable definitions this way.  Remove this and you'll get all sorts of fun
# linker issues.
target_compile_options(android-qemu-deps INTERFACE "-fno-common")

# Make sure we make our dependent libraries available.
target_link_libraries(android-qemu-deps INTERFACE GLIB2::GLIB2 PIXMAN::PIXMAN
                                                  zlib)

target_link_libraries(android-qemu-deps INTERFACE virglrenderer-headers)

# Now we add the normal android libs, so we can use them
add_subdirectory(android)
add_subdirectory(android-qemu2-glue)

set(ANDROID_QEMU_ARM_DEVICES "hw/pci/goldfish_address_space.c;hw/virtio/virtio-vsock.c")
set(ANDROID_QEMU_COMMON_DEVICES "${ANDROID_QEMU_ARM_DEVICES};hw/i386/pc_piix.c")

# Darwin definitions
set(ANDROID_QEMU_i386_DEVICES_darwin-x86_64
    "hw/i386/acpi-build.c;${ANDROID_QEMU_COMMON_DEVICES}")
set(ANDROID_QEMU_arm_DEVICES_darwin-x86_64
    "accel/stubs/hax-stub.c;${ANDROID_QEMU_ARM_DEVICES}")
# TODO: unstub the hvf for darwin on arm
set(ANDROID_QEMU_arm_DEVICES_darwin-aarch64
    "accel/stubs/hax-stub.c;${ANDROID_QEMU_ARM_DEVICES}")
target_compile_definitions(android-qemu-deps INTERFACE "-DANDROID_IO")
android_target_compile_options(
  android-qemu-deps
  darwin-x86_64
  INTERFACE
  # Emit extra code to check for buffer overflows, such as stack smashing
  # attacks. This is done by adding a guard variable to functions with
  # vulnerable objects. This includes functions that call alloca, and functions
  # with buffers larger than 8 bytes. The guards are initialized when a function
  # is entered and then checked when the function exits. If a guard check fails,
  # an error message is printed and the program exits. Like -fstack-protector
  # but includes additional functions to be protected — those that have local
  # array definitions, or have references to local frame addresses.
  "-fstack-protector-strong"
  "-Wno-address-of-packed-member"
  "-Wno-format-security"
  "-Wno-initializer-overrides"
  "-Wno-tautological-compare"
  "-Wno-tautological-pointer-compare"
  "-Wno-unused-variable"
  "-Wno-return-type"
  "-Wno-shift-negative-value"
  # There are a series of out of bounds issues in hvf.
  "-Wno-array-bounds"
  "-Wno-format"
  "-Wno-implicit-int-float-conversion"
  "-Wno-reorder-init-list")
android_target_compile_definitions(android-qemu-deps darwin-x86_64 INTERFACE
                                   "-D_DARWIN_C_SOURCE=1")
android_target_link_libraries(android-qemu-deps darwin-x86_64 INTERFACE
                              "-framework IOKit" "-framework CoreFoundation")
android_target_link_libraries(android-qemu-deps darwin-aarch64 INTERFACE
                              "-framework IOKit" "-framework CoreFoundation")

# Windows x86 definitions
set(ANDROID_QEMU_arm_DEVICES_windows_msvc-x86_64
    "accel/stubs/hax-stub.c;${ANDROID_QEMU_ARM_DEVICES}")
set(ANDROID_QEMU_i386_DEVICES_windows_msvc-x86_64
    "hw/i386/acpi-build.c;${ANDROID_QEMU_COMMON_DEVICES}")
android_target_compile_options(
  android-qemu-deps
  windows_msvc-x86_64
  INTERFACE
  "-Wno-sometimes-uninitialized"
  "-Wno-return-type"
  "-Wno-initializer-overrides"
  "-Wno-int-to-void-pointer-cast"
  "-Wno-incompatible-pointer-types"
  "-Wno-unused-variable"
  "-Wno-microsoft-include"
  "-Wno-address-of-packed-member"
  "-Wno-address-of"
  "-Wno-gnu-variable-sized-type-not-at-end"
  "-mms-bitfields"
  "-mcx16"
  "-Wno-implicit-int-float-conversion"
  "-Wno-reorder-init-list")

android_target_compile_definitions(
  android-qemu-deps
  windows
  INTERFACE
  "-DWIN32_LEAN_AND_MEAN"
  "-DWINVER=0x601"
  "-D_WIN32_WINNT=0x601"
  "-D__USE_MINGW_ANSI_STDIO=1")

# Linux settings
set(ANDROID_QEMU_i386_DEVICES_linux-x86_64
    "accel/stubs/hax-stub.c;hw/i386/acpi-build.c;${ANDROID_QEMU_COMMON_DEVICES}"
)
set(ANDROID_QEMU_arm_DEVICES_linux-x86_64
    "accel/stubs/hax-stub.c;${ANDROID_QEMU_ARM_DEVICES}")

set(ANDROID_QEMU_i386_DEVICES_linux-aarch64
    "accel/stubs/hax-stub.c;hw/i386/acpi-build.c;${ANDROID_QEMU_COMMON_DEVICES}"
)
set(ANDROID_QEMU_arm_DEVICES_linux-aarch64
    "accel/stubs/hax-stub.c;${ANDROID_QEMU_ARM_DEVICES}")

android_target_include_directories(android-qemu-deps linux-x86_64 INTERFACE
                                   linux-headers)
android_target_include_directories(android-qemu-deps linux-aarch64 INTERFACE
                                   linux-headers)
target_include_directories(android-qemu-deps INTERFACE ${ANDROID_AUTOGEN})
android_target_compile_options(
  android-qemu-deps
  linux-x86_64
  INTERFACE
  # Emit extra code to check for buffer overflows, such as stack smashing
  # attacks. This is done by adding a guard variable to functions with
  # vulnerable objects. This includes functions that call alloca, and functions
  # with buffers larger than 8 bytes. The guards are initialized when a function
  # is entered and then checked when the function exits. If a guard check fails,
  # an error message is printed and the program exits. Like -fstack-protector
  # but includes additional functions to be protected — those that have local
  # array definitions, or have references to local frame addresses.
  "-fstack-protector-strong"
  "-Wno-address-of-packed-member"
  "-Wno-format-security"
  "-Wno-initializer-overrides"
  "-Wno-tautological-compare"
  "-Wno-tautological-pointer-compare"
  "-Wno-unused-variable"
  "-Wno-implicit-int-float-conversion"
  "-Wno-gnu-variable-sized-type-not-at-end"
  "-Wno-reorder-init-list")
android_target_link_libraries(android-qemu-deps linux-x86_64 INTERFACE
                              "${TCMALLOC_LIBRARIES} -lutil")
android_target_link_libraries(android-qemu-deps linux-aarch64 INTERFACE
                              "${TCMALLOC_LIBRARIES} -lutil")
android_target_link_libraries(android-qemu-deps darwin-x86_64 INTERFACE
    "-framework CoreAudio" "-framework AudioToolbox")
android_target_link_libraries(android-qemu-deps darwin-aarch64 INTERFACE
    "-framework CoreAudio" "-framework AudioToolbox")
android_target_link_libraries(android-qemu-deps windows_msvc-x86_64 INTERFACE
                              android-emu-base)

if(LINUX_AARCH64)
  set(ASM_DIR_TARGET "${ANDROID_QEMU2_TOP_DIR}/linux-headers/asm-arm64")
else()
  set(ASM_DIR_TARGET "${ANDROID_QEMU2_TOP_DIR}/linux-headers/asm-x86")
endif()


set(NEED_RELINK_ASM FALSE)
if(EXISTS ${ANDROID_AUTOGEN}/asm)
  # check the link is correct
  if(LINUX_AARCH64)
    if(EXISTS ${ANDROID_AUTOGEN}/asm/unistd_x32.h)
      set(NEED_RELINK_ASM TRUE)
    endif()
  else()
    if(NOT EXISTS ${ANDROID_AUTOGEN}/asm/unistd_x32.h)
      set(NEED_RELINK_ASM TRUE)
    endif()
  endif()
else()
  set(NEED_RELINK_ASM TRUE)
endif()

if(NEED_RELINK_ASM)
  message("create_symlink ${ASM_DIR_TARGET} ${ANDROID_AUTOGEN}/asm")
  execute_process(
    COMMAND ${CMAKE_COMMAND} -E create_symlink "${ASM_DIR_TARGET}"
            "${ANDROID_AUTOGEN}/asm" WORKING_DIRECTORY ${ANDROID_QEMU2_TOP_DIR})
endif()

include(cmake-main.${ANDROID_TARGET_TAG}.inc)

android_add_library(
  TARGET libqemu2-util
  LICENSE "GPL-2.0-only"
  LIBNAME
    qemu
    URL
    "https://android.googlesource.com/platform/external/qemu/+/refs/heads/emu-master-dev"
  REPO "${ANDROID_QEMU2_TOP_DIR}"
  NOTICE "REPO/LICENSE"
  SRC # cmake-format: sortable
      ${libqemuutil_generated_sources} ${libqemuutil_sources})
target_link_libraries(libqemu2-util PRIVATE android-qemu-deps FDT)
android_target_link_libraries(
  libqemu2-util windows PRIVATE psapi::psapi winmm::winmm dxguid::dxguid)
target_compile_definitions(libqemu2-util PRIVATE "-DPOISON_CONFIG_ANDROID")

# Once we have a newer version of cmake we can generate the object library in a
# platform independent way b/121393952
android_add_library(
  TARGET qemu2-common
  LICENSE "GPL-2.0-only"
  LIBNAME
    qemu
    URL
    "https://android.googlesource.com/platform/external/qemu/+/refs/heads/emu-master-dev"
  REPO "${ANDROID_QEMU2_TOP_DIR}"
  NOTICE "REPO/LICENSE"
  SRC # cmake-format: sortable
      ${qemu2-shared_generated_sources} ${qemu2-shared_sources})
target_compile_definitions(qemu2-common PRIVATE "-DPOISON_CONFIG_ANDROID")
target_compile_options(qemu2-common PRIVATE "-Wno-string-plus-int"
                                            "-Wno-return-type")
target_link_libraries(qemu2-common PUBLIC android-qemu-deps emulator-libusb libqemu2-util)

if(NOT OPTION_AEMU_LIBS_ONLY)

  # Not allowed to have libraries without source files.
  android_add_library(
    TARGET headless-paaudio
    LICENSE "GPL-2.0-only"
    LIBNAME
      qemu
      URL
      "https://android.googlesource.com/platform/external/qemu/+/refs/heads/emu-master-dev"
    REPO "${ANDROID_QEMU2_TOP_DIR}"
    NOTICE "REPO/LICENSE"
    SRC # cmake-format: sortable
        audio/paaudio-headless-impl-placeholder.c
    LINUX audio/paaudio-headless-impl.c)
  if(LINUX_AARCH64)
    target_include_directories(
      headless-paaudio
      PUBLIC
        ${ANDROID_QEMU2_TOP_DIR}/../../prebuilts/android-emulator-build/qemu-android-deps/linux-aarch64/include
    )
  endif()

  android_add_interface(
    TARGET android-qemu-deps-headful
    LICENSE "GPL-2.0-only"
    LIBNAME
      qemu
      URL
      "https://android.googlesource.com/platform/external/qemu/+/refs/heads/emu-master-dev"
    REPO "${ANDROID_QEMU2_TOP_DIR}"
    NOTICE "REPO/LICENSE")
  android_target_link_libraries(android-qemu-deps-headful linux-x86_64
                                INTERFACE "-lpulse")

  android_add_interface(
    TARGET android-qemu-deps-headless
    LICENSE "GPL-2.0-only"
    LIBNAME
      qemu
      URL
      "https://android.googlesource.com/platform/external/qemu/+/refs/heads/emu-master-dev"
    REPO "${ANDROID_QEMU2_TOP_DIR}"
    NOTICE "REPO/LICENSE")
  android_target_link_libraries(android-qemu-deps-headless linux-x86_64
                                INTERFACE headless-paaudio)

  android_target_link_libraries(android-qemu-deps-headless linux-aarch64
                                INTERFACE headless-paaudio)

  android_add_library(
    TARGET libqemustub
    LICENSE "GPL-2.0-only"
    LIBNAME
      qemu
      URL
      "https://android.googlesource.com/platform/external/qemu/+/refs/heads/emu-master-dev"
    REPO "${ANDROID_QEMU2_TOP_DIR}"
    NOTICE "REPO/LICENSE"
    SRC # cmake-format: sortable
        ${libqemustub_sources} ${libqemuutil_generated_sources})
  target_link_libraries(libqemustub PRIVATE android-qemu-deps)
  target_compile_definitions(libqemustub PRIVATE "-DLIBQEMUSTUB")

  # Qemu-img
  android_add_executable(
    TARGET qemu-img INSTALL .
    LICENSE GPL-2.0-only
    LIBNAME
      qemu
      URL
      "https://android.googlesource.com/platform/external/qemu/+/refs/heads/emu-master-dev"
    REPO "${ANDROID_QEMU2_TOP_DIR}"
    NOTICE "REPO/LICENSE"
    SRC # cmake-format: sortable
        ${qemu-img_sources} block/qcow2-bitmap.c
    LINUX scsi/pr-manager.c)
  target_link_libraries(qemu-img PRIVATE libqemu2-util libqemustub
                                         android-qemu-deps android-emu)

  # Create the qemu targets.
  if(NOT BUILDING_FOR_AARCH64)
    android_add_qemu_executable(
      x86_64 "${ANDROID_QEMU_i386_DEVICES_${ANDROID_TARGET_TAG}}")
    android_add_qemu_headless_executable(
      x86_64 "${ANDROID_QEMU_i386_DEVICES_${ANDROID_TARGET_TAG}}")
  endif()
    android_add_qemu_executable(
      aarch64 "${ANDROID_QEMU_arm_DEVICES_${ANDROID_TARGET_TAG}}")
    android_add_qemu_headless_executable(
      aarch64 "${ANDROID_QEMU_arm_DEVICES_${ANDROID_TARGET_TAG}}")

  if(NOT OPTION_MINBUILD)
    android_add_qemu_executable(
      i386 "${ANDROID_QEMU_i386_DEVICES_${ANDROID_TARGET_TAG}}")
    android_add_qemu_executable(
      armel "${ANDROID_QEMU_arm_DEVICES_${ANDROID_TARGET_TAG}}")
    android_add_qemu_headless_executable(
      i386 "${ANDROID_QEMU_i386_DEVICES_${ANDROID_TARGET_TAG}}")
    android_add_qemu_headless_executable(
      armel "${ANDROID_QEMU_arm_DEVICES_${ANDROID_TARGET_TAG}}")
  endif()

<<<<<<< HEAD
  # and the upstream qemu targets, if desired.
  if(QEMU_UPSTREAM)
    message(STATUS "Building upstream qemu.")
    android_add_qemu_upstream_executable(
      i386 "${ANDROID_QEMU_i386_DEVICES_${ANDROID_TARGET_TAG}}")
    android_add_qemu_upstream_executable(
      x86_64 "${ANDROID_QEMU_i386_DEVICES_${ANDROID_TARGET_TAG}}")
    android_add_qemu_upstream_executable(
      aarch64 "${ANDROID_QEMU_arm_DEVICES_${ANDROID_TARGET_TAG}}")
    android_add_qemu_upstream_executable(
      armel "${ANDROID_QEMU_arm_DEVICES_${ANDROID_TARGET_TAG}}")
  endif()

=======
>>>>>>> ec1c92f4
  # The tests currently work on linux x86 only.
  if(LINUX_X86_64)
    include(qemu-test.cmake)
  endif()

endif()

file(WRITE ${CMAKE_CURRENT_BINARY_DIR}/target.tag "${ANDROID_TARGET_TAG}")

# Construct licenses for all targets, this should always be the last thing we
# do.
finalize_all_licenses()<|MERGE_RESOLUTION|>--- conflicted
+++ resolved
@@ -913,22 +913,6 @@
       armel "${ANDROID_QEMU_arm_DEVICES_${ANDROID_TARGET_TAG}}")
   endif()
 
-<<<<<<< HEAD
-  # and the upstream qemu targets, if desired.
-  if(QEMU_UPSTREAM)
-    message(STATUS "Building upstream qemu.")
-    android_add_qemu_upstream_executable(
-      i386 "${ANDROID_QEMU_i386_DEVICES_${ANDROID_TARGET_TAG}}")
-    android_add_qemu_upstream_executable(
-      x86_64 "${ANDROID_QEMU_i386_DEVICES_${ANDROID_TARGET_TAG}}")
-    android_add_qemu_upstream_executable(
-      aarch64 "${ANDROID_QEMU_arm_DEVICES_${ANDROID_TARGET_TAG}}")
-    android_add_qemu_upstream_executable(
-      armel "${ANDROID_QEMU_arm_DEVICES_${ANDROID_TARGET_TAG}}")
-  endif()
-
-=======
->>>>>>> ec1c92f4
   # The tests currently work on linux x86 only.
   if(LINUX_X86_64)
     include(qemu-test.cmake)
