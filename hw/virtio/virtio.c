--- conflicted
+++ resolved
@@ -15,7 +15,7 @@
 #include "qapi/error.h"
 #include "qemu-common.h"
 #include "cpu.h"
-#include "hw/virtio/trace.h"
+#include "trace.h"
 #include "exec/address-spaces.h"
 #include "qemu/error-report.h"
 #include "hw/virtio/virtio.h"
@@ -1031,10 +1031,7 @@
      * This is just one thing (there are probably more) that must be
      * fixed before we can allow NDEBUG compilation.
      */
-<<<<<<< HEAD
 #ifndef NDEBUG
-=======
->>>>>>> 4743c235
     assert(ARRAY_SIZE(data.in_addr) >= data.in_num);
     assert(ARRAY_SIZE(data.out_addr) >= data.out_num);
 #endif
