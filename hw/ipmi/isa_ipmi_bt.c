/*
 * QEMU ISA IPMI BT emulation
 *
 * Copyright (c) 2015 Corey Minyard, MontaVista Software, LLC
 *
 * Permission is hereby granted, free of charge, to any person obtaining a copy
 * of this software and associated documentation files (the "Software"), to deal
 * in the Software without restriction, including without limitation the rights
 * to use, copy, modify, merge, publish, distribute, sublicense, and/or sell
 * copies of the Software, and to permit persons to whom the Software is
 * furnished to do so, subject to the following conditions:
 *
 * The above copyright notice and this permission notice shall be included in
 * all copies or substantial portions of the Software.
 *
 * THE SOFTWARE IS PROVIDED "AS IS", WITHOUT WARRANTY OF ANY KIND, EXPRESS OR
 * IMPLIED, INCLUDING BUT NOT LIMITED TO THE WARRANTIES OF MERCHANTABILITY,
 * FITNESS FOR A PARTICULAR PURPOSE AND NONINFRINGEMENT. IN NO EVENT SHALL
 * THE AUTHORS OR COPYRIGHT HOLDERS BE LIABLE FOR ANY CLAIM, DAMAGES OR OTHER
 * LIABILITY, WHETHER IN AN ACTION OF CONTRACT, TORT OR OTHERWISE, ARISING FROM,
 * OUT OF OR IN CONNECTION WITH THE SOFTWARE OR THE USE OR OTHER DEALINGS IN
 * THE SOFTWARE.
 */
#include "qemu/osdep.h"
#include "qapi/error.h"
#include "hw/hw.h"
#include "hw/ipmi/ipmi.h"
#include "hw/isa/isa.h"
#include "hw/i386/pc.h"

/* Control register */
#define IPMI_BT_CLR_WR_BIT         0
#define IPMI_BT_CLR_RD_BIT         1
#define IPMI_BT_H2B_ATN_BIT        2
#define IPMI_BT_B2H_ATN_BIT        3
#define IPMI_BT_SMS_ATN_BIT        4
#define IPMI_BT_HBUSY_BIT          6
#define IPMI_BT_BBUSY_BIT          7

#define IPMI_BT_GET_CLR_WR(d)      (((d) >> IPMI_BT_CLR_WR_BIT) & 0x1)

#define IPMI_BT_GET_CLR_RD(d)      (((d) >> IPMI_BT_CLR_RD_BIT) & 0x1)

#define IPMI_BT_GET_H2B_ATN(d)     (((d) >> IPMI_BT_H2B_ATN_BIT) & 0x1)

#define IPMI_BT_B2H_ATN_MASK       (1 << IPMI_BT_B2H_ATN_BIT)
#define IPMI_BT_GET_B2H_ATN(d)     (((d) >> IPMI_BT_B2H_ATN_BIT) & 0x1)
#define IPMI_BT_SET_B2H_ATN(d, v)  ((d) = (((d) & ~IPMI_BT_B2H_ATN_MASK) | \
                                        (((v) & 1) << IPMI_BT_B2H_ATN_BIT)))

#define IPMI_BT_SMS_ATN_MASK       (1 << IPMI_BT_SMS_ATN_BIT)
#define IPMI_BT_GET_SMS_ATN(d)     (((d) >> IPMI_BT_SMS_ATN_BIT) & 0x1)
#define IPMI_BT_SET_SMS_ATN(d, v)  ((d) = (((d) & ~IPMI_BT_SMS_ATN_MASK) | \
                                        (((v) & 1) << IPMI_BT_SMS_ATN_BIT)))

#define IPMI_BT_HBUSY_MASK         (1 << IPMI_BT_HBUSY_BIT)
#define IPMI_BT_GET_HBUSY(d)       (((d) >> IPMI_BT_HBUSY_BIT) & 0x1)
<<<<<<< HEAD
#define IPMI_BT_SET_HBUSY(d, v)    (d) = (((d) & ~IPMI_BT_HBUSY_MASK) | \
                                       ((((v) & 1) << IPMI_BT_HBUSY_BIT)))

#define IPMI_BT_BBUSY_MASK         (1 << IPMI_BT_BBUSY_BIT)
#define IPMI_BT_GET_BBUSY(d)       (((d) >> IPMI_BT_BBUSY_BIT) & 0x1)
#define IPMI_BT_SET_BBUSY(d, v)    (d) = (((d) & ~IPMI_BT_BBUSY_MASK) | \
                                       ((((v) & 1) << IPMI_BT_BBUSY_BIT)))
=======
#define IPMI_BT_SET_HBUSY(d, v)    ((d) = (((d) & ~IPMI_BT_HBUSY_MASK) | \
                                       (((v) & 1) << IPMI_BT_HBUSY_BIT)))

#define IPMI_BT_BBUSY_MASK         (1 << IPMI_BT_BBUSY_BIT)
#define IPMI_BT_SET_BBUSY(d, v)    ((d) = (((d) & ~IPMI_BT_BBUSY_MASK) | \
                                       (((v) & 1) << IPMI_BT_BBUSY_BIT)))
>>>>>>> 359c41ab


/* Mask register */
#define IPMI_BT_B2H_IRQ_EN_BIT     0
#define IPMI_BT_B2H_IRQ_BIT        1

#define IPMI_BT_B2H_IRQ_EN_MASK      (1 << IPMI_BT_B2H_IRQ_EN_BIT)
#define IPMI_BT_GET_B2H_IRQ_EN(d)    (((d) >> IPMI_BT_B2H_IRQ_EN_BIT) & 0x1)
#define IPMI_BT_SET_B2H_IRQ_EN(d, v) ((d) = (((d) & ~IPMI_BT_B2H_IRQ_EN_MASK) |\
                                        (((v) & 1) << IPMI_BT_B2H_IRQ_EN_BIT)))

#define IPMI_BT_B2H_IRQ_MASK         (1 << IPMI_BT_B2H_IRQ_BIT)
#define IPMI_BT_GET_B2H_IRQ(d)       (((d) >> IPMI_BT_B2H_IRQ_BIT) & 0x1)
#define IPMI_BT_SET_B2H_IRQ(d, v)    ((d) = (((d) & ~IPMI_BT_B2H_IRQ_MASK) | \
                                        (((v) & 1) << IPMI_BT_B2H_IRQ_BIT)))

typedef struct IPMIBT {
    IPMIBmc *bmc;

    bool do_wake;

    qemu_irq irq;

    uint32_t io_base;
    unsigned long io_length;
    MemoryRegion io;

    bool obf_irq_set;
    bool atn_irq_set;
    bool use_irq;
    bool irqs_enabled;

    uint8_t outmsg[MAX_IPMI_MSG_SIZE];
    uint32_t outpos;
    uint32_t outlen;

    uint8_t inmsg[MAX_IPMI_MSG_SIZE];
    uint32_t inlen;

    uint8_t control_reg;
    uint8_t mask_reg;

    /*
     * This is a response number that we send with the command to make
     * sure that the response matches the command.
     */
    uint8_t waiting_rsp;
    uint8_t waiting_seq;
} IPMIBT;

#define IPMI_CMD_GET_BT_INTF_CAP        0x36

static void ipmi_bt_handle_event(IPMIInterface *ii)
{
    IPMIInterfaceClass *iic = IPMI_INTERFACE_GET_CLASS(ii);
    IPMIBT *ib = iic->get_backend_data(ii);

    if (ib->inlen < 4) {
        goto out;
    }
    /* Note that overruns are handled by handle_command */
    if (ib->inmsg[0] != (ib->inlen - 1)) {
        /* Length mismatch, just ignore. */
        IPMI_BT_SET_BBUSY(ib->control_reg, 1);
        ib->inlen = 0;
        goto out;
    }
    if ((ib->inmsg[1] == (IPMI_NETFN_APP << 2)) &&
                        (ib->inmsg[3] == IPMI_CMD_GET_BT_INTF_CAP)) {
        /* We handle this one ourselves. */
        ib->outmsg[0] = 9;
        ib->outmsg[1] = ib->inmsg[1] | 0x04;
        ib->outmsg[2] = ib->inmsg[2];
        ib->outmsg[3] = ib->inmsg[3];
        ib->outmsg[4] = 0;
        ib->outmsg[5] = 1; /* Only support 1 outstanding request. */
        if (sizeof(ib->inmsg) > 0xff) { /* Input buffer size */
            ib->outmsg[6] = 0xff;
        } else {
            ib->outmsg[6] = (unsigned char) sizeof(ib->inmsg);
        }
        if (sizeof(ib->outmsg) > 0xff) { /* Output buffer size */
            ib->outmsg[7] = 0xff;
        } else {
            ib->outmsg[7] = (unsigned char) sizeof(ib->outmsg);
        }
        ib->outmsg[8] = 10; /* Max request to response time */
        ib->outmsg[9] = 0; /* Don't recommend retries */
        ib->outlen = 10;
        IPMI_BT_SET_BBUSY(ib->control_reg, 0);
        IPMI_BT_SET_B2H_ATN(ib->control_reg, 1);
        if (ib->use_irq && ib->irqs_enabled &&
                !IPMI_BT_GET_B2H_IRQ(ib->mask_reg) &&
                IPMI_BT_GET_B2H_IRQ_EN(ib->mask_reg)) {
            IPMI_BT_SET_B2H_IRQ(ib->mask_reg, 1);
            qemu_irq_raise(ib->irq);
        }
        goto out;
    }
    ib->waiting_seq = ib->inmsg[2];
    ib->inmsg[2] = ib->inmsg[1];
    {
        IPMIBmcClass *bk = IPMI_BMC_GET_CLASS(ib->bmc);
        bk->handle_command(ib->bmc, ib->inmsg + 2, ib->inlen - 2,
                           sizeof(ib->inmsg), ib->waiting_rsp);
    }
 out:
    return;
}

static void ipmi_bt_handle_rsp(IPMIInterface *ii, uint8_t msg_id,
                                unsigned char *rsp, unsigned int rsp_len)
{
    IPMIInterfaceClass *iic = IPMI_INTERFACE_GET_CLASS(ii);
    IPMIBT *ib = iic->get_backend_data(ii);

    if (ib->waiting_rsp == msg_id) {
        ib->waiting_rsp++;
        if (rsp_len > (sizeof(ib->outmsg) - 2)) {
            ib->outmsg[0] = 4;
            ib->outmsg[1] = rsp[0];
            ib->outmsg[2] = ib->waiting_seq;
            ib->outmsg[3] = rsp[1];
            ib->outmsg[4] = IPMI_CC_CANNOT_RETURN_REQ_NUM_BYTES;
            ib->outlen = 5;
        } else {
            ib->outmsg[0] = rsp_len + 1;
            ib->outmsg[1] = rsp[0];
            ib->outmsg[2] = ib->waiting_seq;
            memcpy(ib->outmsg + 3, rsp + 1, rsp_len - 1);
            ib->outlen = rsp_len + 2;
        }
        IPMI_BT_SET_BBUSY(ib->control_reg, 0);
        IPMI_BT_SET_B2H_ATN(ib->control_reg, 1);
        if (ib->use_irq && ib->irqs_enabled &&
                !IPMI_BT_GET_B2H_IRQ(ib->mask_reg) &&
                IPMI_BT_GET_B2H_IRQ_EN(ib->mask_reg)) {
            IPMI_BT_SET_B2H_IRQ(ib->mask_reg, 1);
            qemu_irq_raise(ib->irq);
        }
    }
}


static uint64_t ipmi_bt_ioport_read(void *opaque, hwaddr addr, unsigned size)
{
    IPMIInterface *ii = opaque;
    IPMIInterfaceClass *iic = IPMI_INTERFACE_GET_CLASS(ii);
    IPMIBT *ib = iic->get_backend_data(ii);
    uint32_t ret = 0xff;

    switch (addr & 3) {
    case 0:
        ret = ib->control_reg;
        break;
    case 1:
        if (ib->outpos < ib->outlen) {
            ret = ib->outmsg[ib->outpos];
            ib->outpos++;
            if (ib->outpos == ib->outlen) {
                ib->outpos = 0;
                ib->outlen = 0;
            }
        } else {
            ret = 0xff;
        }
        break;
    case 2:
        ret = ib->mask_reg;
        break;
    }
    return ret;
}

static void ipmi_bt_signal(IPMIBT *ib, IPMIInterface *ii)
{
    IPMIInterfaceClass *iic = IPMI_INTERFACE_GET_CLASS(ii);

    ib->do_wake = 1;
    while (ib->do_wake) {
        ib->do_wake = 0;
        iic->handle_if_event(ii);
    }
}

static void ipmi_bt_ioport_write(void *opaque, hwaddr addr, uint64_t val,
                                 unsigned size)
{
    IPMIInterface *ii = opaque;
    IPMIInterfaceClass *iic = IPMI_INTERFACE_GET_CLASS(ii);
    IPMIBT *ib = iic->get_backend_data(ii);

    switch (addr & 3) {
    case 0:
        if (IPMI_BT_GET_CLR_WR(val)) {
            ib->inlen = 0;
        }
        if (IPMI_BT_GET_CLR_RD(val)) {
            ib->outpos = 0;
        }
        if (IPMI_BT_GET_B2H_ATN(val)) {
            IPMI_BT_SET_B2H_ATN(ib->control_reg, 0);
        }
        if (IPMI_BT_GET_SMS_ATN(val)) {
            IPMI_BT_SET_SMS_ATN(ib->control_reg, 0);
        }
        if (IPMI_BT_GET_HBUSY(val)) {
            /* Toggle */
            IPMI_BT_SET_HBUSY(ib->control_reg,
                              !IPMI_BT_GET_HBUSY(ib->control_reg));
        }
        if (IPMI_BT_GET_H2B_ATN(val)) {
            IPMI_BT_SET_BBUSY(ib->control_reg, 1);
            ipmi_bt_signal(ib, ii);
        }
        break;

    case 1:
        if (ib->inlen < sizeof(ib->inmsg)) {
            ib->inmsg[ib->inlen] = val;
        }
        ib->inlen++;
        break;

    case 2:
        if (IPMI_BT_GET_B2H_IRQ_EN(val) !=
                        IPMI_BT_GET_B2H_IRQ_EN(ib->mask_reg)) {
            if (IPMI_BT_GET_B2H_IRQ_EN(val)) {
                if (IPMI_BT_GET_B2H_ATN(ib->control_reg) ||
                        IPMI_BT_GET_SMS_ATN(ib->control_reg)) {
                    IPMI_BT_SET_B2H_IRQ(ib->mask_reg, 1);
                    qemu_irq_raise(ib->irq);
                }
                IPMI_BT_SET_B2H_IRQ_EN(ib->mask_reg, 1);
            } else {
                if (IPMI_BT_GET_B2H_IRQ(ib->mask_reg)) {
                    IPMI_BT_SET_B2H_IRQ(ib->mask_reg, 0);
                    qemu_irq_lower(ib->irq);
                }
                IPMI_BT_SET_B2H_IRQ_EN(ib->mask_reg, 0);
            }
        }
        if (IPMI_BT_GET_B2H_IRQ(val) && IPMI_BT_GET_B2H_IRQ(ib->mask_reg)) {
            IPMI_BT_SET_B2H_IRQ(ib->mask_reg, 0);
            qemu_irq_lower(ib->irq);
        }
        break;
    }
}

static const MemoryRegionOps ipmi_bt_io_ops = {
    .read = ipmi_bt_ioport_read,
    .write = ipmi_bt_ioport_write,
    .impl = {
        .min_access_size = 1,
        .max_access_size = 1,
    },
    .endianness = DEVICE_LITTLE_ENDIAN,
};

static void ipmi_bt_set_atn(IPMIInterface *ii, int val, int irq)
{
    IPMIInterfaceClass *iic = IPMI_INTERFACE_GET_CLASS(ii);
    IPMIBT *ib = iic->get_backend_data(ii);

    if (!!val == IPMI_BT_GET_SMS_ATN(ib->control_reg)) {
        return;
    }

    IPMI_BT_SET_SMS_ATN(ib->control_reg, val);
    if (val) {
        if (irq && ib->use_irq && ib->irqs_enabled &&
                !IPMI_BT_GET_B2H_ATN(ib->control_reg) &&
                IPMI_BT_GET_B2H_IRQ_EN(ib->mask_reg)) {
            IPMI_BT_SET_B2H_IRQ(ib->mask_reg, 1);
            qemu_irq_raise(ib->irq);
        }
    } else {
        if (!IPMI_BT_GET_B2H_ATN(ib->control_reg) &&
                IPMI_BT_GET_B2H_IRQ(ib->mask_reg)) {
            IPMI_BT_SET_B2H_IRQ(ib->mask_reg, 0);
            qemu_irq_lower(ib->irq);
        }
    }
}

static void ipmi_bt_handle_reset(IPMIInterface *ii, bool is_cold)
{
    IPMIInterfaceClass *iic = IPMI_INTERFACE_GET_CLASS(ii);
    IPMIBT *ib = iic->get_backend_data(ii);

    if (is_cold) {
        /* Disable the BT interrupt on reset */
        if (IPMI_BT_GET_B2H_IRQ(ib->mask_reg)) {
            IPMI_BT_SET_B2H_IRQ(ib->mask_reg, 0);
            qemu_irq_lower(ib->irq);
        }
        IPMI_BT_SET_B2H_IRQ_EN(ib->mask_reg, 0);
    }
}

static void ipmi_bt_set_irq_enable(IPMIInterface *ii, int val)
{
    IPMIInterfaceClass *iic = IPMI_INTERFACE_GET_CLASS(ii);
    IPMIBT *ib = iic->get_backend_data(ii);

    ib->irqs_enabled = val;
}

static void ipmi_bt_init(IPMIInterface *ii, Error **errp)
{
    IPMIInterfaceClass *iic = IPMI_INTERFACE_GET_CLASS(ii);
    IPMIBT *ib = iic->get_backend_data(ii);

    ib->io_length = 3;

    memory_region_init_io(&ib->io, NULL, &ipmi_bt_io_ops, ii, "ipmi-bt", 3);
}


#define TYPE_ISA_IPMI_BT "isa-ipmi-bt"
#define ISA_IPMI_BT(obj) OBJECT_CHECK(ISAIPMIBTDevice, (obj), \
                                       TYPE_ISA_IPMI_BT)

typedef struct ISAIPMIBTDevice {
    ISADevice dev;
    int32_t isairq;
    IPMIBT bt;
    uint32_t uuid;
} ISAIPMIBTDevice;

static void ipmi_bt_get_fwinfo(struct IPMIInterface *ii, IPMIFwInfo *info)
{
    ISAIPMIBTDevice *iib = ISA_IPMI_BT(ii);

    info->interface_name = "bt";
    info->interface_type = IPMI_SMBIOS_BT;
    info->ipmi_spec_major_revision = 2;
    info->ipmi_spec_minor_revision = 0;
    info->base_address = iib->bt.io_base;
    info->register_length = iib->bt.io_length;
    info->register_spacing = 1;
    info->memspace = IPMI_MEMSPACE_IO;
    info->irq_type = IPMI_LEVEL_IRQ;
    info->interrupt_number = iib->isairq;
    info->i2c_slave_address = iib->bt.bmc->slave_addr;
    info->uuid = iib->uuid;
}

static void ipmi_bt_class_init(IPMIInterfaceClass *iic)
{
    iic->init = ipmi_bt_init;
    iic->set_atn = ipmi_bt_set_atn;
    iic->handle_rsp = ipmi_bt_handle_rsp;
    iic->handle_if_event = ipmi_bt_handle_event;
    iic->set_irq_enable = ipmi_bt_set_irq_enable;
    iic->reset = ipmi_bt_handle_reset;
    iic->get_fwinfo = ipmi_bt_get_fwinfo;
}

static void isa_ipmi_bt_realize(DeviceState *dev, Error **errp)
{
    ISADevice *isadev = ISA_DEVICE(dev);
    ISAIPMIBTDevice *iib = ISA_IPMI_BT(dev);
    IPMIInterface *ii = IPMI_INTERFACE(dev);
    IPMIInterfaceClass *iic = IPMI_INTERFACE_GET_CLASS(ii);

    if (!iib->bt.bmc) {
        error_setg(errp, "IPMI device requires a bmc attribute to be set");
        return;
    }

    iib->uuid = ipmi_next_uuid();

    iib->bt.bmc->intf = ii;

    iic->init(ii, errp);
    if (*errp)
        return;

    if (iib->isairq > 0) {
        isa_init_irq(isadev, &iib->bt.irq, iib->isairq);
        iib->bt.use_irq = 1;
    }

    qdev_set_legacy_instance_id(dev, iib->bt.io_base, iib->bt.io_length);

    isa_register_ioport(isadev, &iib->bt.io, iib->bt.io_base);
}

static const VMStateDescription vmstate_ISAIPMIBTDevice = {
    .name = TYPE_IPMI_INTERFACE,
    .version_id = 1,
    .minimum_version_id = 1,
    .fields      = (VMStateField[]) {
        VMSTATE_BOOL(bt.obf_irq_set, ISAIPMIBTDevice),
        VMSTATE_BOOL(bt.atn_irq_set, ISAIPMIBTDevice),
        VMSTATE_BOOL(bt.use_irq, ISAIPMIBTDevice),
        VMSTATE_BOOL(bt.irqs_enabled, ISAIPMIBTDevice),
        VMSTATE_UINT32(bt.outpos, ISAIPMIBTDevice),
        VMSTATE_VBUFFER_UINT32(bt.outmsg, ISAIPMIBTDevice, 1, NULL, bt.outlen),
        VMSTATE_VBUFFER_UINT32(bt.inmsg, ISAIPMIBTDevice, 1, NULL, bt.inlen),
        VMSTATE_UINT8(bt.control_reg, ISAIPMIBTDevice),
        VMSTATE_UINT8(bt.mask_reg, ISAIPMIBTDevice),
        VMSTATE_UINT8(bt.waiting_rsp, ISAIPMIBTDevice),
        VMSTATE_UINT8(bt.waiting_seq, ISAIPMIBTDevice),
        VMSTATE_END_OF_LIST()
    }
};

static void isa_ipmi_bt_init(Object *obj)
{
    ISAIPMIBTDevice *iib = ISA_IPMI_BT(obj);

    ipmi_bmc_find_and_link(obj, (Object **) &iib->bt.bmc);

    vmstate_register(NULL, 0, &vmstate_ISAIPMIBTDevice, iib);
}

static void *isa_ipmi_bt_get_backend_data(IPMIInterface *ii)
{
    ISAIPMIBTDevice *iib = ISA_IPMI_BT(ii);

    return &iib->bt;
}

static Property ipmi_isa_properties[] = {
    DEFINE_PROP_UINT32("ioport", ISAIPMIBTDevice, bt.io_base,  0xe4),
    DEFINE_PROP_INT32("irq",   ISAIPMIBTDevice, isairq,  5),
    DEFINE_PROP_END_OF_LIST(),
};

static void isa_ipmi_bt_class_init(ObjectClass *oc, void *data)
{
    DeviceClass *dc = DEVICE_CLASS(oc);
    IPMIInterfaceClass *iic = IPMI_INTERFACE_CLASS(oc);

    dc->realize = isa_ipmi_bt_realize;
    dc->props = ipmi_isa_properties;

    iic->get_backend_data = isa_ipmi_bt_get_backend_data;
    ipmi_bt_class_init(iic);
}

static const TypeInfo isa_ipmi_bt_info = {
    .name          = TYPE_ISA_IPMI_BT,
    .parent        = TYPE_ISA_DEVICE,
    .instance_size = sizeof(ISAIPMIBTDevice),
    .instance_init = isa_ipmi_bt_init,
    .class_init    = isa_ipmi_bt_class_init,
    .interfaces = (InterfaceInfo[]) {
        { TYPE_IPMI_INTERFACE },
        { }
    }
};

static void ipmi_register_types(void)
{
    type_register_static(&isa_ipmi_bt_info);
}

type_init(ipmi_register_types)<|MERGE_RESOLUTION|>--- conflicted
+++ resolved
@@ -55,22 +55,13 @@
 
 #define IPMI_BT_HBUSY_MASK         (1 << IPMI_BT_HBUSY_BIT)
 #define IPMI_BT_GET_HBUSY(d)       (((d) >> IPMI_BT_HBUSY_BIT) & 0x1)
-<<<<<<< HEAD
-#define IPMI_BT_SET_HBUSY(d, v)    (d) = (((d) & ~IPMI_BT_HBUSY_MASK) | \
-                                       ((((v) & 1) << IPMI_BT_HBUSY_BIT)))
-
-#define IPMI_BT_BBUSY_MASK         (1 << IPMI_BT_BBUSY_BIT)
 #define IPMI_BT_GET_BBUSY(d)       (((d) >> IPMI_BT_BBUSY_BIT) & 0x1)
-#define IPMI_BT_SET_BBUSY(d, v)    (d) = (((d) & ~IPMI_BT_BBUSY_MASK) | \
-                                       ((((v) & 1) << IPMI_BT_BBUSY_BIT)))
-=======
 #define IPMI_BT_SET_HBUSY(d, v)    ((d) = (((d) & ~IPMI_BT_HBUSY_MASK) | \
                                        (((v) & 1) << IPMI_BT_HBUSY_BIT)))
 
 #define IPMI_BT_BBUSY_MASK         (1 << IPMI_BT_BBUSY_BIT)
 #define IPMI_BT_SET_BBUSY(d, v)    ((d) = (((d) & ~IPMI_BT_BBUSY_MASK) | \
                                        (((v) & 1) << IPMI_BT_BBUSY_BIT)))
->>>>>>> 359c41ab
 
 
 /* Mask register */
