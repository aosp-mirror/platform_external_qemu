--- conflicted
+++ resolved
@@ -315,10 +315,6 @@
      * 0 added last. When function 0 is added, we set the sltsta and
      * inform OS via event notification.
      */
-<<<<<<< HEAD
-    assert(PCI_FUNC(pci_dev->devfn) == 0);
-    (void)pci_dev;
-=======
     if (pci_get_function_0(pci_dev)) {
         pci_word_test_and_set_mask(exp_cap + PCI_EXP_SLTSTA,
                                    PCI_EXP_SLTSTA_PDS);
@@ -326,7 +322,6 @@
                             PCI_EXP_HP_EV_PDC | PCI_EXP_HP_EV_ABP);
     }
 }
->>>>>>> b01ff82c
 
 static void pcie_unplug_device(PCIBus *bus, PCIDevice *dev, void *opaque)
 {
