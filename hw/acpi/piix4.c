--- conflicted
+++ resolved
@@ -26,11 +26,7 @@
 #include "hw/pci/pci.h"
 #include "hw/acpi/acpi.h"
 #include "sysemu/sysemu.h"
-<<<<<<< HEAD
-#include "sysemu/hax.h"
-=======
 #include "qapi/error.h"
->>>>>>> b01ff82c
 #include "qemu/range.h"
 #include "exec/ioport.h"
 #include "hw/nvram/fw_cfg.h"
@@ -359,11 +355,7 @@
     pci_conf[0x40] = 0x01; /* PM io base read only bit */
     pci_conf[0x80] = 0;
 
-<<<<<<< HEAD
-    if (s->kvm_enabled || hax_enabled()) {
-=======
     if (!s->smm_enabled) {
->>>>>>> b01ff82c
         /* Mark SMM as already inited (until KVM supports SMM). */
         pci_conf[0x5B] = 0x02;
     }
@@ -503,11 +495,7 @@
     /* APM */
     apm_init(dev, &s->apm, apm_ctrl_changed, s);
 
-<<<<<<< HEAD
-    if (s->kvm_enabled || hax_enabled()) {
-=======
     if (!s->smm_enabled) {
->>>>>>> b01ff82c
         /* Mark SMM as already inited to prevent SMM from running.  KVM does not
          * support SMM mode. */
         pci_conf[0x5B] = 0x02;
