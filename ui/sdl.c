--- conflicted
+++ resolved
@@ -99,7 +99,7 @@
                 exit(1);
             }
         }
-    } 
+    }
     SDL_UpdateRect(real_screen, rec.x, rec.y, rec.w, rec.h);
 }
 
@@ -901,10 +901,10 @@
     .dpy_cursor_define    = sdl_mouse_define,
 };
 
-<<<<<<< HEAD
-void sdl_display_early_init(int opengl)
-{
-    if (opengl == 1 /* on */) {
+
+void sdl_display_early_init(DisplayOptions *opts)
+{
+    if (opts->has_gl && opts->gl) {
         fprintf(stderr,
                 "SDL1 display code has no opengl support.\n"
                 "Please recompile qemu with SDL2, using\n"
@@ -912,10 +912,7 @@
     }
 }
 
-bool sdl_display_init(DisplayState *ds, int full_screen, int no_frame)
-=======
-static void sdl1_display_init(DisplayState *ds, DisplayOptions *o)
->>>>>>> 4743c235
+static int sdl1_display_init(DisplayState *ds, DisplayOptions *o)
 {
     int flags;
     uint8_t data = 0;
@@ -1026,10 +1023,7 @@
     }
 
     atexit(sdl_cleanup);
-<<<<<<< HEAD
     return true;
-}
-=======
 }
 
 static QemuDisplay qemu_display_sdl1 = {
@@ -1042,5 +1036,4 @@
     qemu_display_register(&qemu_display_sdl1);
 }
 
-type_init(register_sdl1);
->>>>>>> 4743c235
+type_init(register_sdl1);