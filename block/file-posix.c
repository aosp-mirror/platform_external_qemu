/*
 * Block driver for RAW files (posix)
 *
 * Copyright (c) 2006 Fabrice Bellard
 *
 * Permission is hereby granted, free of charge, to any person obtaining a copy
 * of this software and associated documentation files (the "Software"), to deal
 * in the Software without restriction, including without limitation the rights
 * to use, copy, modify, merge, publish, distribute, sublicense, and/or sell
 * copies of the Software, and to permit persons to whom the Software is
 * furnished to do so, subject to the following conditions:
 *
 * The above copyright notice and this permission notice shall be included in
 * all copies or substantial portions of the Software.
 *
 * THE SOFTWARE IS PROVIDED "AS IS", WITHOUT WARRANTY OF ANY KIND, EXPRESS OR
 * IMPLIED, INCLUDING BUT NOT LIMITED TO THE WARRANTIES OF MERCHANTABILITY,
 * FITNESS FOR A PARTICULAR PURPOSE AND NONINFRINGEMENT. IN NO EVENT SHALL
 * THE AUTHORS OR COPYRIGHT HOLDERS BE LIABLE FOR ANY CLAIM, DAMAGES OR OTHER
 * LIABILITY, WHETHER IN AN ACTION OF CONTRACT, TORT OR OTHERWISE, ARISING FROM,
 * OUT OF OR IN CONNECTION WITH THE SOFTWARE OR THE USE OR OTHER DEALINGS IN
 * THE SOFTWARE.
 */

#include "qemu/osdep.h"
#include "qapi/error.h"
#include "qemu/cutils.h"
#include "qemu/error-report.h"
#include "block/block-io.h"
#include "block/block_int.h"
#include "qemu/module.h"
#include "qemu/option.h"
#include "qemu/units.h"
#include "qemu/memalign.h"
#include "trace.h"
#include "block/thread-pool.h"
#include "qemu/iov.h"
#include "block/raw-aio.h"
#include "qapi/qmp/qdict.h"
#include "qapi/qmp/qstring.h"

#include "scsi/pr-manager.h"
#include "scsi/constants.h"

#if defined(__APPLE__) && (__MACH__)
#include <sys/ioctl.h>
#if defined(HAVE_HOST_BLOCK_DEVICE)
#include <paths.h>
#include <sys/param.h>
#include <sys/mount.h>
#include <IOKit/IOKitLib.h>
#include <IOKit/IOBSD.h>
#include <IOKit/storage/IOMediaBSDClient.h>
#include <IOKit/storage/IOMedia.h>
#include <IOKit/storage/IOCDMedia.h>
//#include <IOKit/storage/IOCDTypes.h>
#include <IOKit/storage/IODVDMedia.h>
#include <CoreFoundation/CoreFoundation.h>
#endif /* defined(HAVE_HOST_BLOCK_DEVICE) */
#endif

#ifdef __sun__
#define _POSIX_PTHREAD_SEMANTICS 1
#include <sys/dkio.h>
#endif
#ifdef __linux__
#include <sys/ioctl.h>
#include <sys/param.h>
#include <sys/syscall.h>
#include <sys/vfs.h>
#if defined(CONFIG_BLKZONED)
#include <linux/blkzoned.h>
#endif
#include <linux/cdrom.h>
#include <linux/fd.h>
#include <linux/fs.h>
#include <linux/hdreg.h>
#include <linux/magic.h>
#include <scsi/sg.h>
#ifdef __s390__
#include <asm/dasd.h>
#endif
#ifndef FS_NOCOW_FL
#define FS_NOCOW_FL                     0x00800000 /* Do not cow file */
#endif
#endif
#if defined(CONFIG_FALLOCATE_PUNCH_HOLE) || defined(CONFIG_FALLOCATE_ZERO_RANGE)
#include <linux/falloc.h>
#endif
#if defined (__FreeBSD__) || defined(__FreeBSD_kernel__)
#include <sys/disk.h>
#include <sys/cdio.h>
#endif

#ifdef __OpenBSD__
#include <sys/ioctl.h>
#include <sys/disklabel.h>
#include <sys/dkio.h>
#endif

#ifdef __NetBSD__
#include <sys/ioctl.h>
#include <sys/disklabel.h>
#include <sys/dkio.h>
#include <sys/disk.h>
#endif

#ifdef __DragonFly__
#include <sys/ioctl.h>
#include <sys/diskslice.h>
#endif

/* OS X does not have O_DSYNC */
#ifndef O_DSYNC
#ifdef O_SYNC
#define O_DSYNC O_SYNC
#elif defined(O_FSYNC)
#define O_DSYNC O_FSYNC
#endif
#endif

/* Approximate O_DIRECT with O_DSYNC if O_DIRECT isn't available */
#ifndef O_DIRECT
#define O_DIRECT O_DSYNC
#endif

#define FTYPE_FILE   0
#define FTYPE_CD     1

#define MAX_BLOCKSIZE	4096

/* Posix file locking bytes. Libvirt takes byte 0, we start from higher bytes,
 * leaving a few more bytes for its future use. */
#define RAW_LOCK_PERM_BASE             100
#define RAW_LOCK_SHARED_BASE           200

typedef struct BDRVRawState {
    int fd;
    bool use_lock;
    int type;
    int open_flags;
    size_t buf_align;

    /* The current permissions. */
    uint64_t perm;
    uint64_t shared_perm;

    /* The perms bits whose corresponding bytes are already locked in
     * s->fd. */
    uint64_t locked_perm;
    uint64_t locked_shared_perm;

    uint64_t aio_max_batch;

    int perm_change_fd;
    int perm_change_flags;
    BDRVReopenState *reopen_state;

    bool has_discard:1;
    bool has_write_zeroes:1;
    bool use_linux_aio:1;
    bool use_linux_io_uring:1;
    int page_cache_inconsistent; /* errno from fdatasync failure */
    bool has_fallocate;
    bool needs_alignment;
    bool force_alignment;
    bool drop_cache;
    bool check_cache_dropped;
    struct {
        uint64_t discard_nb_ok;
        uint64_t discard_nb_failed;
        uint64_t discard_bytes_ok;
    } stats;

    PRManager *pr_mgr;
} BDRVRawState;

typedef struct BDRVRawReopenState {
    int open_flags;
    bool drop_cache;
    bool check_cache_dropped;
} BDRVRawReopenState;

static int fd_open(BlockDriverState *bs)
{
    BDRVRawState *s = bs->opaque;

    /* this is just to ensure s->fd is sane (its called by io ops) */
    if (s->fd >= 0) {
        return 0;
    }
    return -EIO;
}

static int64_t raw_getlength(BlockDriverState *bs);

typedef struct RawPosixAIOData {
    BlockDriverState *bs;
    int aio_type;
    int aio_fildes;

    off_t aio_offset;
    uint64_t aio_nbytes;

    union {
        struct {
            struct iovec *iov;
            int niov;
        } io;
        struct {
            uint64_t cmd;
            void *buf;
        } ioctl;
        struct {
            int aio_fd2;
            off_t aio_offset2;
        } copy_range;
        struct {
            PreallocMode prealloc;
            Error **errp;
        } truncate;
        struct {
            unsigned int *nr_zones;
            BlockZoneDescriptor *zones;
        } zone_report;
        struct {
            unsigned long op;
        } zone_mgmt;
    };
} RawPosixAIOData;

#if defined(__FreeBSD__) || defined(__FreeBSD_kernel__)
static int cdrom_reopen(BlockDriverState *bs);
#endif

/*
 * Elide EAGAIN and EACCES details when failing to lock, as this
 * indicates that the specified file region is already locked by
 * another process, which is considered a common scenario.
 */
#define raw_lock_error_setg_errno(errp, err, fmt, ...)                  \
    do {                                                                \
        if ((err) == EAGAIN || (err) == EACCES) {                       \
            error_setg((errp), (fmt), ## __VA_ARGS__);                  \
        } else {                                                        \
            error_setg_errno((errp), (err), (fmt), ## __VA_ARGS__);     \
        }                                                               \
    } while (0)

#if defined(__NetBSD__)
static int raw_normalize_devicepath(const char **filename, Error **errp)
{
    static char namebuf[PATH_MAX];
    const char *dp, *fname;
    struct stat sb;

    fname = *filename;
    dp = strrchr(fname, '/');
    if (lstat(fname, &sb) < 0) {
        error_setg_file_open(errp, errno, fname);
        return -errno;
    }

    if (!S_ISBLK(sb.st_mode)) {
        return 0;
    }

    if (dp == NULL) {
        snprintf(namebuf, PATH_MAX, "r%s", fname);
    } else {
        snprintf(namebuf, PATH_MAX, "%.*s/r%s",
            (int)(dp - fname), fname, dp + 1);
    }
    *filename = namebuf;
    warn_report("%s is a block device, using %s", fname, *filename);

    return 0;
}
#else
static int raw_normalize_devicepath(const char **filename, Error **errp)
{
    return 0;
}
#endif

/*
 * Get logical block size via ioctl. On success store it in @sector_size_p.
 */
static int probe_logical_blocksize(int fd, unsigned int *sector_size_p)
{
    unsigned int sector_size;
    bool success = false;
    int i;

    errno = ENOTSUP;
    static const unsigned long ioctl_list[] = {
#ifdef BLKSSZGET
        BLKSSZGET,
#endif
#ifdef DKIOCGETBLOCKSIZE
        DKIOCGETBLOCKSIZE,
#endif
#ifdef DIOCGSECTORSIZE
        DIOCGSECTORSIZE,
#endif
    };

    /* Try a few ioctls to get the right size */
    for (i = 0; i < (int)ARRAY_SIZE(ioctl_list); i++) {
        if (ioctl(fd, ioctl_list[i], &sector_size) >= 0) {
            *sector_size_p = sector_size;
            success = true;
        }
    }

    return success ? 0 : -errno;
}

/**
 * Get physical block size of @fd.
 * On success, store it in @blk_size and return 0.
 * On failure, return -errno.
 */
static int probe_physical_blocksize(int fd, unsigned int *blk_size)
{
#ifdef BLKPBSZGET
    if (ioctl(fd, BLKPBSZGET, blk_size) < 0) {
        return -errno;
    }
    return 0;
#else
    return -ENOTSUP;
#endif
}

/*
 * Returns true if no alignment restrictions are necessary even for files
 * opened with O_DIRECT.
 *
 * raw_probe_alignment() probes the required alignment and assume that 1 means
 * the probing failed, so it falls back to a safe default of 4k. This can be
 * avoided if we know that byte alignment is okay for the file.
 */
static bool dio_byte_aligned(int fd)
{
#ifdef __linux__
    struct statfs buf;
    int ret;

    ret = fstatfs(fd, &buf);
    if (ret == 0 && buf.f_type == NFS_SUPER_MAGIC) {
        return true;
    }
#endif
    return false;
}

static bool raw_needs_alignment(BlockDriverState *bs)
{
    BDRVRawState *s = bs->opaque;

    if ((bs->open_flags & BDRV_O_NOCACHE) != 0 && !dio_byte_aligned(s->fd)) {
        return true;
    }

    return s->force_alignment;
}

/* Check if read is allowed with given memory buffer and length.
 *
 * This function is used to check O_DIRECT memory buffer and request alignment.
 */
static bool raw_is_io_aligned(int fd, void *buf, size_t len)
{
    ssize_t ret = pread(fd, buf, len, 0);

    if (ret >= 0) {
        return true;
    }

#ifdef __linux__
    /* The Linux kernel returns EINVAL for misaligned O_DIRECT reads.  Ignore
     * other errors (e.g. real I/O error), which could happen on a failed
     * drive, since we only care about probing alignment.
     */
    if (errno != EINVAL) {
        return true;
    }
#endif

    return false;
}

static void raw_probe_alignment(BlockDriverState *bs, int fd, Error **errp)
{
    BDRVRawState *s = bs->opaque;
    char *buf;
    size_t max_align = MAX(MAX_BLOCKSIZE, qemu_real_host_page_size());
    size_t alignments[] = {1, 512, 1024, 2048, 4096};

    /* For SCSI generic devices the alignment is not really used.
       With buffered I/O, we don't have any restrictions. */
    if (bdrv_is_sg(bs) || !s->needs_alignment) {
        bs->bl.request_alignment = 1;
        s->buf_align = 1;
        return;
    }

    bs->bl.request_alignment = 0;
    s->buf_align = 0;
    /* Let's try to use the logical blocksize for the alignment. */
    if (probe_logical_blocksize(fd, &bs->bl.request_alignment) < 0) {
        bs->bl.request_alignment = 0;
    }

#ifdef __linux__
    /*
     * The XFS ioctl definitions are shipped in extra packages that might
     * not always be available. Since we just need the XFS_IOC_DIOINFO ioctl
     * here, we simply use our own definition instead:
     */
    struct xfs_dioattr {
        uint32_t d_mem;
        uint32_t d_miniosz;
        uint32_t d_maxiosz;
    } da;
    if (ioctl(fd, _IOR('X', 30, struct xfs_dioattr), &da) >= 0) {
        bs->bl.request_alignment = da.d_miniosz;
        /* The kernel returns wrong information for d_mem */
        /* s->buf_align = da.d_mem; */
    }
#endif

    /*
     * If we could not get the sizes so far, we can only guess them. First try
     * to detect request alignment, since it is more likely to succeed. Then
     * try to detect buf_align, which cannot be detected in some cases (e.g.
     * Gluster). If buf_align cannot be detected, we fallback to the value of
     * request_alignment.
     */

    if (!bs->bl.request_alignment) {
        int i;
        size_t align;
        buf = qemu_memalign(max_align, max_align);
        for (i = 0; i < ARRAY_SIZE(alignments); i++) {
            align = alignments[i];
            if (raw_is_io_aligned(fd, buf, align)) {
                /* Fallback to safe value. */
                bs->bl.request_alignment = (align != 1) ? align : max_align;
                break;
            }
        }
        qemu_vfree(buf);
    }

    if (!s->buf_align) {
        int i;
        size_t align;
        buf = qemu_memalign(max_align, 2 * max_align);
        for (i = 0; i < ARRAY_SIZE(alignments); i++) {
            align = alignments[i];
            if (raw_is_io_aligned(fd, buf + align, max_align)) {
                /* Fallback to request_alignment. */
                s->buf_align = (align != 1) ? align : bs->bl.request_alignment;
                break;
            }
        }
        qemu_vfree(buf);
    }

    if (!s->buf_align || !bs->bl.request_alignment) {
        error_setg(errp, "Could not find working O_DIRECT alignment");
        error_append_hint(errp, "Try cache.direct=off\n");
    }
}

static int check_hdev_writable(int fd)
{
#if defined(BLKROGET)
    /* Linux block devices can be configured "read-only" using blockdev(8).
     * This is independent of device node permissions and therefore open(2)
     * with O_RDWR succeeds.  Actual writes fail with EPERM.
     *
     * bdrv_open() is supposed to fail if the disk is read-only.  Explicitly
     * check for read-only block devices so that Linux block devices behave
     * properly.
     */
    struct stat st;
    int readonly = 0;

    if (fstat(fd, &st)) {
        return -errno;
    }

    if (!S_ISBLK(st.st_mode)) {
        return 0;
    }

    if (ioctl(fd, BLKROGET, &readonly) < 0) {
        return -errno;
    }

    if (readonly) {
        return -EACCES;
    }
#endif /* defined(BLKROGET) */
    return 0;
}

static void raw_parse_flags(int bdrv_flags, int *open_flags, bool has_writers)
{
    bool read_write = false;
    assert(open_flags != NULL);

    *open_flags |= O_BINARY;
    *open_flags &= ~O_ACCMODE;

    if (bdrv_flags & BDRV_O_AUTO_RDONLY) {
        read_write = has_writers;
    } else if (bdrv_flags & BDRV_O_RDWR) {
        read_write = true;
    }

    if (read_write) {
        *open_flags |= O_RDWR;
    } else {
        *open_flags |= O_RDONLY;
    }

    /* Use O_DSYNC for write-through caching, no flags for write-back caching,
     * and O_DIRECT for no caching. */
    if ((bdrv_flags & BDRV_O_NOCACHE)) {
        *open_flags |= O_DIRECT;
    }
}

static void raw_parse_filename(const char *filename, QDict *options,
                               Error **errp)
{
    bdrv_parse_filename_strip_prefix(filename, "file:", options);
}

static QemuOptsList raw_runtime_opts = {
    .name = "raw",
    .head = QTAILQ_HEAD_INITIALIZER(raw_runtime_opts.head),
    .desc = {
        {
            .name = "filename",
            .type = QEMU_OPT_STRING,
            .help = "File name of the image",
        },
        {
            .name = "aio",
            .type = QEMU_OPT_STRING,
            .help = "host AIO implementation (threads, native, io_uring)",
        },
        {
            .name = "aio-max-batch",
            .type = QEMU_OPT_NUMBER,
            .help = "AIO max batch size (0 = auto handled by AIO backend, default: 0)",
        },
        {
            .name = "locking",
            .type = QEMU_OPT_STRING,
            .help = "file locking mode (on/off/auto, default: auto)",
        },
        {
            .name = "pr-manager",
            .type = QEMU_OPT_STRING,
            .help = "id of persistent reservation manager object (default: none)",
        },
#if defined(__linux__)
        {
            .name = "drop-cache",
            .type = QEMU_OPT_BOOL,
            .help = "invalidate page cache during live migration (default: on)",
        },
#endif
        {
            .name = "x-check-cache-dropped",
            .type = QEMU_OPT_BOOL,
            .help = "check that page cache was dropped on live migration (default: off)"
        },
        { /* end of list */ }
    },
};

static const char *const mutable_opts[] = { "x-check-cache-dropped", NULL };

static int raw_open_common(BlockDriverState *bs, QDict *options,
                           int bdrv_flags, int open_flags,
                           bool device, Error **errp)
{
    BDRVRawState *s = bs->opaque;
    QemuOpts *opts;
    Error *local_err = NULL;
    const char *filename = NULL;
    const char *str;
    BlockdevAioOptions aio, aio_default;
    int fd, ret;
    struct stat st;
    OnOffAuto locking;

    opts = qemu_opts_create(&raw_runtime_opts, NULL, 0, &error_abort);
    if (!qemu_opts_absorb_qdict(opts, options, errp)) {
        ret = -EINVAL;
        goto fail;
    }

    filename = qemu_opt_get(opts, "filename");

    ret = raw_normalize_devicepath(&filename, errp);
    if (ret != 0) {
        goto fail;
    }

    if (bdrv_flags & BDRV_O_NATIVE_AIO) {
        aio_default = BLOCKDEV_AIO_OPTIONS_NATIVE;
#ifdef CONFIG_LINUX_IO_URING
    } else if (bdrv_flags & BDRV_O_IO_URING) {
        aio_default = BLOCKDEV_AIO_OPTIONS_IO_URING;
#endif
    } else {
        aio_default = BLOCKDEV_AIO_OPTIONS_THREADS;
    }

    aio = qapi_enum_parse(&BlockdevAioOptions_lookup,
                          qemu_opt_get(opts, "aio"),
                          aio_default, &local_err);
    if (local_err) {
        error_propagate(errp, local_err);
        ret = -EINVAL;
        goto fail;
    }

    s->use_linux_aio = (aio == BLOCKDEV_AIO_OPTIONS_NATIVE);
#ifdef CONFIG_LINUX_IO_URING
    s->use_linux_io_uring = (aio == BLOCKDEV_AIO_OPTIONS_IO_URING);
#endif

    s->aio_max_batch = qemu_opt_get_number(opts, "aio-max-batch", 0);

    locking = qapi_enum_parse(&OnOffAuto_lookup,
                              qemu_opt_get(opts, "locking"),
                              ON_OFF_AUTO_AUTO, &local_err);
    if (local_err) {
        error_propagate(errp, local_err);
        ret = -EINVAL;
        goto fail;
    }
    switch (locking) {
    case ON_OFF_AUTO_ON:
        s->use_lock = true;
        if (!qemu_has_ofd_lock()) {
            warn_report("File lock requested but OFD locking syscall is "
                        "unavailable, falling back to POSIX file locks");
            error_printf("Due to the implementation, locks can be lost "
                         "unexpectedly.\n");
        }
        break;
    case ON_OFF_AUTO_OFF:
        s->use_lock = false;
        break;
    case ON_OFF_AUTO_AUTO:
        s->use_lock = qemu_has_ofd_lock();
        break;
    default:
        abort();
    }

    str = qemu_opt_get(opts, "pr-manager");
    if (str) {
        s->pr_mgr = pr_manager_lookup(str, &local_err);
        if (local_err) {
            error_propagate(errp, local_err);
            ret = -EINVAL;
            goto fail;
        }
    }

    s->drop_cache = qemu_opt_get_bool(opts, "drop-cache", true);
    s->check_cache_dropped = qemu_opt_get_bool(opts, "x-check-cache-dropped",
                                               false);

    s->open_flags = open_flags;
    raw_parse_flags(bdrv_flags, &s->open_flags, false);

    s->fd = -1;
    fd = qemu_open(filename, s->open_flags, errp);
    ret = fd < 0 ? -errno : 0;

    if (ret < 0) {
        if (ret == -EROFS) {
            ret = -EACCES;
        }
        goto fail;
    }
    s->fd = fd;

    /* Check s->open_flags rather than bdrv_flags due to auto-read-only */
    if (s->open_flags & O_RDWR) {
        ret = check_hdev_writable(s->fd);
        if (ret < 0) {
            error_setg_errno(errp, -ret, "The device is not writable");
            goto fail;
        }
    }

    s->perm = 0;
    s->shared_perm = BLK_PERM_ALL;

#ifdef CONFIG_LINUX_AIO
     /* Currently Linux does AIO only for files opened with O_DIRECT */
    if (s->use_linux_aio) {
        if (!(s->open_flags & O_DIRECT)) {
            error_setg(errp, "aio=native was specified, but it requires "
                             "cache.direct=on, which was not specified.");
            ret = -EINVAL;
            goto fail;
        }
        if (!aio_setup_linux_aio(bdrv_get_aio_context(bs), errp)) {
            error_prepend(errp, "Unable to use native AIO: ");
            goto fail;
        }
    }
#else
    if (s->use_linux_aio) {
        error_setg(errp, "aio=native was specified, but is not supported "
                         "in this build.");
        ret = -EINVAL;
        goto fail;
    }
#endif /* !defined(CONFIG_LINUX_AIO) */

#ifdef CONFIG_LINUX_IO_URING
    if (s->use_linux_io_uring) {
        if (!aio_setup_linux_io_uring(bdrv_get_aio_context(bs), errp)) {
            error_prepend(errp, "Unable to use io_uring: ");
            goto fail;
        }
    }
#else
    if (s->use_linux_io_uring) {
        error_setg(errp, "aio=io_uring was specified, but is not supported "
                         "in this build.");
        ret = -EINVAL;
        goto fail;
    }
#endif /* !defined(CONFIG_LINUX_IO_URING) */

    s->has_discard = true;
    s->has_write_zeroes = true;

    if (fstat(s->fd, &st) < 0) {
        ret = -errno;
        error_setg_errno(errp, errno, "Could not stat file");
        goto fail;
    }

    if (!device) {
        if (!S_ISREG(st.st_mode)) {
            error_setg(errp, "'%s' driver requires '%s' to be a regular file",
                       bs->drv->format_name, bs->filename);
            ret = -EINVAL;
            goto fail;
        } else {
            s->has_fallocate = true;
        }
    } else {
        if (!(S_ISCHR(st.st_mode) || S_ISBLK(st.st_mode))) {
            error_setg(errp, "'%s' driver requires '%s' to be either "
                       "a character or block device",
                       bs->drv->format_name, bs->filename);
            ret = -EINVAL;
            goto fail;
        }
    }
#ifdef CONFIG_BLKZONED
    /*
     * The kernel page cache does not reliably work for writes to SWR zones
     * of zoned block device because it can not guarantee the order of writes.
     */
    if ((bs->bl.zoned != BLK_Z_NONE) &&
        (!(s->open_flags & O_DIRECT))) {
        error_setg(errp, "The driver supports zoned devices, and it requires "
                         "cache.direct=on, which was not specified.");
        return -EINVAL; /* No host kernel page cache */
    }
#endif

    if (S_ISBLK(st.st_mode)) {
#ifdef __linux__
        /* On Linux 3.10, BLKDISCARD leaves stale data in the page cache.  Do
         * not rely on the contents of discarded blocks unless using O_DIRECT.
         * Same for BLKZEROOUT.
         */
        if (!(bs->open_flags & BDRV_O_NOCACHE)) {
            s->has_write_zeroes = false;
        }
#endif
    }
#ifdef __FreeBSD__
    if (S_ISCHR(st.st_mode)) {
        /*
         * The file is a char device (disk), which on FreeBSD isn't behind
         * a pager, so force all requests to be aligned. This is needed
         * so QEMU makes sure all IO operations on the device are aligned
         * to sector size, or else FreeBSD will reject them with EINVAL.
         */
        s->force_alignment = true;
    }
#endif
    s->needs_alignment = raw_needs_alignment(bs);

    bs->supported_zero_flags = BDRV_REQ_MAY_UNMAP | BDRV_REQ_NO_FALLBACK;
    if (S_ISREG(st.st_mode)) {
        /* When extending regular files, we get zeros from the OS */
        bs->supported_truncate_flags = BDRV_REQ_ZERO_WRITE;
    }
    ret = 0;
fail:
    if (ret < 0 && s->fd != -1) {
        qemu_close(s->fd);
    }
    if (filename && (bdrv_flags & BDRV_O_TEMPORARY)) {
        unlink(filename);
    }
    qemu_opts_del(opts);
    return ret;
}

static int raw_open(BlockDriverState *bs, QDict *options, int flags,
                    Error **errp)
{
    BDRVRawState *s = bs->opaque;

    s->type = FTYPE_FILE;
    return raw_open_common(bs, options, flags, 0, false, errp);
}

typedef enum {
    RAW_PL_PREPARE,
    RAW_PL_COMMIT,
    RAW_PL_ABORT,
} RawPermLockOp;

#define PERM_FOREACH(i) \
    for ((i) = 0; (1ULL << (i)) <= BLK_PERM_ALL; i++)

/* Lock bytes indicated by @perm_lock_bits and @shared_perm_lock_bits in the
 * file; if @unlock == true, also unlock the unneeded bytes.
 * @shared_perm_lock_bits is the mask of all permissions that are NOT shared.
 */
static int raw_apply_lock_bytes(BDRVRawState *s, int fd,
                                uint64_t perm_lock_bits,
                                uint64_t shared_perm_lock_bits,
                                bool unlock, Error **errp)
{
    int ret;
    int i;
    uint64_t locked_perm, locked_shared_perm;

    if (s) {
        locked_perm = s->locked_perm;
        locked_shared_perm = s->locked_shared_perm;
    } else {
        /*
         * We don't have the previous bits, just lock/unlock for each of the
         * requested bits.
         */
        if (unlock) {
            locked_perm = BLK_PERM_ALL;
            locked_shared_perm = BLK_PERM_ALL;
        } else {
            locked_perm = 0;
            locked_shared_perm = 0;
        }
    }

    PERM_FOREACH(i) {
        int off = RAW_LOCK_PERM_BASE + i;
        uint64_t bit = (1ULL << i);
        if ((perm_lock_bits & bit) && !(locked_perm & bit)) {
            ret = qemu_lock_fd(fd, off, 1, false);
            if (ret) {
                raw_lock_error_setg_errno(errp, -ret, "Failed to lock byte %d",
                                          off);
                return ret;
            } else if (s) {
                s->locked_perm |= bit;
            }
        } else if (unlock && (locked_perm & bit) && !(perm_lock_bits & bit)) {
            ret = qemu_unlock_fd(fd, off, 1);
            if (ret) {
                error_setg_errno(errp, -ret, "Failed to unlock byte %d", off);
                return ret;
            } else if (s) {
                s->locked_perm &= ~bit;
            }
        }
    }
    PERM_FOREACH(i) {
        int off = RAW_LOCK_SHARED_BASE + i;
        uint64_t bit = (1ULL << i);
        if ((shared_perm_lock_bits & bit) && !(locked_shared_perm & bit)) {
            ret = qemu_lock_fd(fd, off, 1, false);
            if (ret) {
                raw_lock_error_setg_errno(errp, -ret, "Failed to lock byte %d",
                                          off);
                return ret;
            } else if (s) {
                s->locked_shared_perm |= bit;
            }
        } else if (unlock && (locked_shared_perm & bit) &&
                   !(shared_perm_lock_bits & bit)) {
            ret = qemu_unlock_fd(fd, off, 1);
            if (ret) {
                error_setg_errno(errp, -ret, "Failed to unlock byte %d", off);
                return ret;
            } else if (s) {
                s->locked_shared_perm &= ~bit;
            }
        }
    }
    return 0;
}

/* Check "unshared" bytes implied by @perm and ~@shared_perm in the file. */
static int raw_check_lock_bytes(int fd, uint64_t perm, uint64_t shared_perm,
                                Error **errp)
{
    int ret;
    int i;

    PERM_FOREACH(i) {
        int off = RAW_LOCK_SHARED_BASE + i;
        uint64_t p = 1ULL << i;
        if (perm & p) {
            ret = qemu_lock_fd_test(fd, off, 1, true);
            if (ret) {
                char *perm_name = bdrv_perm_names(p);

                raw_lock_error_setg_errno(errp, -ret,
                                          "Failed to get \"%s\" lock",
                                          perm_name);
                g_free(perm_name);
                return ret;
            }
        }
    }
    PERM_FOREACH(i) {
        int off = RAW_LOCK_PERM_BASE + i;
        uint64_t p = 1ULL << i;
        if (!(shared_perm & p)) {
            ret = qemu_lock_fd_test(fd, off, 1, true);
            if (ret) {
                char *perm_name = bdrv_perm_names(p);

                raw_lock_error_setg_errno(errp, -ret,
                                          "Failed to get shared \"%s\" lock",
                                          perm_name);
                g_free(perm_name);
                return ret;
            }
        }
    }
    return 0;
}

static int raw_handle_perm_lock(BlockDriverState *bs,
                                RawPermLockOp op,
                                uint64_t new_perm, uint64_t new_shared,
                                Error **errp)
{
    BDRVRawState *s = bs->opaque;
    int ret = 0;
    Error *local_err = NULL;

    if (!s->use_lock) {
        return 0;
    }

    if (bdrv_get_flags(bs) & BDRV_O_INACTIVE) {
        return 0;
    }

    switch (op) {
    case RAW_PL_PREPARE:
        if ((s->perm | new_perm) == s->perm &&
            (s->shared_perm & new_shared) == s->shared_perm)
        {
            /*
             * We are going to unlock bytes, it should not fail. If it fail due
             * to some fs-dependent permission-unrelated reasons (which occurs
             * sometimes on NFS and leads to abort in bdrv_replace_child) we
             * can't prevent such errors by any check here. And we ignore them
             * anyway in ABORT and COMMIT.
             */
            return 0;
        }
        ret = raw_apply_lock_bytes(s, s->fd, s->perm | new_perm,
                                   ~s->shared_perm | ~new_shared,
                                   false, errp);
        if (!ret) {
            ret = raw_check_lock_bytes(s->fd, new_perm, new_shared, errp);
            if (!ret) {
                return 0;
            }
            error_append_hint(errp,
                              "Is another process using the image [%s]?\n",
                              bs->filename);
        }
        /* fall through to unlock bytes. */
    case RAW_PL_ABORT:
        raw_apply_lock_bytes(s, s->fd, s->perm, ~s->shared_perm,
                             true, &local_err);
        if (local_err) {
            /* Theoretically the above call only unlocks bytes and it cannot
             * fail. Something weird happened, report it.
             */
            warn_report_err(local_err);
        }
        break;
    case RAW_PL_COMMIT:
        raw_apply_lock_bytes(s, s->fd, new_perm, ~new_shared,
                             true, &local_err);
        if (local_err) {
            /* Theoretically the above call only unlocks bytes and it cannot
             * fail. Something weird happened, report it.
             */
            warn_report_err(local_err);
        }
        break;
    }
    return ret;
}

/* Sets a specific flag */
static int fcntl_setfl(int fd, int flag)
{
    int flags;

    flags = fcntl(fd, F_GETFL);
    if (flags == -1) {
        return -errno;
    }
    if (fcntl(fd, F_SETFL, flags | flag) == -1) {
        return -errno;
    }
    return 0;
}

static int raw_reconfigure_getfd(BlockDriverState *bs, int flags,
                                 int *open_flags, uint64_t perm, bool force_dup,
                                 Error **errp)
{
    BDRVRawState *s = bs->opaque;
    int fd = -1;
    int ret;
    bool has_writers = perm &
        (BLK_PERM_WRITE | BLK_PERM_WRITE_UNCHANGED | BLK_PERM_RESIZE);
    int fcntl_flags = O_APPEND | O_NONBLOCK;
#ifdef O_NOATIME
    fcntl_flags |= O_NOATIME;
#endif

    *open_flags = 0;
    if (s->type == FTYPE_CD) {
        *open_flags |= O_NONBLOCK;
    }

    raw_parse_flags(flags, open_flags, has_writers);

#ifdef O_ASYNC
    /* Not all operating systems have O_ASYNC, and those that don't
     * will not let us track the state into rs->open_flags (typically
     * you achieve the same effect with an ioctl, for example I_SETSIG
     * on Solaris). But we do not use O_ASYNC, so that's fine.
     */
    assert((s->open_flags & O_ASYNC) == 0);
#endif

    if (!force_dup && *open_flags == s->open_flags) {
        /* We're lucky, the existing fd is fine */
        return s->fd;
    }

    if ((*open_flags & ~fcntl_flags) == (s->open_flags & ~fcntl_flags)) {
        /* dup the original fd */
        fd = qemu_dup(s->fd);
        if (fd >= 0) {
            ret = fcntl_setfl(fd, *open_flags);
            if (ret) {
                qemu_close(fd);
                fd = -1;
            }
        }
    }

    /* If we cannot use fcntl, or fcntl failed, fall back to qemu_open() */
    if (fd == -1) {
        const char *normalized_filename = bs->filename;
        ret = raw_normalize_devicepath(&normalized_filename, errp);
        if (ret >= 0) {
            fd = qemu_open(normalized_filename, *open_flags, errp);
            if (fd == -1) {
                return -1;
            }
        }
    }

    if (fd != -1 && (*open_flags & O_RDWR)) {
        ret = check_hdev_writable(fd);
        if (ret < 0) {
            qemu_close(fd);
            error_setg_errno(errp, -ret, "The device is not writable");
            return -1;
        }
    }

    return fd;
}

static int raw_reopen_prepare(BDRVReopenState *state,
                              BlockReopenQueue *queue, Error **errp)
{
    BDRVRawState *s;
    BDRVRawReopenState *rs;
    QemuOpts *opts;
    int ret;

    assert(state != NULL);
    assert(state->bs != NULL);

    s = state->bs->opaque;

    state->opaque = g_new0(BDRVRawReopenState, 1);
    rs = state->opaque;

    /* Handle options changes */
    opts = qemu_opts_create(&raw_runtime_opts, NULL, 0, &error_abort);
    if (!qemu_opts_absorb_qdict(opts, state->options, errp)) {
        ret = -EINVAL;
        goto out;
    }

    rs->drop_cache = qemu_opt_get_bool_del(opts, "drop-cache", true);
    rs->check_cache_dropped =
        qemu_opt_get_bool_del(opts, "x-check-cache-dropped", false);

    /* This driver's reopen function doesn't currently allow changing
     * other options, so let's put them back in the original QDict and
     * bdrv_reopen_prepare() will detect changes and complain. */
    qemu_opts_to_qdict(opts, state->options);

    /*
     * As part of reopen prepare we also want to create new fd by
     * raw_reconfigure_getfd(). But it wants updated "perm", when in
     * bdrv_reopen_multiple() .bdrv_reopen_prepare() callback called prior to
     * permission update. Happily, permission update is always a part
     * (a separate stage) of bdrv_reopen_multiple() so we can rely on this
     * fact and reconfigure fd in raw_check_perm().
     */

    s->reopen_state = state;
    ret = 0;

out:
    qemu_opts_del(opts);
    return ret;
}

static void raw_reopen_commit(BDRVReopenState *state)
{
    BDRVRawReopenState *rs = state->opaque;
    BDRVRawState *s = state->bs->opaque;

    s->drop_cache = rs->drop_cache;
    s->check_cache_dropped = rs->check_cache_dropped;
    s->open_flags = rs->open_flags;
    g_free(state->opaque);
    state->opaque = NULL;

    assert(s->reopen_state == state);
    s->reopen_state = NULL;
}


static void raw_reopen_abort(BDRVReopenState *state)
{
    BDRVRawReopenState *rs = state->opaque;
    BDRVRawState *s = state->bs->opaque;

     /* nothing to do if NULL, we didn't get far enough */
    if (rs == NULL) {
        return;
    }

    g_free(state->opaque);
    state->opaque = NULL;

    assert(s->reopen_state == state);
    s->reopen_state = NULL;
}

static int hdev_get_max_hw_transfer(int fd, struct stat *st)
{
#ifdef BLKSECTGET
    if (S_ISBLK(st->st_mode)) {
        unsigned short max_sectors = 0;
        if (ioctl(fd, BLKSECTGET, &max_sectors) == 0) {
            return max_sectors * 512;
        }
    } else {
        int max_bytes = 0;
        if (ioctl(fd, BLKSECTGET, &max_bytes) == 0) {
            return max_bytes;
        }
    }
    return -errno;
#else
    return -ENOSYS;
#endif
}

/*
 * Get a sysfs attribute value as character string.
 */
#ifdef CONFIG_LINUX
static int get_sysfs_str_val(struct stat *st, const char *attribute,
                             char **val) {
    g_autofree char *sysfspath = NULL;
    size_t len;

    if (!S_ISBLK(st->st_mode)) {
        return -ENOTSUP;
    }

    sysfspath = g_strdup_printf("/sys/dev/block/%u:%u/queue/%s",
                                major(st->st_rdev), minor(st->st_rdev),
                                attribute);
    if (!g_file_get_contents(sysfspath, val, &len, NULL)) {
        return -ENOENT;
    }

    /* The file is ended with '\n' */
    char *p;
    p = *val;
    if (*(p + len - 1) == '\n') {
        *(p + len - 1) = '\0';
    }
    return 0;
}
#endif

#if defined(CONFIG_BLKZONED)
static int get_sysfs_zoned_model(struct stat *st, BlockZoneModel *zoned)
{
    g_autofree char *val = NULL;
    int ret;

    ret = get_sysfs_str_val(st, "zoned", &val);
    if (ret < 0) {
        return ret;
    }

    if (strcmp(val, "host-managed") == 0) {
        *zoned = BLK_Z_HM;
    } else if (strcmp(val, "host-aware") == 0) {
        *zoned = BLK_Z_HA;
    } else if (strcmp(val, "none") == 0) {
        *zoned = BLK_Z_NONE;
    } else {
        return -ENOTSUP;
    }
    return 0;
}
#endif /* defined(CONFIG_BLKZONED) */

/*
 * Get a sysfs attribute value as a long integer.
 */
#ifdef CONFIG_LINUX
static long get_sysfs_long_val(struct stat *st, const char *attribute)
{
    g_autofree char *str = NULL;
    const char *end;
    long val;
    int ret;

    ret = get_sysfs_str_val(st, attribute, &str);
    if (ret < 0) {
        return ret;
    }

    /* The file is ended with '\n', pass 'end' to accept that. */
    ret = qemu_strtol(str, &end, 10, &val);
    if (ret == 0 && end && *end == '\0') {
        ret = val;
    }
    return ret;
}
#endif

static int hdev_get_max_segments(int fd, struct stat *st)
{
#ifdef CONFIG_LINUX
    int ret;

    if (S_ISCHR(st->st_mode)) {
        if (ioctl(fd, SG_GET_SG_TABLESIZE, &ret) == 0) {
            return ret;
        }
        return -ENOTSUP;
    }
    return get_sysfs_long_val(st, "max_segments");
#else
    return -ENOTSUP;
#endif
}

#if defined(CONFIG_BLKZONED)
/*
 * If the reset_all flag is true, then the wps of zone whose state is
 * not readonly or offline should be all reset to the start sector.
 * Else, take the real wp of the device.
 */
static int get_zones_wp(BlockDriverState *bs, int fd, int64_t offset,
                        unsigned int nrz, bool reset_all)
{
    struct blk_zone *blkz;
    size_t rep_size;
    uint64_t sector = offset >> BDRV_SECTOR_BITS;
    BlockZoneWps *wps = bs->wps;
    unsigned int j = offset / bs->bl.zone_size;
    unsigned int n = 0, i = 0;
    int ret;
    rep_size = sizeof(struct blk_zone_report) + nrz * sizeof(struct blk_zone);
    g_autofree struct blk_zone_report *rep = NULL;

    rep = g_malloc(rep_size);
    blkz = (struct blk_zone *)(rep + 1);
    while (n < nrz) {
        memset(rep, 0, rep_size);
        rep->sector = sector;
        rep->nr_zones = nrz - n;

        do {
            ret = ioctl(fd, BLKREPORTZONE, rep);
        } while (ret != 0 && errno == EINTR);
        if (ret != 0) {
            error_report("%d: ioctl BLKREPORTZONE at %" PRId64 " failed %d",
                    fd, offset, errno);
            return -errno;
        }

        if (!rep->nr_zones) {
            break;
        }

        for (i = 0; i < rep->nr_zones; ++i, ++n, ++j) {
            /*
             * The wp tracking cares only about sequential writes required and
             * sequential write preferred zones so that the wp can advance to
             * the right location.
             * Use the most significant bit of the wp location to indicate the
             * zone type: 0 for SWR/SWP zones and 1 for conventional zones.
             */
            if (blkz[i].type == BLK_ZONE_TYPE_CONVENTIONAL) {
                wps->wp[j] |= 1ULL << 63;
            } else {
                switch(blkz[i].cond) {
                case BLK_ZONE_COND_FULL:
                case BLK_ZONE_COND_READONLY:
                    /* Zone not writable */
                    wps->wp[j] = (blkz[i].start + blkz[i].len) << BDRV_SECTOR_BITS;
                    break;
                case BLK_ZONE_COND_OFFLINE:
                    /* Zone not writable nor readable */
                    wps->wp[j] = (blkz[i].start) << BDRV_SECTOR_BITS;
                    break;
                default:
                    if (reset_all) {
                        wps->wp[j] = blkz[i].start << BDRV_SECTOR_BITS;
                    } else {
                        wps->wp[j] = blkz[i].wp << BDRV_SECTOR_BITS;
                    }
                    break;
                }
            }
        }
        sector = blkz[i - 1].start + blkz[i - 1].len;
    }

    return 0;
}

static void update_zones_wp(BlockDriverState *bs, int fd, int64_t offset,
                            unsigned int nrz)
{
    if (get_zones_wp(bs, fd, offset, nrz, 0) < 0) {
        error_report("update zone wp failed");
    }
}

static void raw_refresh_zoned_limits(BlockDriverState *bs, struct stat *st,
                                     Error **errp)
{
    BDRVRawState *s = bs->opaque;
    BlockZoneModel zoned;
    int ret;

    ret = get_sysfs_zoned_model(st, &zoned);
    if (ret < 0 || zoned == BLK_Z_NONE) {
        goto no_zoned;
    }
    bs->bl.zoned = zoned;

    ret = get_sysfs_long_val(st, "max_open_zones");
    if (ret >= 0) {
        bs->bl.max_open_zones = ret;
    }

    ret = get_sysfs_long_val(st, "max_active_zones");
    if (ret >= 0) {
        bs->bl.max_active_zones = ret;
    }

    /*
     * The zoned device must at least have zone size and nr_zones fields.
     */
    ret = get_sysfs_long_val(st, "chunk_sectors");
    if (ret < 0) {
        error_setg_errno(errp, -ret, "Unable to read chunk_sectors "
                                     "sysfs attribute");
        goto no_zoned;
    } else if (!ret) {
        error_setg(errp, "Read 0 from chunk_sectors sysfs attribute");
        goto no_zoned;
    }
    bs->bl.zone_size = ret << BDRV_SECTOR_BITS;

    ret = get_sysfs_long_val(st, "nr_zones");
    if (ret < 0) {
        error_setg_errno(errp, -ret, "Unable to read nr_zones "
                                     "sysfs attribute");
        goto no_zoned;
    } else if (!ret) {
        error_setg(errp, "Read 0 from nr_zones sysfs attribute");
        goto no_zoned;
    }
    bs->bl.nr_zones = ret;

    ret = get_sysfs_long_val(st, "zone_append_max_bytes");
    if (ret > 0) {
        bs->bl.max_append_sectors = ret >> BDRV_SECTOR_BITS;
    }

    ret = get_sysfs_long_val(st, "physical_block_size");
    if (ret >= 0) {
        bs->bl.write_granularity = ret;
    }

    /* The refresh_limits() function can be called multiple times. */
    g_free(bs->wps);
    bs->wps = g_malloc(sizeof(BlockZoneWps) +
            sizeof(int64_t) * bs->bl.nr_zones);
    ret = get_zones_wp(bs, s->fd, 0, bs->bl.nr_zones, 0);
    if (ret < 0) {
        error_setg_errno(errp, -ret, "report wps failed");
        goto no_zoned;
    }
    qemu_co_mutex_init(&bs->wps->colock);
    return;

no_zoned:
    bs->bl.zoned = BLK_Z_NONE;
    g_free(bs->wps);
    bs->wps = NULL;
}
#else /* !defined(CONFIG_BLKZONED) */
static void raw_refresh_zoned_limits(BlockDriverState *bs, struct stat *st,
                                     Error **errp)
{
    bs->bl.zoned = BLK_Z_NONE;
}
#endif /* !defined(CONFIG_BLKZONED) */

static void raw_refresh_limits(BlockDriverState *bs, Error **errp)
{
    BDRVRawState *s = bs->opaque;
    struct stat st;

    s->needs_alignment = raw_needs_alignment(bs);
    raw_probe_alignment(bs, s->fd, errp);

    bs->bl.min_mem_alignment = s->buf_align;
    bs->bl.opt_mem_alignment = MAX(s->buf_align, qemu_real_host_page_size());

    /*
     * Maximum transfers are best effort, so it is okay to ignore any
     * errors.  That said, based on the man page errors in fstat would be
     * very much unexpected; the only possible case seems to be ENOMEM.
     */
    if (fstat(s->fd, &st)) {
        return;
    }

#if defined(__APPLE__) && (__MACH__)
    struct statfs buf;

    if (!fstatfs(s->fd, &buf)) {
        bs->bl.opt_transfer = buf.f_iosize;
        bs->bl.pdiscard_alignment = buf.f_bsize;
    }
#endif

    if (bdrv_is_sg(bs) || S_ISBLK(st.st_mode)) {
        int ret = hdev_get_max_hw_transfer(s->fd, &st);

        if (ret > 0 && ret <= BDRV_REQUEST_MAX_BYTES) {
            bs->bl.max_hw_transfer = ret;
        }

        ret = hdev_get_max_segments(s->fd, &st);
        if (ret > 0) {
            bs->bl.max_hw_iov = ret;
        }
    }

    raw_refresh_zoned_limits(bs, &st, errp);
}

static int check_for_dasd(int fd)
{
#ifdef BIODASDINFO2
    struct dasd_information2_t info = {0};

    return ioctl(fd, BIODASDINFO2, &info);
#else
    return -1;
#endif
}

/**
 * Try to get @bs's logical and physical block size.
 * On success, store them in @bsz and return zero.
 * On failure, return negative errno.
 */
static int hdev_probe_blocksizes(BlockDriverState *bs, BlockSizes *bsz)
{
    BDRVRawState *s = bs->opaque;
    int ret;

    /* If DASD or zoned devices, get blocksizes */
    if (check_for_dasd(s->fd) < 0) {
        /* zoned devices are not DASD */
        if (bs->bl.zoned == BLK_Z_NONE) {
            return -ENOTSUP;
        }
    }
    ret = probe_logical_blocksize(s->fd, &bsz->log);
    if (ret < 0) {
        return ret;
    }
    return probe_physical_blocksize(s->fd, &bsz->phys);
}

/**
 * Try to get @bs's geometry: cyls, heads, sectors.
 * On success, store them in @geo and return 0.
 * On failure return -errno.
 * (Allows block driver to assign default geometry values that guest sees)
 */
#ifdef __linux__
static int hdev_probe_geometry(BlockDriverState *bs, HDGeometry *geo)
{
    BDRVRawState *s = bs->opaque;
    struct hd_geometry ioctl_geo = {0};

    /* If DASD, get its geometry */
    if (check_for_dasd(s->fd) < 0) {
        return -ENOTSUP;
    }
    if (ioctl(s->fd, HDIO_GETGEO, &ioctl_geo) < 0) {
        return -errno;
    }
    /* HDIO_GETGEO may return success even though geo contains zeros
       (e.g. certain multipath setups) */
    if (!ioctl_geo.heads || !ioctl_geo.sectors || !ioctl_geo.cylinders) {
        return -ENOTSUP;
    }
    /* Do not return a geometry for partition */
    if (ioctl_geo.start != 0) {
        return -ENOTSUP;
    }
    geo->heads = ioctl_geo.heads;
    geo->sectors = ioctl_geo.sectors;
    geo->cylinders = ioctl_geo.cylinders;

    return 0;
}
#else /* __linux__ */
static int hdev_probe_geometry(BlockDriverState *bs, HDGeometry *geo)
{
    return -ENOTSUP;
}
#endif

#if defined(__linux__)
static int handle_aiocb_ioctl(void *opaque)
{
    RawPosixAIOData *aiocb = opaque;
    int ret;

    ret = RETRY_ON_EINTR(
        ioctl(aiocb->aio_fildes, aiocb->ioctl.cmd, aiocb->ioctl.buf)
    );
    if (ret == -1) {
        return -errno;
    }

    return 0;
}
#endif /* linux */

static int handle_aiocb_flush(void *opaque)
{
    RawPosixAIOData *aiocb = opaque;
    BDRVRawState *s = aiocb->bs->opaque;
    int ret;

    if (s->page_cache_inconsistent) {
        return -s->page_cache_inconsistent;
    }

    ret = qemu_fdatasync(aiocb->aio_fildes);
    if (ret == -1) {
        trace_file_flush_fdatasync_failed(errno);

        /* There is no clear definition of the semantics of a failing fsync(),
         * so we may have to assume the worst. The sad truth is that this
         * assumption is correct for Linux. Some pages are now probably marked
         * clean in the page cache even though they are inconsistent with the
         * on-disk contents. The next fdatasync() call would succeed, but no
         * further writeback attempt will be made. We can't get back to a state
         * in which we know what is on disk (we would have to rewrite
         * everything that was touched since the last fdatasync() at least), so
         * make bdrv_flush() fail permanently. Given that the behaviour isn't
         * really defined, I have little hope that other OSes are doing better.
         *
         * Obviously, this doesn't affect O_DIRECT, which bypasses the page
         * cache. */
        if ((s->open_flags & O_DIRECT) == 0) {
            s->page_cache_inconsistent = errno;
        }
        return -errno;
    }
    return 0;
}

#ifdef CONFIG_PREADV

static bool preadv_present = true;

static ssize_t
qemu_preadv(int fd, const struct iovec *iov, int nr_iov, off_t offset)
{
    return preadv(fd, iov, nr_iov, offset);
}

static ssize_t
qemu_pwritev(int fd, const struct iovec *iov, int nr_iov, off_t offset)
{
    return pwritev(fd, iov, nr_iov, offset);
}

#else

static bool preadv_present = false;

static ssize_t
qemu_preadv(int fd, const struct iovec *iov, int nr_iov, off_t offset)
{
    return -ENOSYS;
}

static ssize_t
qemu_pwritev(int fd, const struct iovec *iov, int nr_iov, off_t offset)
{
    return -ENOSYS;
}

#endif

static ssize_t handle_aiocb_rw_vector(RawPosixAIOData *aiocb)
{
    ssize_t len;

    len = RETRY_ON_EINTR(
        (aiocb->aio_type & (QEMU_AIO_WRITE | QEMU_AIO_ZONE_APPEND)) ?
            qemu_pwritev(aiocb->aio_fildes,
                           aiocb->io.iov,
                           aiocb->io.niov,
                           aiocb->aio_offset) :
            qemu_preadv(aiocb->aio_fildes,
                          aiocb->io.iov,
                          aiocb->io.niov,
                          aiocb->aio_offset)
    );

    if (len == -1) {
        return -errno;
    }
    return len;
}

/*
 * Read/writes the data to/from a given linear buffer.
 *
 * Returns the number of bytes handles or -errno in case of an error. Short
 * reads are only returned if the end of the file is reached.
 */
static ssize_t handle_aiocb_rw_linear(RawPosixAIOData *aiocb, char *buf)
{
    ssize_t offset = 0;
    ssize_t len;

    while (offset < aiocb->aio_nbytes) {
        if (aiocb->aio_type & (QEMU_AIO_WRITE | QEMU_AIO_ZONE_APPEND)) {
            len = pwrite(aiocb->aio_fildes,
                         (const char *)buf + offset,
                         aiocb->aio_nbytes - offset,
                         aiocb->aio_offset + offset);
        } else {
            len = pread(aiocb->aio_fildes,
                        buf + offset,
                        aiocb->aio_nbytes - offset,
                        aiocb->aio_offset + offset);
        }
        if (len == -1 && errno == EINTR) {
            continue;
        } else if (len == -1 && errno == EINVAL &&
                   (aiocb->bs->open_flags & BDRV_O_NOCACHE) &&
                   !(aiocb->aio_type & QEMU_AIO_WRITE) &&
                   offset > 0) {
            /* O_DIRECT pread() may fail with EINVAL when offset is unaligned
             * after a short read.  Assume that O_DIRECT short reads only occur
             * at EOF.  Therefore this is a short read, not an I/O error.
             */
            break;
        } else if (len == -1) {
            offset = -errno;
            break;
        } else if (len == 0) {
            break;
        }
        offset += len;
    }

    return offset;
}

static int handle_aiocb_rw(void *opaque)
{
    RawPosixAIOData *aiocb = opaque;
    ssize_t nbytes;
    char *buf;

    if (!(aiocb->aio_type & QEMU_AIO_MISALIGNED)) {
        /*
         * If there is just a single buffer, and it is properly aligned
         * we can just use plain pread/pwrite without any problems.
         */
        if (aiocb->io.niov == 1) {
            nbytes = handle_aiocb_rw_linear(aiocb, aiocb->io.iov->iov_base);
            goto out;
        }
        /*
         * We have more than one iovec, and all are properly aligned.
         *
         * Try preadv/pwritev first and fall back to linearizing the
         * buffer if it's not supported.
         */
        if (preadv_present) {
            nbytes = handle_aiocb_rw_vector(aiocb);
            if (nbytes == aiocb->aio_nbytes ||
                (nbytes < 0 && nbytes != -ENOSYS)) {
                goto out;
            }
            preadv_present = false;
        }

        /*
         * XXX(hch): short read/write.  no easy way to handle the reminder
         * using these interfaces.  For now retry using plain
         * pread/pwrite?
         */
    }

    /*
     * Ok, we have to do it the hard way, copy all segments into
     * a single aligned buffer.
     */
    buf = qemu_try_blockalign(aiocb->bs, aiocb->aio_nbytes);
    if (buf == NULL) {
        nbytes = -ENOMEM;
        goto out;
    }

    if (aiocb->aio_type & QEMU_AIO_WRITE) {
        char *p = buf;
        int i;

        for (i = 0; i < aiocb->io.niov; ++i) {
            memcpy(p, aiocb->io.iov[i].iov_base, aiocb->io.iov[i].iov_len);
            p += aiocb->io.iov[i].iov_len;
        }
        assert(p - buf == aiocb->aio_nbytes);
    }

    nbytes = handle_aiocb_rw_linear(aiocb, buf);
    if (!(aiocb->aio_type & (QEMU_AIO_WRITE | QEMU_AIO_ZONE_APPEND))) {
        char *p = buf;
        size_t count = aiocb->aio_nbytes, copy;
        int i;

        for (i = 0; i < aiocb->io.niov && count; ++i) {
            copy = count;
            if (copy > aiocb->io.iov[i].iov_len) {
                copy = aiocb->io.iov[i].iov_len;
            }
            memcpy(aiocb->io.iov[i].iov_base, p, copy);
            assert(count >= copy);
            p     += copy;
            count -= copy;
        }
        assert(count == 0);
    }
    qemu_vfree(buf);

out:
    if (nbytes == aiocb->aio_nbytes) {
        return 0;
    } else if (nbytes >= 0 && nbytes < aiocb->aio_nbytes) {
        if (aiocb->aio_type & QEMU_AIO_WRITE) {
            return -EINVAL;
        } else {
            iov_memset(aiocb->io.iov, aiocb->io.niov, nbytes,
                      0, aiocb->aio_nbytes - nbytes);
            return 0;
        }
    } else {
        assert(nbytes < 0);
        return nbytes;
    }
}

#if defined(CONFIG_FALLOCATE) || defined(BLKZEROOUT) || defined(BLKDISCARD)
static int translate_err(int err)
{
    if (err == -ENODEV || err == -ENOSYS || err == -EOPNOTSUPP ||
        err == -ENOTTY) {
        err = -ENOTSUP;
    }
    return err;
}
#endif

#ifdef CONFIG_FALLOCATE
static int do_fallocate(int fd, int mode, off_t offset, off_t len)
{
    do {
        if (fallocate(fd, mode, offset, len) == 0) {
            return 0;
        }
    } while (errno == EINTR);
    return translate_err(-errno);
}
#endif

static ssize_t handle_aiocb_write_zeroes_block(RawPosixAIOData *aiocb)
{
    int ret = -ENOTSUP;
    BDRVRawState *s = aiocb->bs->opaque;

    if (!s->has_write_zeroes) {
        return -ENOTSUP;
    }

#ifdef BLKZEROOUT
    /* The BLKZEROOUT implementation in the kernel doesn't set
     * BLKDEV_ZERO_NOFALLBACK, so we can't call this if we have to avoid slow
     * fallbacks. */
    if (!(aiocb->aio_type & QEMU_AIO_NO_FALLBACK)) {
        do {
            uint64_t range[2] = { aiocb->aio_offset, aiocb->aio_nbytes };
            if (ioctl(aiocb->aio_fildes, BLKZEROOUT, range) == 0) {
                return 0;
            }
        } while (errno == EINTR);

        ret = translate_err(-errno);
        if (ret == -ENOTSUP) {
            s->has_write_zeroes = false;
        }
    }
#endif

    return ret;
}

static int handle_aiocb_write_zeroes(void *opaque)
{
    RawPosixAIOData *aiocb = opaque;
#ifdef CONFIG_FALLOCATE
    BDRVRawState *s = aiocb->bs->opaque;
    int64_t len;
#endif

    if (aiocb->aio_type & QEMU_AIO_BLKDEV) {
        return handle_aiocb_write_zeroes_block(aiocb);
    }

#ifdef CONFIG_FALLOCATE_ZERO_RANGE
    if (s->has_write_zeroes) {
        int ret = do_fallocate(s->fd, FALLOC_FL_ZERO_RANGE,
                               aiocb->aio_offset, aiocb->aio_nbytes);
        if (ret == -ENOTSUP) {
            s->has_write_zeroes = false;
        } else if (ret == 0 || ret != -EINVAL) {
            return ret;
        }
        /*
         * Note: Some file systems do not like unaligned byte ranges, and
         * return EINVAL in such a case, though they should not do it according
         * to the man-page of fallocate(). Thus we simply ignore this return
         * value and try the other fallbacks instead.
         */
    }
#endif

#ifdef CONFIG_FALLOCATE_PUNCH_HOLE
    if (s->has_discard && s->has_fallocate) {
        int ret = do_fallocate(s->fd,
                               FALLOC_FL_PUNCH_HOLE | FALLOC_FL_KEEP_SIZE,
                               aiocb->aio_offset, aiocb->aio_nbytes);
        if (ret == 0) {
            ret = do_fallocate(s->fd, 0, aiocb->aio_offset, aiocb->aio_nbytes);
            if (ret == 0 || ret != -ENOTSUP) {
                return ret;
            }
            s->has_fallocate = false;
        } else if (ret == -EINVAL) {
            /*
             * Some file systems like older versions of GPFS do not like un-
             * aligned byte ranges, and return EINVAL in such a case, though
             * they should not do it according to the man-page of fallocate().
             * Warn about the bad filesystem and try the final fallback instead.
             */
            warn_report_once("Your file system is misbehaving: "
                             "fallocate(FALLOC_FL_PUNCH_HOLE) returned EINVAL. "
                             "Please report this bug to your file system "
                             "vendor.");
        } else if (ret != -ENOTSUP) {
            return ret;
        } else {
            s->has_discard = false;
        }
    }
#endif

#ifdef CONFIG_FALLOCATE
    /* Last resort: we are trying to extend the file with zeroed data. This
     * can be done via fallocate(fd, 0) */
    len = raw_getlength(aiocb->bs);
    if (s->has_fallocate && len >= 0 && aiocb->aio_offset >= len) {
        int ret = do_fallocate(s->fd, 0, aiocb->aio_offset, aiocb->aio_nbytes);
        if (ret == 0 || ret != -ENOTSUP) {
            return ret;
        }
        s->has_fallocate = false;
    }
#endif

    return -ENOTSUP;
}

static int handle_aiocb_write_zeroes_unmap(void *opaque)
{
    RawPosixAIOData *aiocb = opaque;
    BDRVRawState *s G_GNUC_UNUSED = aiocb->bs->opaque;

    /* First try to write zeros and unmap at the same time */

#ifdef CONFIG_FALLOCATE_PUNCH_HOLE
    int ret = do_fallocate(s->fd, FALLOC_FL_PUNCH_HOLE | FALLOC_FL_KEEP_SIZE,
                           aiocb->aio_offset, aiocb->aio_nbytes);
    switch (ret) {
    case -ENOTSUP:
    case -EINVAL:
    case -EBUSY:
        break;
    default:
        return ret;
    }
#endif

    /* If we couldn't manage to unmap while guaranteed that the area reads as
     * all-zero afterwards, just write zeroes without unmapping */
    return handle_aiocb_write_zeroes(aiocb);
}

#ifndef HAVE_COPY_FILE_RANGE
static off_t copy_file_range(int in_fd, off_t *in_off, int out_fd,
                             off_t *out_off, size_t len, unsigned int flags)
{
#ifdef __NR_copy_file_range
    return syscall(__NR_copy_file_range, in_fd, in_off, out_fd,
                   out_off, len, flags);
#else
    errno = ENOSYS;
    return -1;
#endif
}
#endif

/*
 * parse_zone - Fill a zone descriptor
 */
#if defined(CONFIG_BLKZONED)
static inline int parse_zone(struct BlockZoneDescriptor *zone,
                              const struct blk_zone *blkz) {
    zone->start = blkz->start << BDRV_SECTOR_BITS;
    zone->length = blkz->len << BDRV_SECTOR_BITS;
    zone->wp = blkz->wp << BDRV_SECTOR_BITS;

#ifdef HAVE_BLK_ZONE_REP_CAPACITY
    zone->cap = blkz->capacity << BDRV_SECTOR_BITS;
#else
    zone->cap = blkz->len << BDRV_SECTOR_BITS;
#endif

    switch (blkz->type) {
    case BLK_ZONE_TYPE_SEQWRITE_REQ:
        zone->type = BLK_ZT_SWR;
        break;
    case BLK_ZONE_TYPE_SEQWRITE_PREF:
        zone->type = BLK_ZT_SWP;
        break;
    case BLK_ZONE_TYPE_CONVENTIONAL:
        zone->type = BLK_ZT_CONV;
        break;
    default:
        error_report("Unsupported zone type: 0x%x", blkz->type);
        return -ENOTSUP;
    }

    switch (blkz->cond) {
    case BLK_ZONE_COND_NOT_WP:
        zone->state = BLK_ZS_NOT_WP;
        break;
    case BLK_ZONE_COND_EMPTY:
        zone->state = BLK_ZS_EMPTY;
        break;
    case BLK_ZONE_COND_IMP_OPEN:
        zone->state = BLK_ZS_IOPEN;
        break;
    case BLK_ZONE_COND_EXP_OPEN:
        zone->state = BLK_ZS_EOPEN;
        break;
    case BLK_ZONE_COND_CLOSED:
        zone->state = BLK_ZS_CLOSED;
        break;
    case BLK_ZONE_COND_READONLY:
        zone->state = BLK_ZS_RDONLY;
        break;
    case BLK_ZONE_COND_FULL:
        zone->state = BLK_ZS_FULL;
        break;
    case BLK_ZONE_COND_OFFLINE:
        zone->state = BLK_ZS_OFFLINE;
        break;
    default:
        error_report("Unsupported zone state: 0x%x", blkz->cond);
        return -ENOTSUP;
    }
    return 0;
}
#endif

#if defined(CONFIG_BLKZONED)
static int handle_aiocb_zone_report(void *opaque)
{
    RawPosixAIOData *aiocb = opaque;
    int fd = aiocb->aio_fildes;
    unsigned int *nr_zones = aiocb->zone_report.nr_zones;
    BlockZoneDescriptor *zones = aiocb->zone_report.zones;
    /* zoned block devices use 512-byte sectors */
    uint64_t sector = aiocb->aio_offset / 512;

    struct blk_zone *blkz;
    size_t rep_size;
    unsigned int nrz;
    int ret;
    unsigned int n = 0, i = 0;

    nrz = *nr_zones;
    rep_size = sizeof(struct blk_zone_report) + nrz * sizeof(struct blk_zone);
    g_autofree struct blk_zone_report *rep = NULL;
    rep = g_malloc(rep_size);

    blkz = (struct blk_zone *)(rep + 1);
    while (n < nrz) {
        memset(rep, 0, rep_size);
        rep->sector = sector;
        rep->nr_zones = nrz - n;

        do {
            ret = ioctl(fd, BLKREPORTZONE, rep);
        } while (ret != 0 && errno == EINTR);
        if (ret != 0) {
            error_report("%d: ioctl BLKREPORTZONE at %" PRId64 " failed %d",
                         fd, sector, errno);
            return -errno;
        }

        if (!rep->nr_zones) {
            break;
        }

        for (i = 0; i < rep->nr_zones; i++, n++) {
            ret = parse_zone(&zones[n], &blkz[i]);
            if (ret != 0) {
                return ret;
            }

            /* The next report should start after the last zone reported */
            sector = blkz[i].start + blkz[i].len;
        }
    }

    *nr_zones = n;
    return 0;
}
#endif

#if defined(CONFIG_BLKZONED)
static int handle_aiocb_zone_mgmt(void *opaque)
{
    RawPosixAIOData *aiocb = opaque;
    int fd = aiocb->aio_fildes;
    uint64_t sector = aiocb->aio_offset / 512;
    int64_t nr_sectors = aiocb->aio_nbytes / 512;
    struct blk_zone_range range;
    int ret;

    /* Execute the operation */
    range.sector = sector;
    range.nr_sectors = nr_sectors;
    do {
        ret = ioctl(fd, aiocb->zone_mgmt.op, &range);
    } while (ret != 0 && errno == EINTR);

    return ret < 0 ? -errno : ret;
}
#endif

static int handle_aiocb_copy_range(void *opaque)
{
    RawPosixAIOData *aiocb = opaque;
    uint64_t bytes = aiocb->aio_nbytes;
    off_t in_off = aiocb->aio_offset;
    off_t out_off = aiocb->copy_range.aio_offset2;

    while (bytes) {
        ssize_t ret = copy_file_range(aiocb->aio_fildes, &in_off,
                                      aiocb->copy_range.aio_fd2, &out_off,
                                      bytes, 0);
        trace_file_copy_file_range(aiocb->bs, aiocb->aio_fildes, in_off,
                                   aiocb->copy_range.aio_fd2, out_off, bytes,
                                   0, ret);
        if (ret == 0) {
            /* No progress (e.g. when beyond EOF), let the caller fall back to
             * buffer I/O. */
            return -ENOSPC;
        }
        if (ret < 0) {
            switch (errno) {
            case ENOSYS:
                return -ENOTSUP;
            case EINTR:
                continue;
            default:
                return -errno;
            }
        }
        bytes -= ret;
    }
    return 0;
}

static int handle_aiocb_discard(void *opaque)
{
    RawPosixAIOData *aiocb = opaque;
    int ret = -ENOTSUP;
    BDRVRawState *s = aiocb->bs->opaque;

    if (!s->has_discard) {
        return -ENOTSUP;
    }

    if (aiocb->aio_type & QEMU_AIO_BLKDEV) {
#ifdef BLKDISCARD
        do {
            uint64_t range[2] = { aiocb->aio_offset, aiocb->aio_nbytes };
            if (ioctl(aiocb->aio_fildes, BLKDISCARD, range) == 0) {
                return 0;
            }
        } while (errno == EINTR);

        ret = translate_err(-errno);
#endif
    } else {
#ifdef CONFIG_FALLOCATE_PUNCH_HOLE
        ret = do_fallocate(s->fd, FALLOC_FL_PUNCH_HOLE | FALLOC_FL_KEEP_SIZE,
                           aiocb->aio_offset, aiocb->aio_nbytes);
        ret = translate_err(ret);
#elif defined(__APPLE__) && (__MACH__)
        fpunchhole_t fpunchhole;
        fpunchhole.fp_flags = 0;
        fpunchhole.reserved = 0;
        fpunchhole.fp_offset = aiocb->aio_offset;
        fpunchhole.fp_length = aiocb->aio_nbytes;
        if (fcntl(s->fd, F_PUNCHHOLE, &fpunchhole) == -1) {
            ret = errno == ENODEV ? -ENOTSUP : -errno;
        } else {
            ret = 0;
        }
#endif
    }

    if (ret == -ENOTSUP) {
        s->has_discard = false;
    }
    return ret;
}

/*
 * Help alignment probing by allocating the first block.
 *
 * When reading with direct I/O from unallocated area on Gluster backed by XFS,
 * reading succeeds regardless of request length. In this case we fallback to
 * safe alignment which is not optimal. Allocating the first block avoids this
 * fallback.
 *
 * fd may be opened with O_DIRECT, but we don't know the buffer alignment or
 * request alignment, so we use safe values.
 *
 * Returns: 0 on success, -errno on failure. Since this is an optimization,
 * caller may ignore failures.
 */
static int allocate_first_block(int fd, size_t max_size)
{
    size_t write_size = (max_size < MAX_BLOCKSIZE)
        ? BDRV_SECTOR_SIZE
        : MAX_BLOCKSIZE;
    size_t max_align = MAX(MAX_BLOCKSIZE, qemu_real_host_page_size());
    void *buf;
    ssize_t n;
    int ret;

    buf = qemu_memalign(max_align, write_size);
    memset(buf, 0, write_size);

    n = RETRY_ON_EINTR(pwrite(fd, buf, write_size, 0));

    ret = (n == -1) ? -errno : 0;

    qemu_vfree(buf);
    return ret;
}

static int handle_aiocb_truncate(void *opaque)
{
    RawPosixAIOData *aiocb = opaque;
    int result = 0;
    int64_t current_length = 0;
    char *buf = NULL;
    struct stat st;
    int fd = aiocb->aio_fildes;
    int64_t offset = aiocb->aio_offset;
    PreallocMode prealloc = aiocb->truncate.prealloc;
    Error **errp = aiocb->truncate.errp;

    if (fstat(fd, &st) < 0) {
        result = -errno;
        error_setg_errno(errp, -result, "Could not stat file");
        return result;
    }

    current_length = st.st_size;
    if (current_length > offset && prealloc != PREALLOC_MODE_OFF) {
        error_setg(errp, "Cannot use preallocation for shrinking files");
        return -ENOTSUP;
    }

    switch (prealloc) {
#ifdef CONFIG_POSIX_FALLOCATE
    case PREALLOC_MODE_FALLOC:
        /*
         * Truncating before posix_fallocate() makes it about twice slower on
         * file systems that do not support fallocate(), trying to check if a
         * block is allocated before allocating it, so don't do that here.
         */
        if (offset != current_length) {
            result = -posix_fallocate(fd, current_length,
                                      offset - current_length);
            if (result != 0) {
                /* posix_fallocate() doesn't set errno. */
                error_setg_errno(errp, -result,
                                 "Could not preallocate new data");
            } else if (current_length == 0) {
                /*
                 * posix_fallocate() uses fallocate() if the filesystem
                 * supports it, or fallback to manually writing zeroes. If
                 * fallocate() was used, unaligned reads from the fallocated
                 * area in raw_probe_alignment() will succeed, hence we need to
                 * allocate the first block.
                 *
                 * Optimize future alignment probing; ignore failures.
                 */
                allocate_first_block(fd, offset);
            }
        } else {
            result = 0;
        }
        goto out;
#endif
    case PREALLOC_MODE_FULL:
    {
        int64_t num = 0, left = offset - current_length;
        off_t seek_result;

        /*
         * Knowing the final size from the beginning could allow the file
         * system driver to do less allocations and possibly avoid
         * fragmentation of the file.
         */
        if (ftruncate(fd, offset) != 0) {
            result = -errno;
            error_setg_errno(errp, -result, "Could not resize file");
            goto out;
        }

        buf = g_malloc0(65536);

        seek_result = lseek(fd, current_length, SEEK_SET);
        if (seek_result < 0) {
            result = -errno;
            error_setg_errno(errp, -result,
                             "Failed to seek to the old end of file");
            goto out;
        }

        while (left > 0) {
            num = MIN(left, 65536);
            result = write(fd, buf, num);
            if (result < 0) {
                if (errno == EINTR) {
                    continue;
                }
                result = -errno;
                error_setg_errno(errp, -result,
                                 "Could not write zeros for preallocation");
                goto out;
            }
            left -= result;
        }
        if (result >= 0) {
            result = fsync(fd);
            if (result < 0) {
                result = -errno;
                error_setg_errno(errp, -result,
                                 "Could not flush file to disk");
                goto out;
            }
        }
        goto out;
    }
    case PREALLOC_MODE_OFF:
        if (ftruncate(fd, offset) != 0) {
            result = -errno;
            error_setg_errno(errp, -result, "Could not resize file");
        } else if (current_length == 0 && offset > current_length) {
            /* Optimize future alignment probing; ignore failures. */
            allocate_first_block(fd, offset);
        }
        return result;
    default:
        result = -ENOTSUP;
        error_setg(errp, "Unsupported preallocation mode: %s",
                   PreallocMode_str(prealloc));
        return result;
    }

out:
    if (result < 0) {
        if (ftruncate(fd, current_length) < 0) {
            error_report("Failed to restore old file length: %s",
                         strerror(errno));
        }
    }

    g_free(buf);
    return result;
}

static int coroutine_fn raw_thread_pool_submit(ThreadPoolFunc func, void *arg)
{
    return thread_pool_submit_co(func, arg);
}

/*
 * Check if all memory in this vector is sector aligned.
 */
static bool bdrv_qiov_is_aligned(BlockDriverState *bs, QEMUIOVector *qiov)
{
    int i;
    size_t alignment = bdrv_min_mem_align(bs);
    size_t len = bs->bl.request_alignment;
    IO_CODE();

    for (i = 0; i < qiov->niov; i++) {
        if ((uintptr_t) qiov->iov[i].iov_base % alignment) {
            return false;
        }
        if (qiov->iov[i].iov_len % len) {
            return false;
        }
    }

    return true;
}

static int coroutine_fn raw_co_prw(BlockDriverState *bs, int64_t *offset_ptr,
                                   uint64_t bytes, QEMUIOVector *qiov, int type)
{
    BDRVRawState *s = bs->opaque;
    RawPosixAIOData acb;
    int ret;
    uint64_t offset = *offset_ptr;

    if (fd_open(bs) < 0)
        return -EIO;
#if defined(CONFIG_BLKZONED)
    if ((type & (QEMU_AIO_WRITE | QEMU_AIO_ZONE_APPEND)) &&
        bs->bl.zoned != BLK_Z_NONE) {
        qemu_co_mutex_lock(&bs->wps->colock);
        if (type & QEMU_AIO_ZONE_APPEND) {
            int index = offset / bs->bl.zone_size;
            offset = bs->wps->wp[index];
        }
    }
#endif

    /*
     * When using O_DIRECT, the request must be aligned to be able to use
     * either libaio or io_uring interface. If not fail back to regular thread
     * pool read/write code which emulates this for us if we
     * set QEMU_AIO_MISALIGNED.
     */
    if (s->needs_alignment && !bdrv_qiov_is_aligned(bs, qiov)) {
        type |= QEMU_AIO_MISALIGNED;
#ifdef CONFIG_LINUX_IO_URING
    } else if (s->use_linux_io_uring) {
        assert(qiov->size == bytes);
        ret = luring_co_submit(bs, s->fd, offset, qiov, type);
        goto out;
#endif
#ifdef CONFIG_LINUX_AIO
    } else if (s->use_linux_aio) {
        assert(qiov->size == bytes);
        ret = laio_co_submit(s->fd, offset, qiov, type,
                              s->aio_max_batch);
        goto out;
#endif
    }

    acb = (RawPosixAIOData) {
        .bs             = bs,
        .aio_fildes     = s->fd,
        .aio_type       = type,
        .aio_offset     = offset,
        .aio_nbytes     = bytes,
        .io             = {
            .iov            = qiov->iov,
            .niov           = qiov->niov,
        },
    };

    assert(qiov->size == bytes);
    ret = raw_thread_pool_submit(handle_aiocb_rw, &acb);
    goto out; /* Avoid the compiler err of unused label */

out:
#if defined(CONFIG_BLKZONED)
    if ((type & (QEMU_AIO_WRITE | QEMU_AIO_ZONE_APPEND)) &&
        bs->bl.zoned != BLK_Z_NONE) {
        BlockZoneWps *wps = bs->wps;
        if (ret == 0) {
            uint64_t *wp = &wps->wp[offset / bs->bl.zone_size];
            if (!BDRV_ZT_IS_CONV(*wp)) {
                if (type & QEMU_AIO_ZONE_APPEND) {
                    *offset_ptr = *wp;
                    trace_zbd_zone_append_complete(bs, *offset_ptr
                        >> BDRV_SECTOR_BITS);
                }
                /* Advance the wp if needed */
                if (offset + bytes > *wp) {
                    *wp = offset + bytes;
                }
            }
        } else {
<<<<<<< HEAD
            update_zones_wp(bs, s->fd, 0, 1);
=======
            /*
             * write and append write are not allowed to cross zone boundaries
             */
            update_zones_wp(bs, s->fd, offset, 1);
>>>>>>> aa43af02
        }

        qemu_co_mutex_unlock(&wps->colock);
    }
#endif
    return ret;
}

static int coroutine_fn raw_co_preadv(BlockDriverState *bs, int64_t offset,
                                      int64_t bytes, QEMUIOVector *qiov,
                                      BdrvRequestFlags flags)
{
    return raw_co_prw(bs, &offset, bytes, qiov, QEMU_AIO_READ);
}

static int coroutine_fn raw_co_pwritev(BlockDriverState *bs, int64_t offset,
                                       int64_t bytes, QEMUIOVector *qiov,
                                       BdrvRequestFlags flags)
{
    return raw_co_prw(bs, &offset, bytes, qiov, QEMU_AIO_WRITE);
}

static int coroutine_fn raw_co_flush_to_disk(BlockDriverState *bs)
{
    BDRVRawState *s = bs->opaque;
    RawPosixAIOData acb;
    int ret;

    ret = fd_open(bs);
    if (ret < 0) {
        return ret;
    }

    acb = (RawPosixAIOData) {
        .bs             = bs,
        .aio_fildes     = s->fd,
        .aio_type       = QEMU_AIO_FLUSH,
    };

#ifdef CONFIG_LINUX_IO_URING
    if (s->use_linux_io_uring) {
        return luring_co_submit(bs, s->fd, 0, NULL, QEMU_AIO_FLUSH);
    }
#endif
    return raw_thread_pool_submit(handle_aiocb_flush, &acb);
}

static void raw_aio_attach_aio_context(BlockDriverState *bs,
                                       AioContext *new_context)
{
    BDRVRawState __attribute__((unused)) *s = bs->opaque;
#ifdef CONFIG_LINUX_AIO
    if (s->use_linux_aio) {
        Error *local_err = NULL;
        if (!aio_setup_linux_aio(new_context, &local_err)) {
            error_reportf_err(local_err, "Unable to use native AIO, "
                                         "falling back to thread pool: ");
            s->use_linux_aio = false;
        }
    }
#endif
#ifdef CONFIG_LINUX_IO_URING
    if (s->use_linux_io_uring) {
        Error *local_err = NULL;
        if (!aio_setup_linux_io_uring(new_context, &local_err)) {
            error_reportf_err(local_err, "Unable to use linux io_uring, "
                                         "falling back to thread pool: ");
            s->use_linux_io_uring = false;
        }
    }
#endif
}

static void raw_close(BlockDriverState *bs)
{
    BDRVRawState *s = bs->opaque;

    if (s->fd >= 0) {
#if defined(CONFIG_BLKZONED)
        g_free(bs->wps);
#endif
        qemu_close(s->fd);
        s->fd = -1;
    }
}

/**
 * Truncates the given regular file @fd to @offset and, when growing, fills the
 * new space according to @prealloc.
 *
 * Returns: 0 on success, -errno on failure.
 */
static int coroutine_fn
raw_regular_truncate(BlockDriverState *bs, int fd, int64_t offset,
                     PreallocMode prealloc, Error **errp)
{
    RawPosixAIOData acb;

    acb = (RawPosixAIOData) {
        .bs             = bs,
        .aio_fildes     = fd,
        .aio_type       = QEMU_AIO_TRUNCATE,
        .aio_offset     = offset,
        .truncate       = {
            .prealloc       = prealloc,
            .errp           = errp,
        },
    };

    return raw_thread_pool_submit(handle_aiocb_truncate, &acb);
}

static int coroutine_fn raw_co_truncate(BlockDriverState *bs, int64_t offset,
                                        bool exact, PreallocMode prealloc,
                                        BdrvRequestFlags flags, Error **errp)
{
    BDRVRawState *s = bs->opaque;
    struct stat st;
    int ret;

    if (fstat(s->fd, &st)) {
        ret = -errno;
        error_setg_errno(errp, -ret, "Failed to fstat() the file");
        return ret;
    }

    if (S_ISREG(st.st_mode)) {
        /* Always resizes to the exact @offset */
        return raw_regular_truncate(bs, s->fd, offset, prealloc, errp);
    }

    if (prealloc != PREALLOC_MODE_OFF) {
        error_setg(errp, "Preallocation mode '%s' unsupported for this "
                   "non-regular file", PreallocMode_str(prealloc));
        return -ENOTSUP;
    }

    if (S_ISCHR(st.st_mode) || S_ISBLK(st.st_mode)) {
        int64_t cur_length = raw_getlength(bs);

        if (offset != cur_length && exact) {
            error_setg(errp, "Cannot resize device files");
            return -ENOTSUP;
        } else if (offset > cur_length) {
            error_setg(errp, "Cannot grow device files");
            return -EINVAL;
        }
    } else {
        error_setg(errp, "Resizing this file is not supported");
        return -ENOTSUP;
    }

    return 0;
}

#ifdef __OpenBSD__
static int64_t raw_getlength(BlockDriverState *bs)
{
    BDRVRawState *s = bs->opaque;
    int fd = s->fd;
    struct stat st;

    if (fstat(fd, &st))
        return -errno;
    if (S_ISCHR(st.st_mode) || S_ISBLK(st.st_mode)) {
        struct disklabel dl;

        if (ioctl(fd, DIOCGDINFO, &dl))
            return -errno;
        return (uint64_t)dl.d_secsize *
            dl.d_partitions[DISKPART(st.st_rdev)].p_size;
    } else
        return st.st_size;
}
#elif defined(__NetBSD__)
static int64_t raw_getlength(BlockDriverState *bs)
{
    BDRVRawState *s = bs->opaque;
    int fd = s->fd;
    struct stat st;

    if (fstat(fd, &st))
        return -errno;
    if (S_ISCHR(st.st_mode) || S_ISBLK(st.st_mode)) {
        struct dkwedge_info dkw;

        if (ioctl(fd, DIOCGWEDGEINFO, &dkw) != -1) {
            return dkw.dkw_size * 512;
        } else {
            struct disklabel dl;

            if (ioctl(fd, DIOCGDINFO, &dl))
                return -errno;
            return (uint64_t)dl.d_secsize *
                dl.d_partitions[DISKPART(st.st_rdev)].p_size;
        }
    } else
        return st.st_size;
}
#elif defined(__sun__)
static int64_t raw_getlength(BlockDriverState *bs)
{
    BDRVRawState *s = bs->opaque;
    struct dk_minfo minfo;
    int ret;
    int64_t size;

    ret = fd_open(bs);
    if (ret < 0) {
        return ret;
    }

    /*
     * Use the DKIOCGMEDIAINFO ioctl to read the size.
     */
    ret = ioctl(s->fd, DKIOCGMEDIAINFO, &minfo);
    if (ret != -1) {
        return minfo.dki_lbsize * minfo.dki_capacity;
    }

    /*
     * There are reports that lseek on some devices fails, but
     * irc discussion said that contingency on contingency was overkill.
     */
    size = lseek(s->fd, 0, SEEK_END);
    if (size < 0) {
        return -errno;
    }
    return size;
}
#elif defined(CONFIG_BSD)
static int64_t raw_getlength(BlockDriverState *bs)
{
    BDRVRawState *s = bs->opaque;
    int fd = s->fd;
    int64_t size;
    struct stat sb;
#if defined (__FreeBSD__) || defined(__FreeBSD_kernel__)
    int reopened = 0;
#endif
    int ret;

    ret = fd_open(bs);
    if (ret < 0)
        return ret;

#if defined (__FreeBSD__) || defined(__FreeBSD_kernel__)
again:
#endif
    if (!fstat(fd, &sb) && (S_IFCHR & sb.st_mode)) {
        size = 0;
#ifdef DIOCGMEDIASIZE
        if (ioctl(fd, DIOCGMEDIASIZE, (off_t *)&size)) {
            size = 0;
        }
#endif
#ifdef DIOCGPART
        if (size == 0) {
            struct partinfo pi;
            if (ioctl(fd, DIOCGPART, &pi) == 0) {
                size = pi.media_size;
            }
        }
#endif
#if defined(DKIOCGETBLOCKCOUNT) && defined(DKIOCGETBLOCKSIZE)
        if (size == 0) {
            uint64_t sectors = 0;
            uint32_t sector_size = 0;

            if (ioctl(fd, DKIOCGETBLOCKCOUNT, &sectors) == 0
               && ioctl(fd, DKIOCGETBLOCKSIZE, &sector_size) == 0) {
                size = sectors * sector_size;
            }
        }
#endif
        if (size == 0) {
            size = lseek(fd, 0LL, SEEK_END);
        }
        if (size < 0) {
            return -errno;
        }
#if defined(__FreeBSD__) || defined(__FreeBSD_kernel__)
        switch(s->type) {
        case FTYPE_CD:
            /* XXX FreeBSD acd returns UINT_MAX sectors for an empty drive */
            if (size == 2048LL * (unsigned)-1)
                size = 0;
            /* XXX no disc?  maybe we need to reopen... */
            if (size <= 0 && !reopened && cdrom_reopen(bs) >= 0) {
                reopened = 1;
                goto again;
            }
        }
#endif
    } else {
        size = lseek(fd, 0, SEEK_END);
        if (size < 0) {
            return -errno;
        }
    }
    return size;
}
#else
static int64_t raw_getlength(BlockDriverState *bs)
{
    BDRVRawState *s = bs->opaque;
    int ret;
    int64_t size;

    ret = fd_open(bs);
    if (ret < 0) {
        return ret;
    }

    size = lseek(s->fd, 0, SEEK_END);
    if (size < 0) {
        return -errno;
    }
    return size;
}
#endif

static int64_t coroutine_fn raw_co_getlength(BlockDriverState *bs)
{
    return raw_getlength(bs);
}

static int64_t coroutine_fn raw_co_get_allocated_file_size(BlockDriverState *bs)
{
    struct stat st;
    BDRVRawState *s = bs->opaque;

    if (fstat(s->fd, &st) < 0) {
        return -errno;
    }
    return (int64_t)st.st_blocks * 512;
}

static int coroutine_fn
raw_co_create(BlockdevCreateOptions *options, Error **errp)
{
    BlockdevCreateOptionsFile *file_opts;
    Error *local_err = NULL;
    int fd;
    uint64_t perm, shared;
    int result = 0;

    /* Validate options and set default values */
    assert(options->driver == BLOCKDEV_DRIVER_FILE);
    file_opts = &options->u.file;

    if (!file_opts->has_nocow) {
        file_opts->nocow = false;
    }
    if (!file_opts->has_preallocation) {
        file_opts->preallocation = PREALLOC_MODE_OFF;
    }
    if (!file_opts->has_extent_size_hint) {
        file_opts->extent_size_hint = 1 * MiB;
    }
    if (file_opts->extent_size_hint > UINT32_MAX) {
        result = -EINVAL;
        error_setg(errp, "Extent size hint is too large");
        goto out;
    }

    /* Create file */
    fd = qemu_create(file_opts->filename, O_RDWR | O_BINARY, 0644, errp);
    if (fd < 0) {
        result = -errno;
        goto out;
    }

    /* Take permissions: We want to discard everything, so we need
     * BLK_PERM_WRITE; and truncation to the desired size requires
     * BLK_PERM_RESIZE.
     * On the other hand, we cannot share the RESIZE permission
     * because we promise that after this function, the file has the
     * size given in the options.  If someone else were to resize it
     * concurrently, we could not guarantee that.
     * Note that after this function, we can no longer guarantee that
     * the file is not touched by a third party, so it may be resized
     * then. */
    perm = BLK_PERM_WRITE | BLK_PERM_RESIZE;
    shared = BLK_PERM_ALL & ~BLK_PERM_RESIZE;

    /* Step one: Take locks */
    result = raw_apply_lock_bytes(NULL, fd, perm, ~shared, false, errp);
    if (result < 0) {
        goto out_close;
    }

    /* Step two: Check that nobody else has taken conflicting locks */
    result = raw_check_lock_bytes(fd, perm, shared, errp);
    if (result < 0) {
        error_append_hint(errp,
                          "Is another process using the image [%s]?\n",
                          file_opts->filename);
        goto out_unlock;
    }

    /* Clear the file by truncating it to 0 */
    result = raw_regular_truncate(NULL, fd, 0, PREALLOC_MODE_OFF, errp);
    if (result < 0) {
        goto out_unlock;
    }

    if (file_opts->nocow) {
#ifdef __linux__
        /* Set NOCOW flag to solve performance issue on fs like btrfs.
         * This is an optimisation. The FS_IOC_SETFLAGS ioctl return value
         * will be ignored since any failure of this operation should not
         * block the left work.
         */
        int attr;
        if (ioctl(fd, FS_IOC_GETFLAGS, &attr) == 0) {
            attr |= FS_NOCOW_FL;
            ioctl(fd, FS_IOC_SETFLAGS, &attr);
        }
#endif
    }
#ifdef FS_IOC_FSSETXATTR
    /*
     * Try to set the extent size hint. Failure is not fatal, and a warning is
     * only printed if the option was explicitly specified.
     */
    {
        struct fsxattr attr;
        result = ioctl(fd, FS_IOC_FSGETXATTR, &attr);
        if (result == 0) {
            attr.fsx_xflags |= FS_XFLAG_EXTSIZE;
            attr.fsx_extsize = file_opts->extent_size_hint;
            result = ioctl(fd, FS_IOC_FSSETXATTR, &attr);
        }
        if (result < 0 && file_opts->has_extent_size_hint &&
            file_opts->extent_size_hint)
        {
            warn_report("Failed to set extent size hint: %s",
                        strerror(errno));
        }
    }
#endif

    /* Resize and potentially preallocate the file to the desired
     * final size */
    result = raw_regular_truncate(NULL, fd, file_opts->size,
                                  file_opts->preallocation, errp);
    if (result < 0) {
        goto out_unlock;
    }

out_unlock:
    raw_apply_lock_bytes(NULL, fd, 0, 0, true, &local_err);
    if (local_err) {
        /* The above call should not fail, and if it does, that does
         * not mean the whole creation operation has failed.  So
         * report it the user for their convenience, but do not report
         * it to the caller. */
        warn_report_err(local_err);
    }

out_close:
    if (qemu_close(fd) != 0 && result == 0) {
        result = -errno;
        error_setg_errno(errp, -result, "Could not close the new file");
    }
out:
    return result;
}

static int coroutine_fn GRAPH_RDLOCK
raw_co_create_opts(BlockDriver *drv, const char *filename,
                   QemuOpts *opts, Error **errp)
{
    BlockdevCreateOptions options;
    int64_t total_size = 0;
    int64_t extent_size_hint = 0;
    bool has_extent_size_hint = false;
    bool nocow = false;
    PreallocMode prealloc;
    char *buf = NULL;
    Error *local_err = NULL;

    /* Skip file: protocol prefix */
    strstart(filename, "file:", &filename);

    /* Read out options */
    total_size = ROUND_UP(qemu_opt_get_size_del(opts, BLOCK_OPT_SIZE, 0),
                          BDRV_SECTOR_SIZE);
    if (qemu_opt_get(opts, BLOCK_OPT_EXTENT_SIZE_HINT)) {
        has_extent_size_hint = true;
        extent_size_hint =
            qemu_opt_get_size_del(opts, BLOCK_OPT_EXTENT_SIZE_HINT, -1);
    }
    nocow = qemu_opt_get_bool(opts, BLOCK_OPT_NOCOW, false);
    buf = qemu_opt_get_del(opts, BLOCK_OPT_PREALLOC);
    prealloc = qapi_enum_parse(&PreallocMode_lookup, buf,
                               PREALLOC_MODE_OFF, &local_err);
    g_free(buf);
    if (local_err) {
        error_propagate(errp, local_err);
        return -EINVAL;
    }

    options = (BlockdevCreateOptions) {
        .driver     = BLOCKDEV_DRIVER_FILE,
        .u.file     = {
            .filename           = (char *) filename,
            .size               = total_size,
            .has_preallocation  = true,
            .preallocation      = prealloc,
            .has_nocow          = true,
            .nocow              = nocow,
            .has_extent_size_hint = has_extent_size_hint,
            .extent_size_hint   = extent_size_hint,
        },
    };
    return raw_co_create(&options, errp);
}

static int coroutine_fn raw_co_delete_file(BlockDriverState *bs,
                                           Error **errp)
{
    struct stat st;
    int ret;

    if (!(stat(bs->filename, &st) == 0) || !S_ISREG(st.st_mode)) {
        error_setg_errno(errp, ENOENT, "%s is not a regular file",
                         bs->filename);
        return -ENOENT;
    }

    ret = unlink(bs->filename);
    if (ret < 0) {
        ret = -errno;
        error_setg_errno(errp, -ret, "Error when deleting file %s",
                         bs->filename);
    }

    return ret;
}

/*
 * Find allocation range in @bs around offset @start.
 * May change underlying file descriptor's file offset.
 * If @start is not in a hole, store @start in @data, and the
 * beginning of the next hole in @hole, and return 0.
 * If @start is in a non-trailing hole, store @start in @hole and the
 * beginning of the next non-hole in @data, and return 0.
 * If @start is in a trailing hole or beyond EOF, return -ENXIO.
 * If we can't find out, return a negative errno other than -ENXIO.
 */
static int find_allocation(BlockDriverState *bs, off_t start,
                           off_t *data, off_t *hole)
{
#if defined SEEK_HOLE && defined SEEK_DATA
    BDRVRawState *s = bs->opaque;
    off_t offs;

    /*
     * SEEK_DATA cases:
     * D1. offs == start: start is in data
     * D2. offs > start: start is in a hole, next data at offs
     * D3. offs < 0, errno = ENXIO: either start is in a trailing hole
     *                              or start is beyond EOF
     *     If the latter happens, the file has been truncated behind
     *     our back since we opened it.  All bets are off then.
     *     Treating like a trailing hole is simplest.
     * D4. offs < 0, errno != ENXIO: we learned nothing
     */
    offs = lseek(s->fd, start, SEEK_DATA);
    if (offs < 0) {
        return -errno;          /* D3 or D4 */
    }

    if (offs < start) {
        /* This is not a valid return by lseek().  We are safe to just return
         * -EIO in this case, and we'll treat it like D4. */
        return -EIO;
    }

    if (offs > start) {
        /* D2: in hole, next data at offs */
        *hole = start;
        *data = offs;
        return 0;
    }

    /* D1: in data, end not yet known */

    /*
     * SEEK_HOLE cases:
     * H1. offs == start: start is in a hole
     *     If this happens here, a hole has been dug behind our back
     *     since the previous lseek().
     * H2. offs > start: either start is in data, next hole at offs,
     *                   or start is in trailing hole, EOF at offs
     *     Linux treats trailing holes like any other hole: offs ==
     *     start.  Solaris seeks to EOF instead: offs > start (blech).
     *     If that happens here, a hole has been dug behind our back
     *     since the previous lseek().
     * H3. offs < 0, errno = ENXIO: start is beyond EOF
     *     If this happens, the file has been truncated behind our
     *     back since we opened it.  Treat it like a trailing hole.
     * H4. offs < 0, errno != ENXIO: we learned nothing
     *     Pretend we know nothing at all, i.e. "forget" about D1.
     */
    offs = lseek(s->fd, start, SEEK_HOLE);
    if (offs < 0) {
        return -errno;          /* D1 and (H3 or H4) */
    }

    if (offs < start) {
        /* This is not a valid return by lseek().  We are safe to just return
         * -EIO in this case, and we'll treat it like H4. */
        return -EIO;
    }

    if (offs > start) {
        /*
         * D1 and H2: either in data, next hole at offs, or it was in
         * data but is now in a trailing hole.  In the latter case,
         * all bets are off.  Treating it as if it there was data all
         * the way to EOF is safe, so simply do that.
         */
        *data = start;
        *hole = offs;
        return 0;
    }

    /* D1 and H1 */
    return -EBUSY;
#else
    return -ENOTSUP;
#endif
}

/*
 * Returns the allocation status of the specified offset.
 *
 * The block layer guarantees 'offset' and 'bytes' are within bounds.
 *
 * 'pnum' is set to the number of bytes (including and immediately following
 * the specified offset) that are known to be in the same
 * allocated/unallocated state.
 *
 * 'bytes' is a soft cap for 'pnum'.  If the information is free, 'pnum' may
 * well exceed it.
 */
static int coroutine_fn raw_co_block_status(BlockDriverState *bs,
                                            bool want_zero,
                                            int64_t offset,
                                            int64_t bytes, int64_t *pnum,
                                            int64_t *map,
                                            BlockDriverState **file)
{
    off_t data = 0, hole = 0;
    int ret;

    assert(QEMU_IS_ALIGNED(offset | bytes, bs->bl.request_alignment));

    ret = fd_open(bs);
    if (ret < 0) {
        return ret;
    }

    if (!want_zero) {
        *pnum = bytes;
        *map = offset;
        *file = bs;
        return BDRV_BLOCK_DATA | BDRV_BLOCK_OFFSET_VALID;
    }

    ret = find_allocation(bs, offset, &data, &hole);
    if (ret == -ENXIO) {
        /* Trailing hole */
        *pnum = bytes;
        ret = BDRV_BLOCK_ZERO;
    } else if (ret < 0) {
        /* No info available, so pretend there are no holes */
        *pnum = bytes;
        ret = BDRV_BLOCK_DATA;
    } else if (data == offset) {
        /* On a data extent, compute bytes to the end of the extent,
         * possibly including a partial sector at EOF. */
        *pnum = hole - offset;

        /*
         * We are not allowed to return partial sectors, though, so
         * round up if necessary.
         */
        if (!QEMU_IS_ALIGNED(*pnum, bs->bl.request_alignment)) {
            int64_t file_length = raw_getlength(bs);
            if (file_length > 0) {
                /* Ignore errors, this is just a safeguard */
                assert(hole == file_length);
            }
            *pnum = ROUND_UP(*pnum, bs->bl.request_alignment);
        }

        ret = BDRV_BLOCK_DATA;
    } else {
        /* On a hole, compute bytes to the beginning of the next extent.  */
        assert(hole == offset);
        *pnum = data - offset;
        ret = BDRV_BLOCK_ZERO;
    }
    *map = offset;
    *file = bs;
    return ret | BDRV_BLOCK_OFFSET_VALID;
}

#if defined(__linux__)
/* Verify that the file is not in the page cache */
static void check_cache_dropped(BlockDriverState *bs, Error **errp)
{
    const size_t window_size = 128 * 1024 * 1024;
    BDRVRawState *s = bs->opaque;
    void *window = NULL;
    size_t length = 0;
    unsigned char *vec;
    size_t page_size;
    off_t offset;
    off_t end;

    /* mincore(2) page status information requires 1 byte per page */
    page_size = sysconf(_SC_PAGESIZE);
    vec = g_malloc(DIV_ROUND_UP(window_size, page_size));

    end = raw_getlength(bs);

    for (offset = 0; offset < end; offset += window_size) {
        void *new_window;
        size_t new_length;
        size_t vec_end;
        size_t i;
        int ret;

        /* Unmap previous window if size has changed */
        new_length = MIN(end - offset, window_size);
        if (new_length != length) {
            munmap(window, length);
            window = NULL;
            length = 0;
        }

        new_window = mmap(window, new_length, PROT_NONE, MAP_PRIVATE,
                          s->fd, offset);
        if (new_window == MAP_FAILED) {
            error_setg_errno(errp, errno, "mmap failed");
            break;
        }

        window = new_window;
        length = new_length;

        ret = mincore(window, length, vec);
        if (ret < 0) {
            error_setg_errno(errp, errno, "mincore failed");
            break;
        }

        vec_end = DIV_ROUND_UP(length, page_size);
        for (i = 0; i < vec_end; i++) {
            if (vec[i] & 0x1) {
                break;
            }
        }
        if (i < vec_end) {
            error_setg(errp, "page cache still in use!");
            break;
        }
    }

    if (window) {
        munmap(window, length);
    }

    g_free(vec);
}
#endif /* __linux__ */

static void coroutine_fn GRAPH_RDLOCK
raw_co_invalidate_cache(BlockDriverState *bs, Error **errp)
{
    BDRVRawState *s = bs->opaque;
    int ret;

    ret = fd_open(bs);
    if (ret < 0) {
        error_setg_errno(errp, -ret, "The file descriptor is not open");
        return;
    }

    if (!s->drop_cache) {
        return;
    }

    if (s->open_flags & O_DIRECT) {
        return; /* No host kernel page cache */
    }

#if defined(__linux__)
    /* This sets the scene for the next syscall... */
    ret = bdrv_co_flush(bs);
    if (ret < 0) {
        error_setg_errno(errp, -ret, "flush failed");
        return;
    }

    /* Linux does not invalidate pages that are dirty, locked, or mmapped by a
     * process.  These limitations are okay because we just fsynced the file,
     * we don't use mmap, and the file should not be in use by other processes.
     */
    ret = posix_fadvise(s->fd, 0, 0, POSIX_FADV_DONTNEED);
    if (ret != 0) { /* the return value is a positive errno */
        error_setg_errno(errp, ret, "fadvise failed");
        return;
    }

    if (s->check_cache_dropped) {
        check_cache_dropped(bs, errp);
    }
#else /* __linux__ */
    /* Do nothing.  Live migration to a remote host with cache.direct=off is
     * unsupported on other host operating systems.  Cache consistency issues
     * may occur but no error is reported here, partly because that's the
     * historical behavior and partly because it's hard to differentiate valid
     * configurations that should not cause errors.
     */
#endif /* !__linux__ */
}

static void raw_account_discard(BDRVRawState *s, uint64_t nbytes, int ret)
{
    if (ret) {
        s->stats.discard_nb_failed++;
    } else {
        s->stats.discard_nb_ok++;
        s->stats.discard_bytes_ok += nbytes;
    }
}

/*
 * zone report - Get a zone block device's information in the form
 * of an array of zone descriptors.
 * zones is an array of zone descriptors to hold zone information on reply;
 * offset can be any byte within the entire size of the device;
 * nr_zones is the maximum number of sectors the command should operate on.
 */
#if defined(CONFIG_BLKZONED)
static int coroutine_fn raw_co_zone_report(BlockDriverState *bs, int64_t offset,
                                           unsigned int *nr_zones,
                                           BlockZoneDescriptor *zones) {
    BDRVRawState *s = bs->opaque;
    RawPosixAIOData acb = (RawPosixAIOData) {
        .bs         = bs,
        .aio_fildes = s->fd,
        .aio_type   = QEMU_AIO_ZONE_REPORT,
        .aio_offset = offset,
        .zone_report    = {
            .nr_zones       = nr_zones,
            .zones          = zones,
        },
    };

    trace_zbd_zone_report(bs, *nr_zones, offset >> BDRV_SECTOR_BITS);
    return raw_thread_pool_submit(handle_aiocb_zone_report, &acb);
}
#endif

/*
 * zone management operations - Execute an operation on a zone
 */
#if defined(CONFIG_BLKZONED)
static int coroutine_fn raw_co_zone_mgmt(BlockDriverState *bs, BlockZoneOp op,
        int64_t offset, int64_t len) {
    BDRVRawState *s = bs->opaque;
    RawPosixAIOData acb;
    int64_t zone_size, zone_size_mask;
    const char *op_name;
    unsigned long zo;
    int ret;
    BlockZoneWps *wps = bs->wps;
    int64_t capacity = bs->total_sectors << BDRV_SECTOR_BITS;

    zone_size = bs->bl.zone_size;
    zone_size_mask = zone_size - 1;
    if (offset & zone_size_mask) {
        error_report("sector offset %" PRId64 " is not aligned to zone size "
                     "%" PRId64 "", offset / 512, zone_size / 512);
        return -EINVAL;
    }

    if (((offset + len) < capacity && len & zone_size_mask) ||
        offset + len > capacity) {
        error_report("number of sectors %" PRId64 " is not aligned to zone size"
                      " %" PRId64 "", len / 512, zone_size / 512);
        return -EINVAL;
    }

    uint32_t i = offset / bs->bl.zone_size;
    uint32_t nrz = len / bs->bl.zone_size;
    uint64_t *wp = &wps->wp[i];
    if (BDRV_ZT_IS_CONV(*wp) && len != capacity) {
        error_report("zone mgmt operations are not allowed for conventional zones");
        return -EIO;
    }

    switch (op) {
    case BLK_ZO_OPEN:
        op_name = "BLKOPENZONE";
        zo = BLKOPENZONE;
        break;
    case BLK_ZO_CLOSE:
        op_name = "BLKCLOSEZONE";
        zo = BLKCLOSEZONE;
        break;
    case BLK_ZO_FINISH:
        op_name = "BLKFINISHZONE";
        zo = BLKFINISHZONE;
        break;
    case BLK_ZO_RESET:
        op_name = "BLKRESETZONE";
        zo = BLKRESETZONE;
        break;
    default:
        error_report("Unsupported zone op: 0x%x", op);
        return -ENOTSUP;
    }

    acb = (RawPosixAIOData) {
        .bs             = bs,
        .aio_fildes     = s->fd,
        .aio_type       = QEMU_AIO_ZONE_MGMT,
        .aio_offset     = offset,
        .aio_nbytes     = len,
        .zone_mgmt  = {
            .op = zo,
        },
    };

    trace_zbd_zone_mgmt(bs, op_name, offset >> BDRV_SECTOR_BITS,
                        len >> BDRV_SECTOR_BITS);
    ret = raw_thread_pool_submit(handle_aiocb_zone_mgmt, &acb);
    if (ret != 0) {
        update_zones_wp(bs, s->fd, offset, nrz);
        error_report("ioctl %s failed %d", op_name, ret);
        return ret;
    }

    if (zo == BLKRESETZONE && len == capacity) {
        ret = get_zones_wp(bs, s->fd, 0, bs->bl.nr_zones, 1);
        if (ret < 0) {
            error_report("reporting single wp failed");
            return ret;
        }
    } else if (zo == BLKRESETZONE) {
        for (unsigned int j = 0; j < nrz; ++j) {
            wp[j] = offset + j * zone_size;
        }
    } else if (zo == BLKFINISHZONE) {
        for (unsigned int j = 0; j < nrz; ++j) {
            /* The zoned device allows the last zone smaller that the
             * zone size. */
            wp[j] = MIN(offset + (j + 1) * zone_size, offset + len);
        }
    }

    return ret;
}
#endif

#if defined(CONFIG_BLKZONED)
static int coroutine_fn raw_co_zone_append(BlockDriverState *bs,
                                           int64_t *offset,
                                           QEMUIOVector *qiov,
                                           BdrvRequestFlags flags) {
    assert(flags == 0);
    int64_t zone_size_mask = bs->bl.zone_size - 1;
    int64_t iov_len = 0;
    int64_t len = 0;

    if (*offset & zone_size_mask) {
        error_report("sector offset %" PRId64 " is not aligned to zone size "
                     "%" PRId32 "", *offset / 512, bs->bl.zone_size / 512);
        return -EINVAL;
    }

    int64_t wg = bs->bl.write_granularity;
    int64_t wg_mask = wg - 1;
    for (int i = 0; i < qiov->niov; i++) {
        iov_len = qiov->iov[i].iov_len;
        if (iov_len & wg_mask) {
            error_report("len of IOVector[%d] %" PRId64 " is not aligned to "
                         "block size %" PRId64 "", i, iov_len, wg);
            return -EINVAL;
        }
        len += iov_len;
    }

    trace_zbd_zone_append(bs, *offset >> BDRV_SECTOR_BITS);
    return raw_co_prw(bs, offset, len, qiov, QEMU_AIO_ZONE_APPEND);
}
#endif

static coroutine_fn int
raw_do_pdiscard(BlockDriverState *bs, int64_t offset, int64_t bytes,
                bool blkdev)
{
    BDRVRawState *s = bs->opaque;
    RawPosixAIOData acb;
    int ret;

    acb = (RawPosixAIOData) {
        .bs             = bs,
        .aio_fildes     = s->fd,
        .aio_type       = QEMU_AIO_DISCARD,
        .aio_offset     = offset,
        .aio_nbytes     = bytes,
    };

    if (blkdev) {
        acb.aio_type |= QEMU_AIO_BLKDEV;
    }

    ret = raw_thread_pool_submit(handle_aiocb_discard, &acb);
    raw_account_discard(s, bytes, ret);
    return ret;
}

static coroutine_fn int
raw_co_pdiscard(BlockDriverState *bs, int64_t offset, int64_t bytes)
{
    return raw_do_pdiscard(bs, offset, bytes, false);
}

static int coroutine_fn
raw_do_pwrite_zeroes(BlockDriverState *bs, int64_t offset, int64_t bytes,
                     BdrvRequestFlags flags, bool blkdev)
{
    BDRVRawState *s = bs->opaque;
    RawPosixAIOData acb;
    ThreadPoolFunc *handler;

#ifdef CONFIG_FALLOCATE
    if (offset + bytes > bs->total_sectors * BDRV_SECTOR_SIZE) {
        BdrvTrackedRequest *req;

        /*
         * This is a workaround for a bug in the Linux XFS driver,
         * where writes submitted through the AIO interface will be
         * discarded if they happen beyond a concurrently running
         * fallocate() that increases the file length (i.e., both the
         * write and the fallocate() happen beyond the EOF).
         *
         * To work around it, we extend the tracked request for this
         * zero write until INT64_MAX (effectively infinity), and mark
         * it as serializing.
         *
         * We have to enable this workaround for all filesystems and
         * AIO modes (not just XFS with aio=native), because for
         * remote filesystems we do not know the host configuration.
         */

        req = bdrv_co_get_self_request(bs);
        assert(req);
        assert(req->type == BDRV_TRACKED_WRITE);
        assert(req->offset <= offset);
        assert(req->offset + req->bytes >= offset + bytes);

        req->bytes = BDRV_MAX_LENGTH - req->offset;

        bdrv_check_request(req->offset, req->bytes, &error_abort);

        bdrv_make_request_serialising(req, bs->bl.request_alignment);
    }
#endif

    acb = (RawPosixAIOData) {
        .bs             = bs,
        .aio_fildes     = s->fd,
        .aio_type       = QEMU_AIO_WRITE_ZEROES,
        .aio_offset     = offset,
        .aio_nbytes     = bytes,
    };

    if (blkdev) {
        acb.aio_type |= QEMU_AIO_BLKDEV;
    }
    if (flags & BDRV_REQ_NO_FALLBACK) {
        acb.aio_type |= QEMU_AIO_NO_FALLBACK;
    }

    if (flags & BDRV_REQ_MAY_UNMAP) {
        acb.aio_type |= QEMU_AIO_DISCARD;
        handler = handle_aiocb_write_zeroes_unmap;
    } else {
        handler = handle_aiocb_write_zeroes;
    }

    return raw_thread_pool_submit(handler, &acb);
}

static int coroutine_fn raw_co_pwrite_zeroes(
    BlockDriverState *bs, int64_t offset,
    int64_t bytes, BdrvRequestFlags flags)
{
    return raw_do_pwrite_zeroes(bs, offset, bytes, flags, false);
}

static int coroutine_fn
raw_co_get_info(BlockDriverState *bs, BlockDriverInfo *bdi)
{
    return 0;
}

static ImageInfoSpecific *raw_get_specific_info(BlockDriverState *bs,
                                                Error **errp)
{
    ImageInfoSpecificFile *file_info = g_new0(ImageInfoSpecificFile, 1);
    ImageInfoSpecific *spec_info = g_new(ImageInfoSpecific, 1);

    *spec_info = (ImageInfoSpecific){
        .type = IMAGE_INFO_SPECIFIC_KIND_FILE,
        .u.file.data = file_info,
    };

#ifdef FS_IOC_FSGETXATTR
    {
        BDRVRawState *s = bs->opaque;
        struct fsxattr attr;
        int ret;

        ret = ioctl(s->fd, FS_IOC_FSGETXATTR, &attr);
        if (!ret && attr.fsx_extsize != 0) {
            file_info->has_extent_size_hint = true;
            file_info->extent_size_hint = attr.fsx_extsize;
        }
    }
#endif

    return spec_info;
}

static BlockStatsSpecificFile get_blockstats_specific_file(BlockDriverState *bs)
{
    BDRVRawState *s = bs->opaque;
    return (BlockStatsSpecificFile) {
        .discard_nb_ok = s->stats.discard_nb_ok,
        .discard_nb_failed = s->stats.discard_nb_failed,
        .discard_bytes_ok = s->stats.discard_bytes_ok,
    };
}

static BlockStatsSpecific *raw_get_specific_stats(BlockDriverState *bs)
{
    BlockStatsSpecific *stats = g_new(BlockStatsSpecific, 1);

    stats->driver = BLOCKDEV_DRIVER_FILE;
    stats->u.file = get_blockstats_specific_file(bs);

    return stats;
}

#if defined(HAVE_HOST_BLOCK_DEVICE)
static BlockStatsSpecific *hdev_get_specific_stats(BlockDriverState *bs)
{
    BlockStatsSpecific *stats = g_new(BlockStatsSpecific, 1);

    stats->driver = BLOCKDEV_DRIVER_HOST_DEVICE;
    stats->u.host_device = get_blockstats_specific_file(bs);

    return stats;
}
#endif /* HAVE_HOST_BLOCK_DEVICE */

static QemuOptsList raw_create_opts = {
    .name = "raw-create-opts",
    .head = QTAILQ_HEAD_INITIALIZER(raw_create_opts.head),
    .desc = {
        {
            .name = BLOCK_OPT_SIZE,
            .type = QEMU_OPT_SIZE,
            .help = "Virtual disk size"
        },
        {
            .name = BLOCK_OPT_NOCOW,
            .type = QEMU_OPT_BOOL,
            .help = "Turn off copy-on-write (valid only on btrfs)"
        },
        {
            .name = BLOCK_OPT_PREALLOC,
            .type = QEMU_OPT_STRING,
            .help = "Preallocation mode (allowed values: off"
#ifdef CONFIG_POSIX_FALLOCATE
                    ", falloc"
#endif
                    ", full)"
        },
        {
            .name = BLOCK_OPT_EXTENT_SIZE_HINT,
            .type = QEMU_OPT_SIZE,
            .help = "Extent size hint for the image file, 0 to disable"
        },
        { /* end of list */ }
    }
};

static int raw_check_perm(BlockDriverState *bs, uint64_t perm, uint64_t shared,
                          Error **errp)
{
    BDRVRawState *s = bs->opaque;
    int input_flags = s->reopen_state ? s->reopen_state->flags : bs->open_flags;
    int open_flags;
    int ret;

    /* We may need a new fd if auto-read-only switches the mode */
    ret = raw_reconfigure_getfd(bs, input_flags, &open_flags, perm,
                                false, errp);
    if (ret < 0) {
        return ret;
    } else if (ret != s->fd) {
        Error *local_err = NULL;

        /*
         * Fail already check_perm() if we can't get a working O_DIRECT
         * alignment with the new fd.
         */
        raw_probe_alignment(bs, ret, &local_err);
        if (local_err) {
            error_propagate(errp, local_err);
            return -EINVAL;
        }

        s->perm_change_fd = ret;
        s->perm_change_flags = open_flags;
    }

    /* Prepare permissions on old fd to avoid conflicts between old and new,
     * but keep everything locked that new will need. */
    ret = raw_handle_perm_lock(bs, RAW_PL_PREPARE, perm, shared, errp);
    if (ret < 0) {
        goto fail;
    }

    /* Copy locks to the new fd */
    if (s->perm_change_fd && s->use_lock) {
        ret = raw_apply_lock_bytes(NULL, s->perm_change_fd, perm, ~shared,
                                   false, errp);
        if (ret < 0) {
            raw_handle_perm_lock(bs, RAW_PL_ABORT, 0, 0, NULL);
            goto fail;
        }
    }
    return 0;

fail:
    if (s->perm_change_fd) {
        qemu_close(s->perm_change_fd);
    }
    s->perm_change_fd = 0;
    return ret;
}

static void raw_set_perm(BlockDriverState *bs, uint64_t perm, uint64_t shared)
{
    BDRVRawState *s = bs->opaque;

    /* For reopen, we have already switched to the new fd (.bdrv_set_perm is
     * called after .bdrv_reopen_commit) */
    if (s->perm_change_fd && s->fd != s->perm_change_fd) {
        qemu_close(s->fd);
        s->fd = s->perm_change_fd;
        s->open_flags = s->perm_change_flags;
    }
    s->perm_change_fd = 0;

    raw_handle_perm_lock(bs, RAW_PL_COMMIT, perm, shared, NULL);
    s->perm = perm;
    s->shared_perm = shared;
}

static void raw_abort_perm_update(BlockDriverState *bs)
{
    BDRVRawState *s = bs->opaque;

    /* For reopen, .bdrv_reopen_abort is called afterwards and will close
     * the file descriptor. */
    if (s->perm_change_fd) {
        qemu_close(s->perm_change_fd);
    }
    s->perm_change_fd = 0;

    raw_handle_perm_lock(bs, RAW_PL_ABORT, 0, 0, NULL);
}

static int coroutine_fn GRAPH_RDLOCK raw_co_copy_range_from(
        BlockDriverState *bs, BdrvChild *src, int64_t src_offset,
        BdrvChild *dst, int64_t dst_offset, int64_t bytes,
        BdrvRequestFlags read_flags, BdrvRequestFlags write_flags)
{
    return bdrv_co_copy_range_to(src, src_offset, dst, dst_offset, bytes,
                                 read_flags, write_flags);
}

static int coroutine_fn GRAPH_RDLOCK
raw_co_copy_range_to(BlockDriverState *bs,
                     BdrvChild *src, int64_t src_offset,
                     BdrvChild *dst, int64_t dst_offset,
                     int64_t bytes, BdrvRequestFlags read_flags,
                     BdrvRequestFlags write_flags)
{
    RawPosixAIOData acb;
    BDRVRawState *s = bs->opaque;
    BDRVRawState *src_s;

    assert(dst->bs == bs);
    if (src->bs->drv->bdrv_co_copy_range_to != raw_co_copy_range_to) {
        return -ENOTSUP;
    }

    src_s = src->bs->opaque;
    if (fd_open(src->bs) < 0 || fd_open(dst->bs) < 0) {
        return -EIO;
    }

    acb = (RawPosixAIOData) {
        .bs             = bs,
        .aio_type       = QEMU_AIO_COPY_RANGE,
        .aio_fildes     = src_s->fd,
        .aio_offset     = src_offset,
        .aio_nbytes     = bytes,
        .copy_range     = {
            .aio_fd2        = s->fd,
            .aio_offset2    = dst_offset,
        },
    };

    return raw_thread_pool_submit(handle_aiocb_copy_range, &acb);
}

BlockDriver bdrv_file = {
    .format_name = "file",
    .protocol_name = "file",
    .instance_size = sizeof(BDRVRawState),
    .bdrv_needs_filename = true,
    .bdrv_probe = NULL, /* no probe for protocols */
    .bdrv_parse_filename = raw_parse_filename,
    .bdrv_file_open = raw_open,
    .bdrv_reopen_prepare = raw_reopen_prepare,
    .bdrv_reopen_commit = raw_reopen_commit,
    .bdrv_reopen_abort = raw_reopen_abort,
    .bdrv_close = raw_close,
    .bdrv_co_create = raw_co_create,
    .bdrv_co_create_opts = raw_co_create_opts,
    .bdrv_has_zero_init = bdrv_has_zero_init_1,
    .bdrv_co_block_status = raw_co_block_status,
    .bdrv_co_invalidate_cache = raw_co_invalidate_cache,
    .bdrv_co_pwrite_zeroes = raw_co_pwrite_zeroes,
    .bdrv_co_delete_file = raw_co_delete_file,

    .bdrv_co_preadv         = raw_co_preadv,
    .bdrv_co_pwritev        = raw_co_pwritev,
    .bdrv_co_flush_to_disk  = raw_co_flush_to_disk,
    .bdrv_co_pdiscard       = raw_co_pdiscard,
    .bdrv_co_copy_range_from = raw_co_copy_range_from,
    .bdrv_co_copy_range_to  = raw_co_copy_range_to,
    .bdrv_refresh_limits = raw_refresh_limits,
    .bdrv_attach_aio_context = raw_aio_attach_aio_context,

    .bdrv_co_truncate                   = raw_co_truncate,
    .bdrv_co_getlength                  = raw_co_getlength,
    .bdrv_co_get_info                   = raw_co_get_info,
    .bdrv_get_specific_info             = raw_get_specific_info,
    .bdrv_co_get_allocated_file_size    = raw_co_get_allocated_file_size,
    .bdrv_get_specific_stats = raw_get_specific_stats,
    .bdrv_check_perm = raw_check_perm,
    .bdrv_set_perm   = raw_set_perm,
    .bdrv_abort_perm_update = raw_abort_perm_update,
    .create_opts = &raw_create_opts,
    .mutable_opts = mutable_opts,
};

/***********************************************/
/* host device */

#if defined(HAVE_HOST_BLOCK_DEVICE)

#if defined(__APPLE__) && defined(__MACH__)
static kern_return_t GetBSDPath(io_iterator_t mediaIterator, char *bsdPath,
                                CFIndex maxPathSize, int flags);

#if !defined(MAC_OS_VERSION_12_0) \
    || (MAC_OS_X_VERSION_MIN_REQUIRED < MAC_OS_VERSION_12_0)
#define IOMainPort IOMasterPort
#endif

static char *FindEjectableOpticalMedia(io_iterator_t *mediaIterator)
{
    kern_return_t kernResult = KERN_FAILURE;
    mach_port_t mainPort;
    CFMutableDictionaryRef  classesToMatch;
    const char *matching_array[] = {kIODVDMediaClass, kIOCDMediaClass};
    char *mediaType = NULL;

    kernResult = IOMainPort(MACH_PORT_NULL, &mainPort);
    if ( KERN_SUCCESS != kernResult ) {
        printf("IOMainPort returned %d\n", kernResult);
    }

    int index;
    for (index = 0; index < ARRAY_SIZE(matching_array); index++) {
        classesToMatch = IOServiceMatching(matching_array[index]);
        if (classesToMatch == NULL) {
            error_report("IOServiceMatching returned NULL for %s",
                         matching_array[index]);
            continue;
        }
        CFDictionarySetValue(classesToMatch, CFSTR(kIOMediaEjectableKey),
                             kCFBooleanTrue);
        kernResult = IOServiceGetMatchingServices(mainPort, classesToMatch,
                                                  mediaIterator);
        if (kernResult != KERN_SUCCESS) {
            error_report("Note: IOServiceGetMatchingServices returned %d",
                         kernResult);
            continue;
        }

        /* If a match was found, leave the loop */
        if (*mediaIterator != 0) {
            trace_file_FindEjectableOpticalMedia(matching_array[index]);
            mediaType = g_strdup(matching_array[index]);
            break;
        }
    }
    return mediaType;
}

kern_return_t GetBSDPath(io_iterator_t mediaIterator, char *bsdPath,
                         CFIndex maxPathSize, int flags)
{
    io_object_t     nextMedia;
    kern_return_t   kernResult = KERN_FAILURE;
    *bsdPath = '\0';
    nextMedia = IOIteratorNext( mediaIterator );
    if ( nextMedia )
    {
        CFTypeRef   bsdPathAsCFString;
    bsdPathAsCFString = IORegistryEntryCreateCFProperty( nextMedia, CFSTR( kIOBSDNameKey ), kCFAllocatorDefault, 0 );
        if ( bsdPathAsCFString ) {
            size_t devPathLength;
            strcpy( bsdPath, _PATH_DEV );
            if (flags & BDRV_O_NOCACHE) {
                strcat(bsdPath, "r");
            }
            devPathLength = strlen( bsdPath );
            if ( CFStringGetCString( bsdPathAsCFString, bsdPath + devPathLength, maxPathSize - devPathLength, kCFStringEncodingASCII ) ) {
                kernResult = KERN_SUCCESS;
            }
            CFRelease( bsdPathAsCFString );
        }
        IOObjectRelease( nextMedia );
    }

    return kernResult;
}

/* Sets up a real cdrom for use in QEMU */
static bool setup_cdrom(char *bsd_path, Error **errp)
{
    int index, num_of_test_partitions = 2, fd;
    char test_partition[MAXPATHLEN];
    bool partition_found = false;

    /* look for a working partition */
    for (index = 0; index < num_of_test_partitions; index++) {
        snprintf(test_partition, sizeof(test_partition), "%ss%d", bsd_path,
                 index);
        fd = qemu_open(test_partition, O_RDONLY | O_BINARY | O_LARGEFILE, NULL);
        if (fd >= 0) {
            partition_found = true;
            qemu_close(fd);
            break;
        }
    }

    /* if a working partition on the device was not found */
    if (partition_found == false) {
        error_setg(errp, "Failed to find a working partition on disc");
    } else {
        trace_file_setup_cdrom(test_partition);
        pstrcpy(bsd_path, MAXPATHLEN, test_partition);
    }
    return partition_found;
}

/* Prints directions on mounting and unmounting a device */
static void print_unmounting_directions(const char *file_name)
{
    error_report("If device %s is mounted on the desktop, unmount"
                 " it first before using it in QEMU", file_name);
    error_report("Command to unmount device: diskutil unmountDisk %s",
                 file_name);
    error_report("Command to mount device: diskutil mountDisk %s", file_name);
}

#endif /* defined(__APPLE__) && defined(__MACH__) */

static int hdev_probe_device(const char *filename)
{
    struct stat st;

    /* allow a dedicated CD-ROM driver to match with a higher priority */
    if (strstart(filename, "/dev/cdrom", NULL))
        return 50;

    if (stat(filename, &st) >= 0 &&
            (S_ISCHR(st.st_mode) || S_ISBLK(st.st_mode))) {
        return 100;
    }

    return 0;
}

static void hdev_parse_filename(const char *filename, QDict *options,
                                Error **errp)
{
    bdrv_parse_filename_strip_prefix(filename, "host_device:", options);
}

static bool hdev_is_sg(BlockDriverState *bs)
{

#if defined(__linux__)

    BDRVRawState *s = bs->opaque;
    struct stat st;
    struct sg_scsi_id scsiid;
    int sg_version;
    int ret;

    if (stat(bs->filename, &st) < 0 || !S_ISCHR(st.st_mode)) {
        return false;
    }

    ret = ioctl(s->fd, SG_GET_VERSION_NUM, &sg_version);
    if (ret < 0) {
        return false;
    }

    ret = ioctl(s->fd, SG_GET_SCSI_ID, &scsiid);
    if (ret >= 0) {
        trace_file_hdev_is_sg(scsiid.scsi_type, sg_version);
        return true;
    }

#endif

    return false;
}

static int hdev_open(BlockDriverState *bs, QDict *options, int flags,
                     Error **errp)
{
    BDRVRawState *s = bs->opaque;
    int ret;

#if defined(__APPLE__) && defined(__MACH__)
    /*
     * Caution: while qdict_get_str() is fine, getting non-string types
     * would require more care.  When @options come from -blockdev or
     * blockdev_add, its members are typed according to the QAPI
     * schema, but when they come from -drive, they're all QString.
     */
    const char *filename = qdict_get_str(options, "filename");
    char bsd_path[MAXPATHLEN] = "";
    bool error_occurred = false;

    /* If using a real cdrom */
    if (strcmp(filename, "/dev/cdrom") == 0) {
        char *mediaType = NULL;
        kern_return_t ret_val;
        io_iterator_t mediaIterator = 0;

        mediaType = FindEjectableOpticalMedia(&mediaIterator);
        if (mediaType == NULL) {
            error_setg(errp, "Please make sure your CD/DVD is in the optical"
                       " drive");
            error_occurred = true;
            goto hdev_open_Mac_error;
        }

        ret_val = GetBSDPath(mediaIterator, bsd_path, sizeof(bsd_path), flags);
        if (ret_val != KERN_SUCCESS) {
            error_setg(errp, "Could not get BSD path for optical drive");
            error_occurred = true;
            goto hdev_open_Mac_error;
        }

        /* If a real optical drive was not found */
        if (bsd_path[0] == '\0') {
            error_setg(errp, "Failed to obtain bsd path for optical drive");
            error_occurred = true;
            goto hdev_open_Mac_error;
        }

        /* If using a cdrom disc and finding a partition on the disc failed */
        if (strncmp(mediaType, kIOCDMediaClass, 9) == 0 &&
            setup_cdrom(bsd_path, errp) == false) {
            print_unmounting_directions(bsd_path);
            error_occurred = true;
            goto hdev_open_Mac_error;
        }

        qdict_put_str(options, "filename", bsd_path);

hdev_open_Mac_error:
        g_free(mediaType);
        if (mediaIterator) {
            IOObjectRelease(mediaIterator);
        }
        if (error_occurred) {
            return -ENOENT;
        }
    }
#endif /* defined(__APPLE__) && defined(__MACH__) */

    s->type = FTYPE_FILE;

    ret = raw_open_common(bs, options, flags, 0, true, errp);
    if (ret < 0) {
#if defined(__APPLE__) && defined(__MACH__)
        if (*bsd_path) {
            filename = bsd_path;
        }
        /* if a physical device experienced an error while being opened */
        if (strncmp(filename, "/dev/", 5) == 0) {
            print_unmounting_directions(filename);
        }
#endif /* defined(__APPLE__) && defined(__MACH__) */
        return ret;
    }

    /* Since this does ioctl the device must be already opened */
    bs->sg = hdev_is_sg(bs);

    return ret;
}

#if defined(__linux__)
static int coroutine_fn
hdev_co_ioctl(BlockDriverState *bs, unsigned long int req, void *buf)
{
    BDRVRawState *s = bs->opaque;
    RawPosixAIOData acb;
    int ret;

    ret = fd_open(bs);
    if (ret < 0) {
        return ret;
    }

    if (req == SG_IO && s->pr_mgr) {
        struct sg_io_hdr *io_hdr = buf;
        if (io_hdr->cmdp[0] == PERSISTENT_RESERVE_OUT ||
            io_hdr->cmdp[0] == PERSISTENT_RESERVE_IN) {
            return pr_manager_execute(s->pr_mgr, qemu_get_current_aio_context(),
                                      s->fd, io_hdr);
        }
    }

    acb = (RawPosixAIOData) {
        .bs         = bs,
        .aio_type   = QEMU_AIO_IOCTL,
        .aio_fildes = s->fd,
        .aio_offset = 0,
        .ioctl      = {
            .buf        = buf,
            .cmd        = req,
        },
    };

    return raw_thread_pool_submit(handle_aiocb_ioctl, &acb);
}
#endif /* linux */

static coroutine_fn int
hdev_co_pdiscard(BlockDriverState *bs, int64_t offset, int64_t bytes)
{
    BDRVRawState *s = bs->opaque;
    int ret;

    ret = fd_open(bs);
    if (ret < 0) {
        raw_account_discard(s, bytes, ret);
        return ret;
    }
    return raw_do_pdiscard(bs, offset, bytes, true);
}

static coroutine_fn int hdev_co_pwrite_zeroes(BlockDriverState *bs,
    int64_t offset, int64_t bytes, BdrvRequestFlags flags)
{
    int rc;

    rc = fd_open(bs);
    if (rc < 0) {
        return rc;
    }

    return raw_do_pwrite_zeroes(bs, offset, bytes, flags, true);
}

static BlockDriver bdrv_host_device = {
    .format_name        = "host_device",
    .protocol_name        = "host_device",
    .instance_size      = sizeof(BDRVRawState),
    .bdrv_needs_filename = true,
    .bdrv_probe_device  = hdev_probe_device,
    .bdrv_parse_filename = hdev_parse_filename,
    .bdrv_file_open     = hdev_open,
    .bdrv_close         = raw_close,
    .bdrv_reopen_prepare = raw_reopen_prepare,
    .bdrv_reopen_commit  = raw_reopen_commit,
    .bdrv_reopen_abort   = raw_reopen_abort,
    .bdrv_co_create_opts = bdrv_co_create_opts_simple,
    .create_opts         = &bdrv_create_opts_simple,
    .mutable_opts        = mutable_opts,
    .bdrv_co_invalidate_cache = raw_co_invalidate_cache,
    .bdrv_co_pwrite_zeroes = hdev_co_pwrite_zeroes,

    .bdrv_co_preadv         = raw_co_preadv,
    .bdrv_co_pwritev        = raw_co_pwritev,
    .bdrv_co_flush_to_disk  = raw_co_flush_to_disk,
    .bdrv_co_pdiscard       = hdev_co_pdiscard,
    .bdrv_co_copy_range_from = raw_co_copy_range_from,
    .bdrv_co_copy_range_to  = raw_co_copy_range_to,
    .bdrv_refresh_limits = raw_refresh_limits,
    .bdrv_attach_aio_context = raw_aio_attach_aio_context,

    .bdrv_co_truncate                   = raw_co_truncate,
    .bdrv_co_getlength                  = raw_co_getlength,
    .bdrv_co_get_info                   = raw_co_get_info,
    .bdrv_get_specific_info             = raw_get_specific_info,
    .bdrv_co_get_allocated_file_size    = raw_co_get_allocated_file_size,
    .bdrv_get_specific_stats = hdev_get_specific_stats,
    .bdrv_check_perm = raw_check_perm,
    .bdrv_set_perm   = raw_set_perm,
    .bdrv_abort_perm_update = raw_abort_perm_update,
    .bdrv_probe_blocksizes = hdev_probe_blocksizes,
    .bdrv_probe_geometry = hdev_probe_geometry,

    /* generic scsi device */
#ifdef __linux__
    .bdrv_co_ioctl          = hdev_co_ioctl,
#endif

    /* zoned device */
#if defined(CONFIG_BLKZONED)
    /* zone management operations */
    .bdrv_co_zone_report = raw_co_zone_report,
    .bdrv_co_zone_mgmt = raw_co_zone_mgmt,
    .bdrv_co_zone_append = raw_co_zone_append,
#endif
};

#if defined(__linux__) || defined(__FreeBSD__) || defined(__FreeBSD_kernel__)
static void cdrom_parse_filename(const char *filename, QDict *options,
                                 Error **errp)
{
    bdrv_parse_filename_strip_prefix(filename, "host_cdrom:", options);
}

static void cdrom_refresh_limits(BlockDriverState *bs, Error **errp)
{
    bs->bl.has_variable_length = true;
    raw_refresh_limits(bs, errp);
}
#endif

#ifdef __linux__
static int cdrom_open(BlockDriverState *bs, QDict *options, int flags,
                      Error **errp)
{
    BDRVRawState *s = bs->opaque;

    s->type = FTYPE_CD;

    /* open will not fail even if no CD is inserted, so add O_NONBLOCK */
    return raw_open_common(bs, options, flags, O_NONBLOCK, true, errp);
}

static int cdrom_probe_device(const char *filename)
{
    int fd, ret;
    int prio = 0;
    struct stat st;

    fd = qemu_open(filename, O_RDONLY | O_NONBLOCK, NULL);
    if (fd < 0) {
        goto out;
    }
    ret = fstat(fd, &st);
    if (ret == -1 || !S_ISBLK(st.st_mode)) {
        goto outc;
    }

    /* Attempt to detect via a CDROM specific ioctl */
    ret = ioctl(fd, CDROM_DRIVE_STATUS, CDSL_CURRENT);
    if (ret >= 0)
        prio = 100;

outc:
    qemu_close(fd);
out:
    return prio;
}

static bool coroutine_fn cdrom_co_is_inserted(BlockDriverState *bs)
{
    BDRVRawState *s = bs->opaque;
    int ret;

    ret = ioctl(s->fd, CDROM_DRIVE_STATUS, CDSL_CURRENT);
    return ret == CDS_DISC_OK;
}

static void coroutine_fn cdrom_co_eject(BlockDriverState *bs, bool eject_flag)
{
    BDRVRawState *s = bs->opaque;

    if (eject_flag) {
        if (ioctl(s->fd, CDROMEJECT, NULL) < 0)
            perror("CDROMEJECT");
    } else {
        if (ioctl(s->fd, CDROMCLOSETRAY, NULL) < 0)
            perror("CDROMEJECT");
    }
}

static void coroutine_fn cdrom_co_lock_medium(BlockDriverState *bs, bool locked)
{
    BDRVRawState *s = bs->opaque;

    if (ioctl(s->fd, CDROM_LOCKDOOR, locked) < 0) {
        /*
         * Note: an error can happen if the distribution automatically
         * mounts the CD-ROM
         */
        /* perror("CDROM_LOCKDOOR"); */
    }
}

static BlockDriver bdrv_host_cdrom = {
    .format_name        = "host_cdrom",
    .protocol_name      = "host_cdrom",
    .instance_size      = sizeof(BDRVRawState),
    .bdrv_needs_filename = true,
    .bdrv_probe_device	= cdrom_probe_device,
    .bdrv_parse_filename = cdrom_parse_filename,
    .bdrv_file_open     = cdrom_open,
    .bdrv_close         = raw_close,
    .bdrv_reopen_prepare = raw_reopen_prepare,
    .bdrv_reopen_commit  = raw_reopen_commit,
    .bdrv_reopen_abort   = raw_reopen_abort,
    .bdrv_co_create_opts = bdrv_co_create_opts_simple,
    .create_opts         = &bdrv_create_opts_simple,
    .mutable_opts        = mutable_opts,
    .bdrv_co_invalidate_cache = raw_co_invalidate_cache,

    .bdrv_co_preadv         = raw_co_preadv,
    .bdrv_co_pwritev        = raw_co_pwritev,
    .bdrv_co_flush_to_disk  = raw_co_flush_to_disk,
    .bdrv_refresh_limits    = cdrom_refresh_limits,
    .bdrv_attach_aio_context = raw_aio_attach_aio_context,

    .bdrv_co_truncate                   = raw_co_truncate,
    .bdrv_co_getlength                  = raw_co_getlength,
    .bdrv_co_get_allocated_file_size    = raw_co_get_allocated_file_size,

    /* removable device support */
    .bdrv_co_is_inserted    = cdrom_co_is_inserted,
    .bdrv_co_eject          = cdrom_co_eject,
    .bdrv_co_lock_medium    = cdrom_co_lock_medium,

    /* generic scsi device */
    .bdrv_co_ioctl      = hdev_co_ioctl,
};
#endif /* __linux__ */

#if defined (__FreeBSD__) || defined(__FreeBSD_kernel__)
static int cdrom_open(BlockDriverState *bs, QDict *options, int flags,
                      Error **errp)
{
    BDRVRawState *s = bs->opaque;
    int ret;

    s->type = FTYPE_CD;

    ret = raw_open_common(bs, options, flags, 0, true, errp);
    if (ret) {
        return ret;
    }

    /* make sure the door isn't locked at this time */
    ioctl(s->fd, CDIOCALLOW);
    return 0;
}

static int cdrom_probe_device(const char *filename)
{
    if (strstart(filename, "/dev/cd", NULL) ||
            strstart(filename, "/dev/acd", NULL))
        return 100;
    return 0;
}

static int cdrom_reopen(BlockDriverState *bs)
{
    BDRVRawState *s = bs->opaque;
    int fd;

    /*
     * Force reread of possibly changed/newly loaded disc,
     * FreeBSD seems to not notice sometimes...
     */
    if (s->fd >= 0)
        qemu_close(s->fd);
    fd = qemu_open(bs->filename, s->open_flags, NULL);
    if (fd < 0) {
        s->fd = -1;
        return -EIO;
    }
    s->fd = fd;

    /* make sure the door isn't locked at this time */
    ioctl(s->fd, CDIOCALLOW);
    return 0;
}

static bool coroutine_fn cdrom_co_is_inserted(BlockDriverState *bs)
{
    return raw_getlength(bs) > 0;
}

static void coroutine_fn cdrom_co_eject(BlockDriverState *bs, bool eject_flag)
{
    BDRVRawState *s = bs->opaque;

    if (s->fd < 0)
        return;

    (void) ioctl(s->fd, CDIOCALLOW);

    if (eject_flag) {
        if (ioctl(s->fd, CDIOCEJECT) < 0)
            perror("CDIOCEJECT");
    } else {
        if (ioctl(s->fd, CDIOCCLOSE) < 0)
            perror("CDIOCCLOSE");
    }

    cdrom_reopen(bs);
}

static void coroutine_fn cdrom_co_lock_medium(BlockDriverState *bs, bool locked)
{
    BDRVRawState *s = bs->opaque;

    if (s->fd < 0)
        return;
    if (ioctl(s->fd, (locked ? CDIOCPREVENT : CDIOCALLOW)) < 0) {
        /*
         * Note: an error can happen if the distribution automatically
         * mounts the CD-ROM
         */
        /* perror("CDROM_LOCKDOOR"); */
    }
}

static BlockDriver bdrv_host_cdrom = {
    .format_name        = "host_cdrom",
    .protocol_name      = "host_cdrom",
    .instance_size      = sizeof(BDRVRawState),
    .bdrv_needs_filename = true,
    .bdrv_probe_device	= cdrom_probe_device,
    .bdrv_parse_filename = cdrom_parse_filename,
    .bdrv_file_open     = cdrom_open,
    .bdrv_close         = raw_close,
    .bdrv_reopen_prepare = raw_reopen_prepare,
    .bdrv_reopen_commit  = raw_reopen_commit,
    .bdrv_reopen_abort   = raw_reopen_abort,
    .bdrv_co_create_opts = bdrv_co_create_opts_simple,
    .create_opts         = &bdrv_create_opts_simple,
    .mutable_opts       = mutable_opts,

    .bdrv_co_preadv         = raw_co_preadv,
    .bdrv_co_pwritev        = raw_co_pwritev,
    .bdrv_co_flush_to_disk  = raw_co_flush_to_disk,
    .bdrv_refresh_limits    = cdrom_refresh_limits,
    .bdrv_attach_aio_context = raw_aio_attach_aio_context,

    .bdrv_co_truncate                   = raw_co_truncate,
    .bdrv_co_getlength                  = raw_co_getlength,
    .bdrv_co_get_allocated_file_size    = raw_co_get_allocated_file_size,

    /* removable device support */
    .bdrv_co_is_inserted     = cdrom_co_is_inserted,
    .bdrv_co_eject           = cdrom_co_eject,
    .bdrv_co_lock_medium     = cdrom_co_lock_medium,
};
#endif /* __FreeBSD__ */

#endif /* HAVE_HOST_BLOCK_DEVICE */

static void bdrv_file_init(void)
{
    /*
     * Register all the drivers.  Note that order is important, the driver
     * registered last will get probed first.
     */
    bdrv_register(&bdrv_file);
#if defined(HAVE_HOST_BLOCK_DEVICE)
    bdrv_register(&bdrv_host_device);
#ifdef __linux__
    bdrv_register(&bdrv_host_cdrom);
#endif
#if defined(__FreeBSD__) || defined(__FreeBSD_kernel__)
    bdrv_register(&bdrv_host_cdrom);
#endif
#endif /* HAVE_HOST_BLOCK_DEVICE */
}

block_init(bdrv_file_init);<|MERGE_RESOLUTION|>--- conflicted
+++ resolved
@@ -2523,14 +2523,10 @@
                 }
             }
         } else {
-<<<<<<< HEAD
-            update_zones_wp(bs, s->fd, 0, 1);
-=======
             /*
              * write and append write are not allowed to cross zone boundaries
              */
             update_zones_wp(bs, s->fd, offset, 1);
->>>>>>> aa43af02
         }
 
         qemu_co_mutex_unlock(&wps->colock);
