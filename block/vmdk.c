--- conflicted
+++ resolved
@@ -801,11 +801,8 @@
     BdrvChild *extent_file;
     BDRVVmdkState *s = bs->opaque;
     VmdkExtent *extent = NULL;
-<<<<<<< HEAD
-=======
     char extent_opt_prefix[32];
     Error *local_err = NULL;
->>>>>>> b01ff82c
 
     for (p = desc; *p; p = next_line(p)) {
         /* parse extent line in one of below formats:
