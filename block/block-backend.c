--- conflicted
+++ resolved
@@ -1386,7 +1386,7 @@
 void blk_eject(BlockBackend *blk, bool eject_flag)
 {
     BlockDriverState *bs = blk_bs(blk);
-    char *id;
+    char *id = NULL;
 
     /* blk_eject is only called by qdevified devices */
     assert(!blk->legacy_dev);
@@ -1397,15 +1397,10 @@
 
     /* Whether or not we ejected on the backend,
      * the frontend experienced a tray event. */
-<<<<<<< HEAD
-    qapi_event_send_device_tray_moved(blk_name(blk),
-                                      eject_flag, &error_abort);
-=======
     id = blk_get_attached_dev_id(blk);
     qapi_event_send_device_tray_moved(blk_name(blk), id,
                                       eject_flag, &error_abort);
     g_free(id);
->>>>>>> 0737f32d
 }
 
 int blk_get_flags(BlockBackend *blk)
