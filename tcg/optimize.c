--- conflicted
+++ resolved
@@ -64,37 +64,6 @@
     temps[temp].mask = -1;
 }
 
-static TCGOp *insert_op_before(TCGContext *s, TCGOp *old_op,
-                                TCGOpcode opc, int nargs)
-{
-    int oi = s->gen_next_op_idx;
-    int pi = s->gen_next_parm_idx;
-    int prev = old_op->prev;
-    int next = old_op - s->gen_op_buf;
-    TCGOp *new_op;
-
-    tcg_debug_assert(oi < OPC_BUF_SIZE);
-    tcg_debug_assert(pi + nargs <= OPPARAM_BUF_SIZE);
-    s->gen_next_op_idx = oi + 1;
-    s->gen_next_parm_idx = pi + nargs;
-
-    new_op = &s->gen_op_buf[oi];
-    *new_op = (TCGOp){
-        .opc = opc,
-        .args = pi,
-        .prev = prev,
-        .next = next
-    };
-    if (prev >= 0) {
-        s->gen_op_buf[prev].next = oi;
-    } else {
-        s->gen_first_op_idx = oi;
-    }
-    old_op->prev = oi;
-
-    return new_op;
-}
-
 /* Reset all temporaries, given that there are NB_TEMPS of them.  */
 static void reset_all_temps(int nb_temps)
 {
@@ -197,13 +166,8 @@
     return false;
 }
 
-<<<<<<< HEAD
-static void tcg_opt_gen_mov(TCGContext *s, TCGOp *op, TCGArg *args,
-                            TCGOpcode old_op, TCGArg dst, TCGArg src)
-=======
 static void tcg_opt_gen_movi(TCGContext *s, TCGOp *op, TCGArg *args,
                              TCGArg dst, TCGArg val)
->>>>>>> b01ff82c
 {
     TCGOpcode new_op = op_to_movi(op->opc);
     tcg_target_ulong mask;
@@ -220,36 +184,12 @@
     }
     temps[dst].mask = mask;
 
-<<<<<<< HEAD
-    assert(temps[src].state != TCG_TEMP_CONST);
-
-    if (s->temps[src].type == s->temps[dst].type) {
-        if (temps[src].state != TCG_TEMP_COPY) {
-            temps[src].state = TCG_TEMP_COPY;
-            temps[src].next_copy = src;
-            temps[src].prev_copy = src;
-        }
-        temps[dst].state = TCG_TEMP_COPY;
-        temps[dst].next_copy = temps[src].next_copy;
-        temps[dst].prev_copy = src;
-        temps[temps[dst].next_copy].prev_copy = dst;
-        temps[src].next_copy = dst;
-    }
-
-    args[0] = dst;
-    args[1] = src;
-}
-
-static void tcg_opt_gen_movi(TCGContext *s, TCGOp *op, TCGArg *args,
-                             TCGOpcode old_op, TCGArg dst, TCGArg val)
-=======
     args[0] = dst;
     args[1] = val;
 }
 
 static void tcg_opt_gen_mov(TCGContext *s, TCGOp *op, TCGArg *args,
                             TCGArg dst, TCGArg src)
->>>>>>> b01ff82c
 {
     if (temps_are_copies(dst, src)) {
         tcg_op_remove(s, op);
@@ -262,24 +202,13 @@
     op->opc = new_op;
 
     reset_temp(dst);
-<<<<<<< HEAD
-    temps[dst].state = TCG_TEMP_CONST;
-    temps[dst].val = val;
-    mask = val;
-    if (TCG_TARGET_REG_BITS > 32 && new_op == INDEX_op_movi_i32) {
-=======
     mask = temps[src].mask;
     if (TCG_TARGET_REG_BITS > 32 && new_op == INDEX_op_mov_i32) {
->>>>>>> b01ff82c
         /* High bits of the destination are now garbage.  */
         mask |= ~0xffffffffull;
     }
     temps[dst].mask = mask;
 
-<<<<<<< HEAD
-    args[0] = dst;
-    args[1] = val;
-=======
     if (s->temps[src].type == s->temps[dst].type) {
         temps[dst].next_copy = temps[src].next_copy;
         temps[dst].prev_copy = src;
@@ -291,7 +220,6 @@
 
     args[0] = dst;
     args[1] = src;
->>>>>>> b01ff82c
 }
 
 static TCGArg do_constant_folding_2(TCGOpcode op, TCGArg x, TCGArg y)
@@ -611,11 +539,7 @@
 }
 
 /* Propagate constants and copies, fold constant expressions. */
-<<<<<<< HEAD
-static void tcg_constant_folding(TCGContext *s)
-=======
 void tcg_optimize(TCGContext *s)
->>>>>>> b01ff82c
 {
     int oi, oi_next, nb_temps, nb_globals;
 
@@ -628,11 +552,7 @@
     nb_globals = s->nb_globals;
     reset_all_temps(nb_temps);
 
-<<<<<<< HEAD
-    for (oi = s->gen_first_op_idx; oi >= 0; oi = oi_next) {
-=======
     for (oi = s->gen_op_buf[0].next; oi != 0; oi = oi_next) {
->>>>>>> b01ff82c
         tcg_target_ulong mask, partmask, affected;
         int nb_oargs, nb_iargs, i;
         TCGArg tmp;
@@ -643,14 +563,6 @@
         const TCGOpDef *def = &tcg_op_defs[opc];
 
         oi_next = op->next;
-<<<<<<< HEAD
-        if (opc == INDEX_op_call) {
-            nb_oargs = op->callo;
-            nb_iargs = op->calli;
-        } else {
-            nb_oargs = def->nb_oargs;
-            nb_iargs = def->nb_iargs;
-=======
 
         /* Count the arguments, and initialize the temps that are
            going to be used */
@@ -669,7 +581,6 @@
             for (i = 0; i < nb_oargs + nb_iargs; i++) {
                 init_temp_info(args[i]);
             }
->>>>>>> b01ff82c
         }
 
         /* Do copy propagation */
@@ -744,14 +655,8 @@
         CASE_OP_32_64(sar):
         CASE_OP_32_64(rotl):
         CASE_OP_32_64(rotr):
-<<<<<<< HEAD
-            if (temps[args[1]].state == TCG_TEMP_CONST
-                && temps[args[1]].val == 0) {
-                tcg_opt_gen_movi(s, op, args, opc, args[0], 0);
-=======
             if (temp_is_const(args[1]) && temps[args[1]].val == 0) {
                 tcg_opt_gen_movi(s, op, args, args[0], 0);
->>>>>>> b01ff82c
                 continue;
             }
             break;
@@ -774,12 +679,7 @@
                 if (!have_neg) {
                     break;
                 }
-<<<<<<< HEAD
-                if (temps[args[1]].state == TCG_TEMP_CONST
-                    && temps[args[1]].val == 0) {
-=======
                 if (temp_is_const(args[1]) && temps[args[1]].val == 0) {
->>>>>>> b01ff82c
                     op->opc = neg_op;
                     reset_temp(args[0]);
                     args[1] = args[2];
@@ -868,16 +768,6 @@
                 continue;
             }
             break;
-<<<<<<< HEAD
-        do_mov3:
-            if (temps_are_copies(args[0], args[1])) {
-                tcg_op_remove(s, op);
-            } else {
-                tcg_opt_gen_mov(s, op, args, opc, args[0], args[1]);
-            }
-            continue;
-=======
->>>>>>> b01ff82c
         default:
             break;
         }
@@ -1037,22 +927,6 @@
         }
 
         if (partmask == 0) {
-<<<<<<< HEAD
-            assert(nb_oargs == 1);
-            tcg_opt_gen_movi(s, op, args, opc, args[0], 0);
-            continue;
-        }
-        if (affected == 0) {
-            assert(nb_oargs == 1);
-            if (temps_are_copies(args[0], args[1])) {
-                tcg_op_remove(s, op);
-            } else if (temps[args[1]].state != TCG_TEMP_CONST) {
-                tcg_opt_gen_mov(s, op, args, opc, args[0], args[1]);
-            } else {
-                tcg_opt_gen_movi(s, op, args, opc,
-                                 args[0], temps[args[1]].val);
-            }
-=======
             tcg_debug_assert(nb_oargs == 1);
             tcg_opt_gen_movi(s, op, args, args[0], 0);
             continue;
@@ -1060,7 +934,6 @@
         if (affected == 0) {
             tcg_debug_assert(nb_oargs == 1);
             tcg_opt_gen_mov(s, op, args, args[0], args[1]);
->>>>>>> b01ff82c
             continue;
         }
 
@@ -1070,14 +943,8 @@
         CASE_OP_32_64(mul):
         CASE_OP_32_64(muluh):
         CASE_OP_32_64(mulsh):
-<<<<<<< HEAD
-            if ((temps[args[2]].state == TCG_TEMP_CONST
-                && temps[args[2]].val == 0)) {
-                tcg_opt_gen_movi(s, op, args, opc, args[0], 0);
-=======
             if ((temp_is_const(args[2]) && temps[args[2]].val == 0)) {
                 tcg_opt_gen_movi(s, op, args, args[0], 0);
->>>>>>> b01ff82c
                 continue;
             }
             break;
@@ -1090,15 +957,7 @@
         CASE_OP_32_64(or):
         CASE_OP_32_64(and):
             if (temps_are_copies(args[1], args[2])) {
-<<<<<<< HEAD
-                if (temps_are_copies(args[0], args[1])) {
-                    tcg_op_remove(s, op);
-                } else {
-                    tcg_opt_gen_mov(s, op, args, opc, args[0], args[1]);
-                }
-=======
                 tcg_opt_gen_mov(s, op, args, args[0], args[1]);
->>>>>>> b01ff82c
                 continue;
             }
             break;
@@ -1112,11 +971,7 @@
         CASE_OP_32_64(sub):
         CASE_OP_32_64(xor):
             if (temps_are_copies(args[1], args[2])) {
-<<<<<<< HEAD
-                tcg_opt_gen_movi(s, op, args, opc, args[0], 0);
-=======
                 tcg_opt_gen_movi(s, op, args, args[0], 0);
->>>>>>> b01ff82c
                 continue;
             }
             break;
@@ -1129,27 +984,10 @@
            allocator where needed and possible.  Also detect copies. */
         switch (opc) {
         CASE_OP_32_64(mov):
-<<<<<<< HEAD
-            if (temps_are_copies(args[0], args[1])) {
-                tcg_op_remove(s, op);
-                break;
-            }
-            if (temps[args[1]].state != TCG_TEMP_CONST) {
-                tcg_opt_gen_mov(s, op, args, opc, args[0], args[1]);
-                break;
-            }
-            /* Source argument is constant.  Rewrite the operation and
-               let movi case handle it. */
-            args[1] = temps[args[1]].val;
-            /* fallthrough */
-        CASE_OP_32_64(movi):
-            tcg_opt_gen_movi(s, op, args, opc, args[0], args[1]);
-=======
             tcg_opt_gen_mov(s, op, args, args[0], args[1]);
             break;
         CASE_OP_32_64(movi):
             tcg_opt_gen_movi(s, op, args, args[0], args[1]);
->>>>>>> b01ff82c
             break;
 
         CASE_OP_32_64(not):
@@ -1160,19 +998,6 @@
         CASE_OP_32_64(ext16u):
         case INDEX_op_ext32s_i64:
         case INDEX_op_ext32u_i64:
-<<<<<<< HEAD
-            if (temps[args[1]].state == TCG_TEMP_CONST) {
-                tmp = do_constant_folding(opc, temps[args[1]].val, 0);
-                tcg_opt_gen_movi(s, op, args, opc, args[0], tmp);
-                break;
-            }
-            goto do_default;
-
-        case INDEX_op_trunc_shr_i32:
-            if (temps[args[1]].state == TCG_TEMP_CONST) {
-                tmp = do_constant_folding(opc, temps[args[1]].val, args[2]);
-                tcg_opt_gen_movi(s, op, args, opc, args[0], tmp);
-=======
         case INDEX_op_ext_i32_i64:
         case INDEX_op_extu_i32_i64:
         case INDEX_op_extrl_i64_i32:
@@ -1180,7 +1005,6 @@
             if (temp_is_const(args[1])) {
                 tmp = do_constant_folding(opc, temps[args[1]].val, 0);
                 tcg_opt_gen_movi(s, op, args, args[0], tmp);
->>>>>>> b01ff82c
                 break;
             }
             goto do_default;
@@ -1207,18 +1031,10 @@
         CASE_OP_32_64(divu):
         CASE_OP_32_64(rem):
         CASE_OP_32_64(remu):
-<<<<<<< HEAD
-            if (temps[args[1]].state == TCG_TEMP_CONST
-                && temps[args[2]].state == TCG_TEMP_CONST) {
-                tmp = do_constant_folding(opc, temps[args[1]].val,
-                                          temps[args[2]].val);
-                tcg_opt_gen_movi(s, op, args, opc, args[0], tmp);
-=======
             if (temp_is_const(args[1]) && temp_is_const(args[2])) {
                 tmp = do_constant_folding(opc, temps[args[1]].val,
                                           temps[args[2]].val);
                 tcg_opt_gen_movi(s, op, args, args[0], tmp);
->>>>>>> b01ff82c
                 break;
             }
             goto do_default;
@@ -1227,11 +1043,7 @@
             if (temp_is_const(args[1]) && temp_is_const(args[2])) {
                 tmp = deposit64(temps[args[1]].val, args[3], args[4],
                                 temps[args[2]].val);
-<<<<<<< HEAD
-                tcg_opt_gen_movi(s, op, args, opc, args[0], tmp);
-=======
                 tcg_opt_gen_movi(s, op, args, args[0], tmp);
->>>>>>> b01ff82c
                 break;
             }
             goto do_default;
@@ -1239,11 +1051,7 @@
         CASE_OP_32_64(setcond):
             tmp = do_constant_folding_cond(opc, args[1], args[2], args[3]);
             if (tmp != 2) {
-<<<<<<< HEAD
-                tcg_opt_gen_movi(s, op, args, opc, args[0], tmp);
-=======
                 tcg_opt_gen_movi(s, op, args, args[0], tmp);
->>>>>>> b01ff82c
                 break;
             }
             goto do_default;
@@ -1265,18 +1073,7 @@
         CASE_OP_32_64(movcond):
             tmp = do_constant_folding_cond(opc, args[1], args[2], args[5]);
             if (tmp != 2) {
-<<<<<<< HEAD
-                if (temps_are_copies(args[0], args[4-tmp])) {
-                    tcg_op_remove(s, op);
-                } else if (temps[args[4-tmp]].state == TCG_TEMP_CONST) {
-                    tcg_opt_gen_movi(s, op, args, opc,
-                                     args[0], temps[args[4-tmp]].val);
-                } else {
-                    tcg_opt_gen_mov(s, op, args, opc, args[0], args[4-tmp]);
-                }
-=======
                 tcg_opt_gen_mov(s, op, args, args[0], args[4-tmp]);
->>>>>>> b01ff82c
                 break;
             }
             goto do_default;
@@ -1292,11 +1089,7 @@
                 uint64_t a = ((uint64_t)ah << 32) | al;
                 uint64_t b = ((uint64_t)bh << 32) | bl;
                 TCGArg rl, rh;
-<<<<<<< HEAD
-                TCGOp *op2 = insert_op_before(s, op, INDEX_op_movi_i32, 2);
-=======
                 TCGOp *op2 = tcg_op_insert_before(s, op, INDEX_op_movi_i32, 2);
->>>>>>> b01ff82c
                 TCGArg *args2 = &s->gen_opparam_buf[op2->args];
 
                 if (opc == INDEX_op_add2_i32) {
@@ -1307,13 +1100,8 @@
 
                 rl = args[0];
                 rh = args[1];
-<<<<<<< HEAD
-                tcg_opt_gen_movi(s, op, args, opc, rl, (uint32_t)a);
-                tcg_opt_gen_movi(s, op2, args2, opc, rh, (uint32_t)(a >> 32));
-=======
                 tcg_opt_gen_movi(s, op, args, rl, (int32_t)a);
                 tcg_opt_gen_movi(s, op2, args2, rh, (int32_t)(a >> 32));
->>>>>>> b01ff82c
 
                 /* We've done all we need to do with the movi.  Skip it.  */
                 oi_next = op2->next;
@@ -1327,22 +1115,13 @@
                 uint32_t b = temps[args[3]].val;
                 uint64_t r = (uint64_t)a * b;
                 TCGArg rl, rh;
-<<<<<<< HEAD
-                TCGOp *op2 = insert_op_before(s, op, INDEX_op_movi_i32, 2);
-=======
                 TCGOp *op2 = tcg_op_insert_before(s, op, INDEX_op_movi_i32, 2);
->>>>>>> b01ff82c
                 TCGArg *args2 = &s->gen_opparam_buf[op2->args];
 
                 rl = args[0];
                 rh = args[1];
-<<<<<<< HEAD
-                tcg_opt_gen_movi(s, op, args, opc, rl, (uint32_t)r);
-                tcg_opt_gen_movi(s, op2, args2, opc, rh, (uint32_t)(r >> 32));
-=======
                 tcg_opt_gen_movi(s, op, args, rl, (int32_t)r);
                 tcg_opt_gen_movi(s, op2, args2, rh, (int32_t)(r >> 32));
->>>>>>> b01ff82c
 
                 /* We've done all we need to do with the movi.  Skip it.  */
                 oi_next = op2->next;
@@ -1424,11 +1203,7 @@
             tmp = do_constant_folding_cond2(&args[1], &args[3], args[5]);
             if (tmp != 2) {
             do_setcond_const:
-<<<<<<< HEAD
-                tcg_opt_gen_movi(s, op, args, opc, args[0], tmp);
-=======
                 tcg_opt_gen_movi(s, op, args, args[0], tmp);
->>>>>>> b01ff82c
             } else if ((args[5] == TCG_COND_LT || args[5] == TCG_COND_GE)
                        && temp_is_const(args[3]) && temps[args[3]].val == 0
                        && temp_is_const(args[4]) && temps[args[4]].val == 0) {
@@ -1521,12 +1296,4 @@
             break;
         }
     }
-<<<<<<< HEAD
-}
-
-void tcg_optimize(TCGContext *s)
-{
-    tcg_constant_folding(s);
-=======
->>>>>>> b01ff82c
 }