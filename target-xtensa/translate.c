/*
 * Xtensa ISA:
 * http://www.tensilica.com/products/literature-docs/documentation/xtensa-isa-databook.htm
 *
 * Copyright (c) 2011, Max Filippov, Open Source and Linux Lab.
 * All rights reserved.
 *
 * Redistribution and use in source and binary forms, with or without
 * modification, are permitted provided that the following conditions are met:
 *     * Redistributions of source code must retain the above copyright
 *       notice, this list of conditions and the following disclaimer.
 *     * Redistributions in binary form must reproduce the above copyright
 *       notice, this list of conditions and the following disclaimer in the
 *       documentation and/or other materials provided with the distribution.
 *     * Neither the name of the Open Source and Linux Lab nor the
 *       names of its contributors may be used to endorse or promote products
 *       derived from this software without specific prior written permission.
 *
 * THIS SOFTWARE IS PROVIDED BY THE COPYRIGHT HOLDERS AND CONTRIBUTORS "AS IS"
 * AND ANY EXPRESS OR IMPLIED WARRANTIES, INCLUDING, BUT NOT LIMITED TO, THE
 * IMPLIED WARRANTIES OF MERCHANTABILITY AND FITNESS FOR A PARTICULAR PURPOSE
 * ARE DISCLAIMED. IN NO EVENT SHALL THE AUTHOR BE LIABLE FOR ANY
 * DIRECT, INDIRECT, INCIDENTAL, SPECIAL, EXEMPLARY, OR CONSEQUENTIAL DAMAGES
 * (INCLUDING, BUT NOT LIMITED TO, PROCUREMENT OF SUBSTITUTE GOODS OR SERVICES;
 * LOSS OF USE, DATA, OR PROFITS; OR BUSINESS INTERRUPTION) HOWEVER CAUSED AND
 * ON ANY THEORY OF LIABILITY, WHETHER IN CONTRACT, STRICT LIABILITY, OR TORT
 * (INCLUDING NEGLIGENCE OR OTHERWISE) ARISING IN ANY WAY OUT OF THE USE OF THIS
 * SOFTWARE, EVEN IF ADVISED OF THE POSSIBILITY OF SUCH DAMAGE.
 */

#include "qemu/osdep.h"

#include "cpu.h"
#include "exec/exec-all.h"
#include "disas/disas.h"
#include "tcg-op.h"
#include "qemu/log.h"
#include "sysemu/sysemu.h"
#include "exec/exec-all.h"
#include "exec/cpu_ldst.h"
#include "exec/semihost.h"

#include "exec/helper-proto.h"
#include "exec/helper-gen.h"

#include "trace-tcg.h"
#include "exec/log.h"


typedef struct DisasContext {
    const XtensaConfig *config;
    TranslationBlock *tb;
    uint32_t pc;
    uint32_t next_pc;
    int cring;
    int ring;
    uint32_t lbeg;
    uint32_t lend;
    TCGv_i32 litbase;
    int is_jmp;
    int singlestep_enabled;

    bool sar_5bit;
    bool sar_m32_5bit;
    bool sar_m32_allocated;
    TCGv_i32 sar_m32;

    uint32_t ccount_delta;
    unsigned window;

    bool debug;
    bool icount;
    TCGv_i32 next_icount;

    unsigned cpenable;
} DisasContext;

static TCGv_env cpu_env;
static TCGv_i32 cpu_pc;
static TCGv_i32 cpu_R[16];
static TCGv_i32 cpu_FR[16];
static TCGv_i32 cpu_SR[256];
static TCGv_i32 cpu_UR[256];

#include "exec/gen-icount.h"

typedef struct XtensaReg {
    const char *name;
    uint64_t opt_bits;
    enum {
        SR_R = 1,
        SR_W = 2,
        SR_X = 4,
        SR_RW = 3,
        SR_RWX = 7,
    } access;
} XtensaReg;

#define XTENSA_REG_ACCESS(regname, opt, acc) { \
        .name = (regname), \
        .opt_bits = XTENSA_OPTION_BIT(opt), \
        .access = (acc), \
    }

#define XTENSA_REG(regname, opt) XTENSA_REG_ACCESS(regname, opt, SR_RWX)

#define XTENSA_REG_BITS_ACCESS(regname, opt, acc) { \
        .name = (regname), \
        .opt_bits = (opt), \
        .access = (acc), \
    }

#define XTENSA_REG_BITS(regname, opt) \
    XTENSA_REG_BITS_ACCESS(regname, opt, SR_RWX)

static const XtensaReg sregnames[256] = {
    [LBEG] = XTENSA_REG("LBEG", XTENSA_OPTION_LOOP),
    [LEND] = XTENSA_REG("LEND", XTENSA_OPTION_LOOP),
    [LCOUNT] = XTENSA_REG("LCOUNT", XTENSA_OPTION_LOOP),
    [SAR] = XTENSA_REG_BITS("SAR", XTENSA_OPTION_ALL),
    [BR] = XTENSA_REG("BR", XTENSA_OPTION_BOOLEAN),
    [LITBASE] = XTENSA_REG("LITBASE", XTENSA_OPTION_EXTENDED_L32R),
    [SCOMPARE1] = XTENSA_REG("SCOMPARE1", XTENSA_OPTION_CONDITIONAL_STORE),
    [ACCLO] = XTENSA_REG("ACCLO", XTENSA_OPTION_MAC16),
    [ACCHI] = XTENSA_REG("ACCHI", XTENSA_OPTION_MAC16),
    [MR] = XTENSA_REG("MR0", XTENSA_OPTION_MAC16),
    [MR + 1] = XTENSA_REG("MR1", XTENSA_OPTION_MAC16),
    [MR + 2] = XTENSA_REG("MR2", XTENSA_OPTION_MAC16),
    [MR + 3] = XTENSA_REG("MR3", XTENSA_OPTION_MAC16),
    [WINDOW_BASE] = XTENSA_REG("WINDOW_BASE", XTENSA_OPTION_WINDOWED_REGISTER),
    [WINDOW_START] = XTENSA_REG("WINDOW_START",
            XTENSA_OPTION_WINDOWED_REGISTER),
    [PTEVADDR] = XTENSA_REG("PTEVADDR", XTENSA_OPTION_MMU),
    [RASID] = XTENSA_REG("RASID", XTENSA_OPTION_MMU),
    [ITLBCFG] = XTENSA_REG("ITLBCFG", XTENSA_OPTION_MMU),
    [DTLBCFG] = XTENSA_REG("DTLBCFG", XTENSA_OPTION_MMU),
    [IBREAKENABLE] = XTENSA_REG("IBREAKENABLE", XTENSA_OPTION_DEBUG),
    [CACHEATTR] = XTENSA_REG("CACHEATTR", XTENSA_OPTION_CACHEATTR),
    [ATOMCTL] = XTENSA_REG("ATOMCTL", XTENSA_OPTION_ATOMCTL),
    [IBREAKA] = XTENSA_REG("IBREAKA0", XTENSA_OPTION_DEBUG),
    [IBREAKA + 1] = XTENSA_REG("IBREAKA1", XTENSA_OPTION_DEBUG),
    [DBREAKA] = XTENSA_REG("DBREAKA0", XTENSA_OPTION_DEBUG),
    [DBREAKA + 1] = XTENSA_REG("DBREAKA1", XTENSA_OPTION_DEBUG),
    [DBREAKC] = XTENSA_REG("DBREAKC0", XTENSA_OPTION_DEBUG),
    [DBREAKC + 1] = XTENSA_REG("DBREAKC1", XTENSA_OPTION_DEBUG),
    [CONFIGID0] = XTENSA_REG_BITS_ACCESS("CONFIGID0", XTENSA_OPTION_ALL, SR_R),
    [EPC1] = XTENSA_REG("EPC1", XTENSA_OPTION_EXCEPTION),
    [EPC1 + 1] = XTENSA_REG("EPC2", XTENSA_OPTION_HIGH_PRIORITY_INTERRUPT),
    [EPC1 + 2] = XTENSA_REG("EPC3", XTENSA_OPTION_HIGH_PRIORITY_INTERRUPT),
    [EPC1 + 3] = XTENSA_REG("EPC4", XTENSA_OPTION_HIGH_PRIORITY_INTERRUPT),
    [EPC1 + 4] = XTENSA_REG("EPC5", XTENSA_OPTION_HIGH_PRIORITY_INTERRUPT),
    [EPC1 + 5] = XTENSA_REG("EPC6", XTENSA_OPTION_HIGH_PRIORITY_INTERRUPT),
    [EPC1 + 6] = XTENSA_REG("EPC7", XTENSA_OPTION_HIGH_PRIORITY_INTERRUPT),
    [DEPC] = XTENSA_REG("DEPC", XTENSA_OPTION_EXCEPTION),
    [EPS2] = XTENSA_REG("EPS2", XTENSA_OPTION_HIGH_PRIORITY_INTERRUPT),
    [EPS2 + 1] = XTENSA_REG("EPS3", XTENSA_OPTION_HIGH_PRIORITY_INTERRUPT),
    [EPS2 + 2] = XTENSA_REG("EPS4", XTENSA_OPTION_HIGH_PRIORITY_INTERRUPT),
    [EPS2 + 3] = XTENSA_REG("EPS5", XTENSA_OPTION_HIGH_PRIORITY_INTERRUPT),
    [EPS2 + 4] = XTENSA_REG("EPS6", XTENSA_OPTION_HIGH_PRIORITY_INTERRUPT),
    [EPS2 + 5] = XTENSA_REG("EPS7", XTENSA_OPTION_HIGH_PRIORITY_INTERRUPT),
    [CONFIGID1] = XTENSA_REG_BITS_ACCESS("CONFIGID1", XTENSA_OPTION_ALL, SR_R),
    [EXCSAVE1] = XTENSA_REG("EXCSAVE1", XTENSA_OPTION_EXCEPTION),
    [EXCSAVE1 + 1] = XTENSA_REG("EXCSAVE2",
            XTENSA_OPTION_HIGH_PRIORITY_INTERRUPT),
    [EXCSAVE1 + 2] = XTENSA_REG("EXCSAVE3",
            XTENSA_OPTION_HIGH_PRIORITY_INTERRUPT),
    [EXCSAVE1 + 3] = XTENSA_REG("EXCSAVE4",
            XTENSA_OPTION_HIGH_PRIORITY_INTERRUPT),
    [EXCSAVE1 + 4] = XTENSA_REG("EXCSAVE5",
            XTENSA_OPTION_HIGH_PRIORITY_INTERRUPT),
    [EXCSAVE1 + 5] = XTENSA_REG("EXCSAVE6",
            XTENSA_OPTION_HIGH_PRIORITY_INTERRUPT),
    [EXCSAVE1 + 6] = XTENSA_REG("EXCSAVE7",
            XTENSA_OPTION_HIGH_PRIORITY_INTERRUPT),
    [CPENABLE] = XTENSA_REG("CPENABLE", XTENSA_OPTION_COPROCESSOR),
    [INTSET] = XTENSA_REG_ACCESS("INTSET", XTENSA_OPTION_INTERRUPT, SR_RW),
    [INTCLEAR] = XTENSA_REG_ACCESS("INTCLEAR", XTENSA_OPTION_INTERRUPT, SR_W),
    [INTENABLE] = XTENSA_REG("INTENABLE", XTENSA_OPTION_INTERRUPT),
    [PS] = XTENSA_REG_BITS("PS", XTENSA_OPTION_ALL),
    [VECBASE] = XTENSA_REG("VECBASE", XTENSA_OPTION_RELOCATABLE_VECTOR),
    [EXCCAUSE] = XTENSA_REG("EXCCAUSE", XTENSA_OPTION_EXCEPTION),
    [DEBUGCAUSE] = XTENSA_REG_ACCESS("DEBUGCAUSE", XTENSA_OPTION_DEBUG, SR_R),
    [CCOUNT] = XTENSA_REG("CCOUNT", XTENSA_OPTION_TIMER_INTERRUPT),
    [PRID] = XTENSA_REG_ACCESS("PRID", XTENSA_OPTION_PROCESSOR_ID, SR_R),
    [ICOUNT] = XTENSA_REG("ICOUNT", XTENSA_OPTION_DEBUG),
    [ICOUNTLEVEL] = XTENSA_REG("ICOUNTLEVEL", XTENSA_OPTION_DEBUG),
    [EXCVADDR] = XTENSA_REG("EXCVADDR", XTENSA_OPTION_EXCEPTION),
    [CCOMPARE] = XTENSA_REG("CCOMPARE0", XTENSA_OPTION_TIMER_INTERRUPT),
    [CCOMPARE + 1] = XTENSA_REG("CCOMPARE1",
            XTENSA_OPTION_TIMER_INTERRUPT),
    [CCOMPARE + 2] = XTENSA_REG("CCOMPARE2",
            XTENSA_OPTION_TIMER_INTERRUPT),
    [MISC] = XTENSA_REG("MISC0", XTENSA_OPTION_MISC_SR),
    [MISC + 1] = XTENSA_REG("MISC1", XTENSA_OPTION_MISC_SR),
    [MISC + 2] = XTENSA_REG("MISC2", XTENSA_OPTION_MISC_SR),
    [MISC + 3] = XTENSA_REG("MISC3", XTENSA_OPTION_MISC_SR),
};

static const XtensaReg uregnames[256] = {
    [THREADPTR] = XTENSA_REG("THREADPTR", XTENSA_OPTION_THREAD_POINTER),
    [FCR] = XTENSA_REG("FCR", XTENSA_OPTION_FP_COPROCESSOR),
    [FSR] = XTENSA_REG("FSR", XTENSA_OPTION_FP_COPROCESSOR),
};

void xtensa_translate_init(void)
{
    static const char * const regnames[] = {
        "ar0", "ar1", "ar2", "ar3",
        "ar4", "ar5", "ar6", "ar7",
        "ar8", "ar9", "ar10", "ar11",
        "ar12", "ar13", "ar14", "ar15",
    };
    static const char * const fregnames[] = {
        "f0", "f1", "f2", "f3",
        "f4", "f5", "f6", "f7",
        "f8", "f9", "f10", "f11",
        "f12", "f13", "f14", "f15",
    };
    int i;

    cpu_env = tcg_global_reg_new_ptr(TCG_AREG0, "env");
    tcg_ctx.tcg_env = cpu_env;
    cpu_pc = tcg_global_mem_new_i32(cpu_env,
            offsetof(CPUXtensaState, pc), "pc");

    for (i = 0; i < 16; i++) {
        cpu_R[i] = tcg_global_mem_new_i32(cpu_env,
                offsetof(CPUXtensaState, regs[i]),
                regnames[i]);
    }

    for (i = 0; i < 16; i++) {
        cpu_FR[i] = tcg_global_mem_new_i32(cpu_env,
                offsetof(CPUXtensaState, fregs[i].f32[FP_F32_LOW]),
                fregnames[i]);
    }

    for (i = 0; i < 256; ++i) {
        if (sregnames[i].name) {
            cpu_SR[i] = tcg_global_mem_new_i32(cpu_env,
                    offsetof(CPUXtensaState, sregs[i]),
                    sregnames[i].name);
        }
    }

    for (i = 0; i < 256; ++i) {
        if (uregnames[i].name) {
            cpu_UR[i] = tcg_global_mem_new_i32(cpu_env,
                    offsetof(CPUXtensaState, uregs[i]),
                    uregnames[i].name);
        }
    }
}

static inline bool option_bits_enabled(DisasContext *dc, uint64_t opt)
{
    return xtensa_option_bits_enabled(dc->config, opt);
}

static inline bool option_enabled(DisasContext *dc, int opt)
{
    return xtensa_option_enabled(dc->config, opt);
}

static void init_litbase(DisasContext *dc)
{
    if (dc->tb->flags & XTENSA_TBFLAG_LITBASE) {
        dc->litbase = tcg_temp_local_new_i32();
        tcg_gen_andi_i32(dc->litbase, cpu_SR[LITBASE], 0xfffff000);
    }
}

static void reset_litbase(DisasContext *dc)
{
    if (dc->tb->flags & XTENSA_TBFLAG_LITBASE) {
        tcg_temp_free(dc->litbase);
    }
}

static void init_sar_tracker(DisasContext *dc)
{
    dc->sar_5bit = false;
    dc->sar_m32_5bit = false;
    dc->sar_m32_allocated = false;
}

static void reset_sar_tracker(DisasContext *dc)
{
    if (dc->sar_m32_allocated) {
        tcg_temp_free(dc->sar_m32);
    }
}

static void gen_right_shift_sar(DisasContext *dc, TCGv_i32 sa)
{
    tcg_gen_andi_i32(cpu_SR[SAR], sa, 0x1f);
    if (dc->sar_m32_5bit) {
        tcg_gen_discard_i32(dc->sar_m32);
    }
    dc->sar_5bit = true;
    dc->sar_m32_5bit = false;
}

static void gen_left_shift_sar(DisasContext *dc, TCGv_i32 sa)
{
    TCGv_i32 tmp = tcg_const_i32(32);
    if (!dc->sar_m32_allocated) {
        dc->sar_m32 = tcg_temp_local_new_i32();
        dc->sar_m32_allocated = true;
    }
    tcg_gen_andi_i32(dc->sar_m32, sa, 0x1f);
    tcg_gen_sub_i32(cpu_SR[SAR], tmp, dc->sar_m32);
    dc->sar_5bit = false;
    dc->sar_m32_5bit = true;
    tcg_temp_free(tmp);
}

static void gen_advance_ccount(DisasContext *dc)
{
    if (dc->ccount_delta > 0) {
        TCGv_i32 tmp = tcg_const_i32(dc->ccount_delta);
        gen_helper_advance_ccount(cpu_env, tmp);
        tcg_temp_free(tmp);
    }
    dc->ccount_delta = 0;
}

static void gen_exception(DisasContext *dc, int excp)
{
    TCGv_i32 tmp = tcg_const_i32(excp);
    gen_advance_ccount(dc);
    gen_helper_exception(cpu_env, tmp);
    tcg_temp_free(tmp);
}

static void gen_exception_cause(DisasContext *dc, uint32_t cause)
{
    TCGv_i32 tpc = tcg_const_i32(dc->pc);
    TCGv_i32 tcause = tcg_const_i32(cause);
    gen_advance_ccount(dc);
    gen_helper_exception_cause(cpu_env, tpc, tcause);
    tcg_temp_free(tpc);
    tcg_temp_free(tcause);
    if (cause == ILLEGAL_INSTRUCTION_CAUSE ||
            cause == SYSCALL_CAUSE) {
        dc->is_jmp = DISAS_UPDATE;
    }
}

static void gen_exception_cause_vaddr(DisasContext *dc, uint32_t cause,
        TCGv_i32 vaddr)
{
    TCGv_i32 tpc = tcg_const_i32(dc->pc);
    TCGv_i32 tcause = tcg_const_i32(cause);
    gen_advance_ccount(dc);
    gen_helper_exception_cause_vaddr(cpu_env, tpc, tcause, vaddr);
    tcg_temp_free(tpc);
    tcg_temp_free(tcause);
}

static void gen_debug_exception(DisasContext *dc, uint32_t cause)
{
    TCGv_i32 tpc = tcg_const_i32(dc->pc);
    TCGv_i32 tcause = tcg_const_i32(cause);
    gen_advance_ccount(dc);
    gen_helper_debug_exception(cpu_env, tpc, tcause);
    tcg_temp_free(tpc);
    tcg_temp_free(tcause);
    if (cause & (DEBUGCAUSE_IB | DEBUGCAUSE_BI | DEBUGCAUSE_BN)) {
        dc->is_jmp = DISAS_UPDATE;
    }
}

static bool gen_check_privilege(DisasContext *dc)
{
    if (dc->cring) {
        gen_exception_cause(dc, PRIVILEGED_CAUSE);
        dc->is_jmp = DISAS_UPDATE;
        return false;
    }
    return true;
}

static bool gen_check_cpenable(DisasContext *dc, unsigned cp)
{
    if (option_enabled(dc, XTENSA_OPTION_COPROCESSOR) &&
            !(dc->cpenable & (1 << cp))) {
        gen_exception_cause(dc, COPROCESSOR0_DISABLED + cp);
        dc->is_jmp = DISAS_UPDATE;
        return false;
    }
    return true;
}

static void gen_jump_slot(DisasContext *dc, TCGv dest, int slot)
{
    tcg_gen_mov_i32(cpu_pc, dest);
    gen_advance_ccount(dc);
    if (dc->icount) {
        tcg_gen_mov_i32(cpu_SR[ICOUNT], dc->next_icount);
    }
    if (dc->singlestep_enabled) {
        gen_exception(dc, EXCP_DEBUG);
    } else {
        if (slot >= 0) {
            tcg_gen_goto_tb(slot);
            tcg_gen_exit_tb((uintptr_t)dc->tb + slot);
        } else {
            tcg_gen_exit_tb(0);
        }
    }
    dc->is_jmp = DISAS_UPDATE;
}

static void gen_jump(DisasContext *dc, TCGv dest)
{
    gen_jump_slot(dc, dest, -1);
}

static void gen_jumpi(DisasContext *dc, uint32_t dest, int slot)
{
    TCGv_i32 tmp = tcg_const_i32(dest);
#ifndef CONFIG_USER_ONLY
    if (((dc->tb->pc ^ dest) & TARGET_PAGE_MASK) != 0) {
        slot = -1;
    }
#endif
    gen_jump_slot(dc, tmp, slot);
    tcg_temp_free(tmp);
}

static void gen_callw_slot(DisasContext *dc, int callinc, TCGv_i32 dest,
        int slot)
{
    TCGv_i32 tcallinc = tcg_const_i32(callinc);

    tcg_gen_deposit_i32(cpu_SR[PS], cpu_SR[PS],
            tcallinc, PS_CALLINC_SHIFT, PS_CALLINC_LEN);
    tcg_temp_free(tcallinc);
    tcg_gen_movi_i32(cpu_R[callinc << 2],
            (callinc << 30) | (dc->next_pc & 0x3fffffff));
    gen_jump_slot(dc, dest, slot);
}

static void gen_callw(DisasContext *dc, int callinc, TCGv_i32 dest)
{
    gen_callw_slot(dc, callinc, dest, -1);
}

static void gen_callwi(DisasContext *dc, int callinc, uint32_t dest, int slot)
{
    TCGv_i32 tmp = tcg_const_i32(dest);
#ifndef CONFIG_USER_ONLY
    if (((dc->tb->pc ^ dest) & TARGET_PAGE_MASK) != 0) {
        slot = -1;
    }
#endif
    gen_callw_slot(dc, callinc, tmp, slot);
    tcg_temp_free(tmp);
}

static bool gen_check_loop_end(DisasContext *dc, int slot)
{
    if (option_enabled(dc, XTENSA_OPTION_LOOP) &&
            !(dc->tb->flags & XTENSA_TBFLAG_EXCM) &&
            dc->next_pc == dc->lend) {
        TCGLabel *label = gen_new_label();

        gen_advance_ccount(dc);
        tcg_gen_brcondi_i32(TCG_COND_EQ, cpu_SR[LCOUNT], 0, label);
        tcg_gen_subi_i32(cpu_SR[LCOUNT], cpu_SR[LCOUNT], 1);
        gen_jumpi(dc, dc->lbeg, slot);
        gen_set_label(label);
        gen_jumpi(dc, dc->next_pc, -1);
        return true;
    }
    return false;
}

static void gen_jumpi_check_loop_end(DisasContext *dc, int slot)
{
    if (!gen_check_loop_end(dc, slot)) {
        gen_jumpi(dc, dc->next_pc, slot);
    }
}

static void gen_brcond(DisasContext *dc, TCGCond cond,
        TCGv_i32 t0, TCGv_i32 t1, uint32_t offset)
{
    TCGLabel *label = gen_new_label();

    gen_advance_ccount(dc);
    tcg_gen_brcond_i32(cond, t0, t1, label);
    gen_jumpi_check_loop_end(dc, 0);
    gen_set_label(label);
    gen_jumpi(dc, dc->pc + offset, 1);
}

static void gen_brcondi(DisasContext *dc, TCGCond cond,
        TCGv_i32 t0, uint32_t t1, uint32_t offset)
{
    TCGv_i32 tmp = tcg_const_i32(t1);
    gen_brcond(dc, cond, t0, tmp, offset);
    tcg_temp_free(tmp);
}

static bool gen_check_sr(DisasContext *dc, uint32_t sr, unsigned access)
{
    if (!xtensa_option_bits_enabled(dc->config, sregnames[sr].opt_bits)) {
        if (sregnames[sr].name) {
            qemu_log_mask(LOG_GUEST_ERROR, "SR %s is not configured\n", sregnames[sr].name);
        } else {
            qemu_log_mask(LOG_UNIMP, "SR %d is not implemented\n", sr);
        }
        gen_exception_cause(dc, ILLEGAL_INSTRUCTION_CAUSE);
        return false;
    } else if (!(sregnames[sr].access & access)) {
        static const char * const access_text[] = {
            [SR_R] = "rsr",
            [SR_W] = "wsr",
            [SR_X] = "xsr",
        };
        assert(access < ARRAY_SIZE(access_text) && access_text[access]);
        qemu_log_mask(LOG_GUEST_ERROR, "SR %s is not available for %s\n", sregnames[sr].name,
                      access_text[access]);
        gen_exception_cause(dc, ILLEGAL_INSTRUCTION_CAUSE);
        return false;
    }
    return true;
}

static void gen_rsr_ccount(DisasContext *dc, TCGv_i32 d, uint32_t sr)
{
    gen_advance_ccount(dc);
    tcg_gen_mov_i32(d, cpu_SR[sr]);
}

static void gen_rsr_ptevaddr(DisasContext *dc, TCGv_i32 d, uint32_t sr)
{
    tcg_gen_shri_i32(d, cpu_SR[EXCVADDR], 10);
    tcg_gen_or_i32(d, d, cpu_SR[sr]);
    tcg_gen_andi_i32(d, d, 0xfffffffc);
}

static void gen_rsr(DisasContext *dc, TCGv_i32 d, uint32_t sr)
{
    static void (* const rsr_handler[256])(DisasContext *dc,
            TCGv_i32 d, uint32_t sr) = {
        [CCOUNT] = gen_rsr_ccount,
        [PTEVADDR] = gen_rsr_ptevaddr,
    };

    if (rsr_handler[sr]) {
        rsr_handler[sr](dc, d, sr);
    } else {
        tcg_gen_mov_i32(d, cpu_SR[sr]);
    }
}

static void gen_wsr_lbeg(DisasContext *dc, uint32_t sr, TCGv_i32 s)
{
    gen_helper_wsr_lbeg(cpu_env, s);
    gen_jumpi_check_loop_end(dc, 0);
}

static void gen_wsr_lend(DisasContext *dc, uint32_t sr, TCGv_i32 s)
{
    gen_helper_wsr_lend(cpu_env, s);
    gen_jumpi_check_loop_end(dc, 0);
}

static void gen_wsr_sar(DisasContext *dc, uint32_t sr, TCGv_i32 s)
{
    tcg_gen_andi_i32(cpu_SR[sr], s, 0x3f);
    if (dc->sar_m32_5bit) {
        tcg_gen_discard_i32(dc->sar_m32);
    }
    dc->sar_5bit = false;
    dc->sar_m32_5bit = false;
}

static void gen_wsr_br(DisasContext *dc, uint32_t sr, TCGv_i32 s)
{
    tcg_gen_andi_i32(cpu_SR[sr], s, 0xffff);
}

static void gen_wsr_litbase(DisasContext *dc, uint32_t sr, TCGv_i32 s)
{
    tcg_gen_andi_i32(cpu_SR[sr], s, 0xfffff001);
    /* This can change tb->flags, so exit tb */
    gen_jumpi_check_loop_end(dc, -1);
}

static void gen_wsr_acchi(DisasContext *dc, uint32_t sr, TCGv_i32 s)
{
    tcg_gen_ext8s_i32(cpu_SR[sr], s);
}

static void gen_wsr_windowbase(DisasContext *dc, uint32_t sr, TCGv_i32 v)
{
    gen_helper_wsr_windowbase(cpu_env, v);
    /* This can change tb->flags, so exit tb */
    gen_jumpi_check_loop_end(dc, -1);
}

static void gen_wsr_windowstart(DisasContext *dc, uint32_t sr, TCGv_i32 v)
{
    tcg_gen_andi_i32(cpu_SR[sr], v, (1 << dc->config->nareg / 4) - 1);
    /* This can change tb->flags, so exit tb */
    gen_jumpi_check_loop_end(dc, -1);
}

static void gen_wsr_ptevaddr(DisasContext *dc, uint32_t sr, TCGv_i32 v)
{
    tcg_gen_andi_i32(cpu_SR[sr], v, 0xffc00000);
}

static void gen_wsr_rasid(DisasContext *dc, uint32_t sr, TCGv_i32 v)
{
    gen_helper_wsr_rasid(cpu_env, v);
    /* This can change tb->flags, so exit tb */
    gen_jumpi_check_loop_end(dc, -1);
}

static void gen_wsr_tlbcfg(DisasContext *dc, uint32_t sr, TCGv_i32 v)
{
    tcg_gen_andi_i32(cpu_SR[sr], v, 0x01130000);
}

static void gen_wsr_ibreakenable(DisasContext *dc, uint32_t sr, TCGv_i32 v)
{
    gen_helper_wsr_ibreakenable(cpu_env, v);
    gen_jumpi_check_loop_end(dc, 0);
}

static void gen_wsr_atomctl(DisasContext *dc, uint32_t sr, TCGv_i32 v)
{
    tcg_gen_andi_i32(cpu_SR[sr], v, 0x3f);
}

static void gen_wsr_ibreaka(DisasContext *dc, uint32_t sr, TCGv_i32 v)
{
    unsigned id = sr - IBREAKA;

    if (id < dc->config->nibreak) {
        TCGv_i32 tmp = tcg_const_i32(id);
        gen_helper_wsr_ibreaka(cpu_env, tmp, v);
        tcg_temp_free(tmp);
        gen_jumpi_check_loop_end(dc, 0);
    }
}

static void gen_wsr_dbreaka(DisasContext *dc, uint32_t sr, TCGv_i32 v)
{
    unsigned id = sr - DBREAKA;

    if (id < dc->config->ndbreak) {
        TCGv_i32 tmp = tcg_const_i32(id);
        gen_helper_wsr_dbreaka(cpu_env, tmp, v);
        tcg_temp_free(tmp);
    }
}

static void gen_wsr_dbreakc(DisasContext *dc, uint32_t sr, TCGv_i32 v)
{
    unsigned id = sr - DBREAKC;

    if (id < dc->config->ndbreak) {
        TCGv_i32 tmp = tcg_const_i32(id);
        gen_helper_wsr_dbreakc(cpu_env, tmp, v);
        tcg_temp_free(tmp);
    }
}

static void gen_wsr_cpenable(DisasContext *dc, uint32_t sr, TCGv_i32 v)
{
    tcg_gen_andi_i32(cpu_SR[sr], v, 0xff);
    /* This can change tb->flags, so exit tb */
    gen_jumpi_check_loop_end(dc, -1);
}

static void gen_wsr_intset(DisasContext *dc, uint32_t sr, TCGv_i32 v)
{
    tcg_gen_andi_i32(cpu_SR[sr], v,
            dc->config->inttype_mask[INTTYPE_SOFTWARE]);
    gen_helper_check_interrupts(cpu_env);
    gen_jumpi_check_loop_end(dc, 0);
}

static void gen_wsr_intclear(DisasContext *dc, uint32_t sr, TCGv_i32 v)
{
    TCGv_i32 tmp = tcg_temp_new_i32();

    tcg_gen_andi_i32(tmp, v,
            dc->config->inttype_mask[INTTYPE_EDGE] |
            dc->config->inttype_mask[INTTYPE_NMI] |
            dc->config->inttype_mask[INTTYPE_SOFTWARE]);
    tcg_gen_andc_i32(cpu_SR[INTSET], cpu_SR[INTSET], tmp);
    tcg_temp_free(tmp);
    gen_helper_check_interrupts(cpu_env);
}

static void gen_wsr_intenable(DisasContext *dc, uint32_t sr, TCGv_i32 v)
{
    tcg_gen_mov_i32(cpu_SR[sr], v);
    gen_helper_check_interrupts(cpu_env);
    gen_jumpi_check_loop_end(dc, 0);
}

static void gen_wsr_ps(DisasContext *dc, uint32_t sr, TCGv_i32 v)
{
    uint32_t mask = PS_WOE | PS_CALLINC | PS_OWB |
        PS_UM | PS_EXCM | PS_INTLEVEL;

    if (option_enabled(dc, XTENSA_OPTION_MMU)) {
        mask |= PS_RING;
    }
    tcg_gen_andi_i32(cpu_SR[sr], v, mask);
    gen_helper_check_interrupts(cpu_env);
    /* This can change mmu index and tb->flags, so exit tb */
    gen_jumpi_check_loop_end(dc, -1);
}

static void gen_wsr_icount(DisasContext *dc, uint32_t sr, TCGv_i32 v)
{
    if (dc->icount) {
        tcg_gen_mov_i32(dc->next_icount, v);
    } else {
        tcg_gen_mov_i32(cpu_SR[sr], v);
    }
}

static void gen_wsr_icountlevel(DisasContext *dc, uint32_t sr, TCGv_i32 v)
{
    tcg_gen_andi_i32(cpu_SR[sr], v, 0xf);
    /* This can change tb->flags, so exit tb */
    gen_jumpi_check_loop_end(dc, -1);
}

static void gen_wsr_ccompare(DisasContext *dc, uint32_t sr, TCGv_i32 v)
{
    uint32_t id = sr - CCOMPARE;
    if (id < dc->config->nccompare) {
        uint32_t int_bit = 1 << dc->config->timerint[id];
        gen_advance_ccount(dc);
        tcg_gen_mov_i32(cpu_SR[sr], v);
        tcg_gen_andi_i32(cpu_SR[INTSET], cpu_SR[INTSET], ~int_bit);
        gen_helper_check_interrupts(cpu_env);
    }
}

static void gen_wsr(DisasContext *dc, uint32_t sr, TCGv_i32 s)
{
    static void (* const wsr_handler[256])(DisasContext *dc,
            uint32_t sr, TCGv_i32 v) = {
        [LBEG] = gen_wsr_lbeg,
        [LEND] = gen_wsr_lend,
        [SAR] = gen_wsr_sar,
        [BR] = gen_wsr_br,
        [LITBASE] = gen_wsr_litbase,
        [ACCHI] = gen_wsr_acchi,
        [WINDOW_BASE] = gen_wsr_windowbase,
        [WINDOW_START] = gen_wsr_windowstart,
        [PTEVADDR] = gen_wsr_ptevaddr,
        [RASID] = gen_wsr_rasid,
        [ITLBCFG] = gen_wsr_tlbcfg,
        [DTLBCFG] = gen_wsr_tlbcfg,
        [IBREAKENABLE] = gen_wsr_ibreakenable,
        [ATOMCTL] = gen_wsr_atomctl,
        [IBREAKA] = gen_wsr_ibreaka,
        [IBREAKA + 1] = gen_wsr_ibreaka,
        [DBREAKA] = gen_wsr_dbreaka,
        [DBREAKA + 1] = gen_wsr_dbreaka,
        [DBREAKC] = gen_wsr_dbreakc,
        [DBREAKC + 1] = gen_wsr_dbreakc,
        [CPENABLE] = gen_wsr_cpenable,
        [INTSET] = gen_wsr_intset,
        [INTCLEAR] = gen_wsr_intclear,
        [INTENABLE] = gen_wsr_intenable,
        [PS] = gen_wsr_ps,
        [ICOUNT] = gen_wsr_icount,
        [ICOUNTLEVEL] = gen_wsr_icountlevel,
        [CCOMPARE] = gen_wsr_ccompare,
        [CCOMPARE + 1] = gen_wsr_ccompare,
        [CCOMPARE + 2] = gen_wsr_ccompare,
    };

    if (wsr_handler[sr]) {
        wsr_handler[sr](dc, sr, s);
    } else {
        tcg_gen_mov_i32(cpu_SR[sr], s);
    }
}

static void gen_wur(uint32_t ur, TCGv_i32 s)
{
    switch (ur) {
    case FCR:
        gen_helper_wur_fcr(cpu_env, s);
        break;

    case FSR:
        tcg_gen_andi_i32(cpu_UR[ur], s, 0xffffff80);
        break;

    default:
        tcg_gen_mov_i32(cpu_UR[ur], s);
        break;
    }
}

static void gen_load_store_alignment(DisasContext *dc, int shift,
        TCGv_i32 addr, bool no_hw_alignment)
{
    if (!option_enabled(dc, XTENSA_OPTION_UNALIGNED_EXCEPTION)) {
        tcg_gen_andi_i32(addr, addr, ~0 << shift);
    } else if (option_enabled(dc, XTENSA_OPTION_HW_ALIGNMENT) &&
            no_hw_alignment) {
        TCGLabel *label = gen_new_label();
        TCGv_i32 tmp = tcg_temp_new_i32();
        tcg_gen_andi_i32(tmp, addr, ~(~0 << shift));
        tcg_gen_brcondi_i32(TCG_COND_EQ, tmp, 0, label);
        gen_exception_cause_vaddr(dc, LOAD_STORE_ALIGNMENT_CAUSE, addr);
        gen_set_label(label);
        tcg_temp_free(tmp);
    }
}

static void gen_waiti(DisasContext *dc, uint32_t imm4)
{
    TCGv_i32 pc = tcg_const_i32(dc->next_pc);
    TCGv_i32 intlevel = tcg_const_i32(imm4);
    gen_advance_ccount(dc);
    gen_helper_waiti(cpu_env, pc, intlevel);
    tcg_temp_free(pc);
    tcg_temp_free(intlevel);
}

static bool gen_window_check1(DisasContext *dc, unsigned r1)
{
    if (r1 / 4 > dc->window) {
        TCGv_i32 pc = tcg_const_i32(dc->pc);
        TCGv_i32 w = tcg_const_i32(r1 / 4);

        gen_advance_ccount(dc);
        gen_helper_window_check(cpu_env, pc, w);
        dc->is_jmp = DISAS_UPDATE;
        return false;
    }
    return true;
}

static bool gen_window_check2(DisasContext *dc, unsigned r1, unsigned r2)
{
    return gen_window_check1(dc, r1 > r2 ? r1 : r2);
}

static bool gen_window_check3(DisasContext *dc, unsigned r1, unsigned r2,
        unsigned r3)
{
    return gen_window_check2(dc, r1, r2 > r3 ? r2 : r3);
}

static TCGv_i32 gen_mac16_m(TCGv_i32 v, bool hi, bool is_unsigned)
{
    TCGv_i32 m = tcg_temp_new_i32();

    if (hi) {
        (is_unsigned ? tcg_gen_shri_i32 : tcg_gen_sari_i32)(m, v, 16);
    } else {
        (is_unsigned ? tcg_gen_ext16u_i32 : tcg_gen_ext16s_i32)(m, v);
    }
    return m;
}

static inline unsigned xtensa_op0_insn_len(unsigned op0)
{
    return op0 >= 8 ? 2 : 3;
}

static void disas_xtensa_insn(CPUXtensaState *env, DisasContext *dc)
{
#define HAS_OPTION_BITS(opt) do { \
        if (!option_bits_enabled(dc, opt)) { \
            qemu_log_mask(LOG_GUEST_ERROR, "Option is not enabled %s:%d\n", \
                          __FILE__, __LINE__); \
            goto invalid_opcode; \
        } \
    } while (0)

#define HAS_OPTION(opt) HAS_OPTION_BITS(XTENSA_OPTION_BIT(opt))

#define TBD() qemu_log_mask(LOG_UNIMP, "TBD(pc = %08x): %s:%d\n", dc->pc, __FILE__, __LINE__)
#define RESERVED() do { \
        qemu_log_mask(LOG_GUEST_ERROR, "RESERVED(pc = %08x, %02x%02x%02x): %s:%d\n", \
                      dc->pc, b0, b1, b2, __FILE__, __LINE__); \
        goto invalid_opcode; \
    } while (0)


#ifdef TARGET_WORDS_BIGENDIAN
#define OP0 (((b0) & 0xf0) >> 4)
#define OP1 (((b2) & 0xf0) >> 4)
#define OP2 ((b2) & 0xf)
#define RRR_R ((b1) & 0xf)
#define RRR_S (((b1) & 0xf0) >> 4)
#define RRR_T ((b0) & 0xf)
#else
#define OP0 (((b0) & 0xf))
#define OP1 (((b2) & 0xf))
#define OP2 (((b2) & 0xf0) >> 4)
#define RRR_R (((b1) & 0xf0) >> 4)
#define RRR_S (((b1) & 0xf))
#define RRR_T (((b0) & 0xf0) >> 4)
#endif
#define RRR_X ((RRR_R & 0x4) >> 2)
#define RRR_Y ((RRR_T & 0x4) >> 2)
#define RRR_W (RRR_R & 0x3)

#define RRRN_R RRR_R
#define RRRN_S RRR_S
#define RRRN_T RRR_T

#define RRI4_R RRR_R
#define RRI4_S RRR_S
#define RRI4_T RRR_T
#ifdef TARGET_WORDS_BIGENDIAN
#define RRI4_IMM4 ((b2) & 0xf)
#else
#define RRI4_IMM4 (((b2) & 0xf0) >> 4)
#endif

#define RRI8_R RRR_R
#define RRI8_S RRR_S
#define RRI8_T RRR_T
#define RRI8_IMM8 (b2)
#define RRI8_IMM8_SE ((((b2) & 0x80) ? 0xffffff00 : 0) | RRI8_IMM8)

#ifdef TARGET_WORDS_BIGENDIAN
#define RI16_IMM16 (((b1) << 8) | (b2))
#else
#define RI16_IMM16 (((b2) << 8) | (b1))
#endif

#ifdef TARGET_WORDS_BIGENDIAN
#define CALL_N (((b0) & 0xc) >> 2)
#define CALL_OFFSET ((((b0) & 0x3) << 16) | ((b1) << 8) | (b2))
#else
#define CALL_N (((b0) & 0x30) >> 4)
#define CALL_OFFSET ((((b0) & 0xc0) >> 6) | ((b1) << 2) | ((b2) << 10))
#endif
#define CALL_OFFSET_SE \
    (((CALL_OFFSET & 0x20000) ? 0xfffc0000 : 0) | CALL_OFFSET)

#define CALLX_N CALL_N
#ifdef TARGET_WORDS_BIGENDIAN
#define CALLX_M ((b0) & 0x3)
#else
#define CALLX_M (((b0) & 0xc0) >> 6)
#endif
#define CALLX_S RRR_S

#define BRI12_M CALLX_M
#define BRI12_S RRR_S
#ifdef TARGET_WORDS_BIGENDIAN
#define BRI12_IMM12 ((((b1) & 0xf) << 8) | (b2))
#else
#define BRI12_IMM12 ((((b1) & 0xf0) >> 4) | ((b2) << 4))
#endif
#define BRI12_IMM12_SE (((BRI12_IMM12 & 0x800) ? 0xfffff000 : 0) | BRI12_IMM12)

#define BRI8_M BRI12_M
#define BRI8_R RRI8_R
#define BRI8_S RRI8_S
#define BRI8_IMM8 RRI8_IMM8
#define BRI8_IMM8_SE RRI8_IMM8_SE

#define RSR_SR (b1)

    uint8_t b0 = cpu_ldub_code(env, dc->pc);
    uint8_t b1 = cpu_ldub_code(env, dc->pc + 1);
    uint8_t b2 = 0;
    unsigned len = xtensa_op0_insn_len(OP0);

    static const uint32_t B4CONST[] = {
        0xffffffff, 1, 2, 3, 4, 5, 6, 7, 8, 10, 12, 16, 32, 64, 128, 256
    };

    static const uint32_t B4CONSTU[] = {
        32768, 65536, 2, 3, 4, 5, 6, 7, 8, 10, 12, 16, 32, 64, 128, 256
    };

    switch (len) {
    case 2:
        HAS_OPTION(XTENSA_OPTION_CODE_DENSITY);
        break;

    case 3:
        b2 = cpu_ldub_code(env, dc->pc + 2);
        break;

    default:
        RESERVED();
    }
    dc->next_pc = dc->pc + len;

    switch (OP0) {
    case 0: /*QRST*/
        switch (OP1) {
        case 0: /*RST0*/
            switch (OP2) {
            case 0: /*ST0*/
                if ((RRR_R & 0xc) == 0x8) {
                    HAS_OPTION(XTENSA_OPTION_BOOLEAN);
                }

                switch (RRR_R) {
                case 0: /*SNM0*/
                    switch (CALLX_M) {
                    case 0: /*ILL*/
                        gen_exception_cause(dc, ILLEGAL_INSTRUCTION_CAUSE);
                        break;

                    case 1: /*reserved*/
                        RESERVED();
                        break;

                    case 2: /*JR*/
                        switch (CALLX_N) {
                        case 0: /*RET*/
                        case 2: /*JX*/
                            if (gen_window_check1(dc, CALLX_S)) {
                                gen_jump(dc, cpu_R[CALLX_S]);
                            }
                            break;

                        case 1: /*RETWw*/
                            HAS_OPTION(XTENSA_OPTION_WINDOWED_REGISTER);
                            {
                                TCGv_i32 tmp = tcg_const_i32(dc->pc);
                                gen_advance_ccount(dc);
                                gen_helper_retw(tmp, cpu_env, tmp);
                                gen_jump(dc, tmp);
                                tcg_temp_free(tmp);
                            }
                            break;

                        case 3: /*reserved*/
                            RESERVED();
                            break;
                        }
                        break;

                    case 3: /*CALLX*/
                        if (!gen_window_check2(dc, CALLX_S, CALLX_N << 2)) {
                            break;
                        }
                        switch (CALLX_N) {
                        case 0: /*CALLX0*/
                            {
                                TCGv_i32 tmp = tcg_temp_new_i32();
                                tcg_gen_mov_i32(tmp, cpu_R[CALLX_S]);
                                tcg_gen_movi_i32(cpu_R[0], dc->next_pc);
                                gen_jump(dc, tmp);
                                tcg_temp_free(tmp);
                            }
                            break;

                        case 1: /*CALLX4w*/
                        case 2: /*CALLX8w*/
                        case 3: /*CALLX12w*/
                            HAS_OPTION(XTENSA_OPTION_WINDOWED_REGISTER);
                            {
                                TCGv_i32 tmp = tcg_temp_new_i32();

                                tcg_gen_mov_i32(tmp, cpu_R[CALLX_S]);
                                gen_callw(dc, CALLX_N, tmp);
                                tcg_temp_free(tmp);
                            }
                            break;
                        }
                        break;
                    }
                    break;

                case 1: /*MOVSPw*/
                    HAS_OPTION(XTENSA_OPTION_WINDOWED_REGISTER);
                    if (gen_window_check2(dc, RRR_T, RRR_S)) {
                        TCGv_i32 pc = tcg_const_i32(dc->pc);
                        gen_advance_ccount(dc);
                        gen_helper_movsp(cpu_env, pc);
                        tcg_gen_mov_i32(cpu_R[RRR_T], cpu_R[RRR_S]);
                        tcg_temp_free(pc);
                    }
                    break;

                case 2: /*SYNC*/
                    switch (RRR_T) {
                    case 0: /*ISYNC*/
                        break;

                    case 1: /*RSYNC*/
                        break;

                    case 2: /*ESYNC*/
                        break;

                    case 3: /*DSYNC*/
                        break;

                    case 8: /*EXCW*/
                        HAS_OPTION(XTENSA_OPTION_EXCEPTION);
                        break;

                    case 12: /*MEMW*/
                        break;

                    case 13: /*EXTW*/
                        break;

                    case 15: /*NOP*/
                        break;

                    default: /*reserved*/
                        RESERVED();
                        break;
                    }
                    break;

                case 3: /*RFEIx*/
                    switch (RRR_T) {
                    case 0: /*RFETx*/
                        HAS_OPTION(XTENSA_OPTION_EXCEPTION);
                        switch (RRR_S) {
                        case 0: /*RFEx*/
                            if (gen_check_privilege(dc)) {
                                tcg_gen_andi_i32(cpu_SR[PS], cpu_SR[PS], ~PS_EXCM);
                                gen_helper_check_interrupts(cpu_env);
                                gen_jump(dc, cpu_SR[EPC1]);
                            }
                            break;

                        case 1: /*RFUEx*/
                            RESERVED();
                            break;

                        case 2: /*RFDEx*/
                            if (gen_check_privilege(dc)) {
                                gen_jump(dc, cpu_SR[
                                         dc->config->ndepc ? DEPC : EPC1]);
                            }
                            break;

                        case 4: /*RFWOw*/
                        case 5: /*RFWUw*/
                            HAS_OPTION(XTENSA_OPTION_WINDOWED_REGISTER);
                            if (gen_check_privilege(dc)) {
                                TCGv_i32 tmp = tcg_const_i32(1);

                                tcg_gen_andi_i32(
                                        cpu_SR[PS], cpu_SR[PS], ~PS_EXCM);
                                tcg_gen_shl_i32(tmp, tmp, cpu_SR[WINDOW_BASE]);

                                if (RRR_S == 4) {
                                    tcg_gen_andc_i32(cpu_SR[WINDOW_START],
                                            cpu_SR[WINDOW_START], tmp);
                                } else {
                                    tcg_gen_or_i32(cpu_SR[WINDOW_START],
                                            cpu_SR[WINDOW_START], tmp);
                                }

                                gen_helper_restore_owb(cpu_env);
                                gen_helper_check_interrupts(cpu_env);
                                gen_jump(dc, cpu_SR[EPC1]);

                                tcg_temp_free(tmp);
                            }
                            break;

                        default: /*reserved*/
                            RESERVED();
                            break;
                        }
                        break;

                    case 1: /*RFIx*/
                        HAS_OPTION(XTENSA_OPTION_HIGH_PRIORITY_INTERRUPT);
                        if (RRR_S >= 2 && RRR_S <= dc->config->nlevel) {
                            if (gen_check_privilege(dc)) {
                                tcg_gen_mov_i32(cpu_SR[PS],
                                                cpu_SR[EPS2 + RRR_S - 2]);
                                gen_helper_check_interrupts(cpu_env);
                                gen_jump(dc, cpu_SR[EPC1 + RRR_S - 1]);
                            }
                        } else {
                            qemu_log_mask(LOG_GUEST_ERROR, "RFI %d is illegal\n", RRR_S);
                            gen_exception_cause(dc, ILLEGAL_INSTRUCTION_CAUSE);
                        }
                        break;

                    case 2: /*RFME*/
                        TBD();
                        break;

                    default: /*reserved*/
                        RESERVED();
                        break;

                    }
                    break;

                case 4: /*BREAKx*/
                    HAS_OPTION(XTENSA_OPTION_DEBUG);
                    if (dc->debug) {
                        gen_debug_exception(dc, DEBUGCAUSE_BI);
                    }
                    break;

                case 5: /*SYSCALLx*/
                    HAS_OPTION(XTENSA_OPTION_EXCEPTION);
                    switch (RRR_S) {
                    case 0: /*SYSCALLx*/
                        gen_exception_cause(dc, SYSCALL_CAUSE);
                        break;

                    case 1: /*SIMCALL*/
                        if (semihosting_enabled()) {
                            if (gen_check_privilege(dc)) {
                                gen_helper_simcall(cpu_env);
                            }
                        } else {
                            qemu_log_mask(LOG_GUEST_ERROR, "SIMCALL but semihosting is disabled\n");
                            gen_exception_cause(dc, ILLEGAL_INSTRUCTION_CAUSE);
                        }
                        break;

                    default:
                        RESERVED();
                        break;
                    }
                    break;

                case 6: /*RSILx*/
                    HAS_OPTION(XTENSA_OPTION_INTERRUPT);
                    if (gen_check_privilege(dc) &&
                        gen_window_check1(dc, RRR_T)) {
                        tcg_gen_mov_i32(cpu_R[RRR_T], cpu_SR[PS]);
                        tcg_gen_andi_i32(cpu_SR[PS], cpu_SR[PS], ~PS_INTLEVEL);
                        tcg_gen_ori_i32(cpu_SR[PS], cpu_SR[PS], RRR_S);
                        gen_helper_check_interrupts(cpu_env);
                        gen_jumpi_check_loop_end(dc, 0);
                    }
                    break;

                case 7: /*WAITIx*/
                    HAS_OPTION(XTENSA_OPTION_INTERRUPT);
                    if (gen_check_privilege(dc)) {
                        gen_waiti(dc, RRR_S);
                    }
                    break;

                case 8: /*ANY4p*/
                case 9: /*ALL4p*/
                case 10: /*ANY8p*/
                case 11: /*ALL8p*/
                    HAS_OPTION(XTENSA_OPTION_BOOLEAN);
                    {
                        const unsigned shift = (RRR_R & 2) ? 8 : 4;
                        TCGv_i32 mask = tcg_const_i32(
                                ((1 << shift) - 1) << RRR_S);
                        TCGv_i32 tmp = tcg_temp_new_i32();

                        tcg_gen_and_i32(tmp, cpu_SR[BR], mask);
                        if (RRR_R & 1) { /*ALL*/
                            tcg_gen_addi_i32(tmp, tmp, 1 << RRR_S);
                        } else { /*ANY*/
                            tcg_gen_add_i32(tmp, tmp, mask);
                        }
                        tcg_gen_shri_i32(tmp, tmp, RRR_S + shift);
                        tcg_gen_deposit_i32(cpu_SR[BR], cpu_SR[BR],
                                tmp, RRR_T, 1);
                        tcg_temp_free(mask);
                        tcg_temp_free(tmp);
                    }
                    break;

                default: /*reserved*/
                    RESERVED();
                    break;

                }
                break;

            case 1: /*AND*/
                if (gen_window_check3(dc, RRR_R, RRR_S, RRR_T)) {
                    tcg_gen_and_i32(cpu_R[RRR_R], cpu_R[RRR_S], cpu_R[RRR_T]);
                }
                break;

            case 2: /*OR*/
                if (gen_window_check3(dc, RRR_R, RRR_S, RRR_T)) {
                    tcg_gen_or_i32(cpu_R[RRR_R], cpu_R[RRR_S], cpu_R[RRR_T]);
                }
                break;

            case 3: /*XOR*/
                if (gen_window_check3(dc, RRR_R, RRR_S, RRR_T)) {
                    tcg_gen_xor_i32(cpu_R[RRR_R], cpu_R[RRR_S], cpu_R[RRR_T]);
                }
                break;

            case 4: /*ST1*/
                switch (RRR_R) {
                case 0: /*SSR*/
                    if (gen_window_check1(dc, RRR_S)) {
                        gen_right_shift_sar(dc, cpu_R[RRR_S]);
                    }
                    break;

                case 1: /*SSL*/
                    if (gen_window_check1(dc, RRR_S)) {
                        gen_left_shift_sar(dc, cpu_R[RRR_S]);
                    }
                    break;

                case 2: /*SSA8L*/
                    if (gen_window_check1(dc, RRR_S)) {
                        TCGv_i32 tmp = tcg_temp_new_i32();
                        tcg_gen_shli_i32(tmp, cpu_R[RRR_S], 3);
                        gen_right_shift_sar(dc, tmp);
                        tcg_temp_free(tmp);
                    }
                    break;

                case 3: /*SSA8B*/
                    if (gen_window_check1(dc, RRR_S)) {
                        TCGv_i32 tmp = tcg_temp_new_i32();
                        tcg_gen_shli_i32(tmp, cpu_R[RRR_S], 3);
                        gen_left_shift_sar(dc, tmp);
                        tcg_temp_free(tmp);
                    }
                    break;

                case 4: /*SSAI*/
                    {
                        TCGv_i32 tmp = tcg_const_i32(
                                RRR_S | ((RRR_T & 1) << 4));
                        gen_right_shift_sar(dc, tmp);
                        tcg_temp_free(tmp);
                    }
                    break;

                case 6: /*RER*/
                    TBD();
                    break;

                case 7: /*WER*/
                    TBD();
                    break;

                case 8: /*ROTWw*/
                    HAS_OPTION(XTENSA_OPTION_WINDOWED_REGISTER);
                    if (gen_check_privilege(dc)) {
                        TCGv_i32 tmp = tcg_const_i32(
                                RRR_T | ((RRR_T & 8) ? 0xfffffff0 : 0));
                        gen_helper_rotw(cpu_env, tmp);
                        tcg_temp_free(tmp);
                        /* This can change tb->flags, so exit tb */
                        gen_jumpi_check_loop_end(dc, -1);
                    }
                    break;

                case 14: /*NSAu*/
                    HAS_OPTION(XTENSA_OPTION_MISC_OP_NSA);
                    if (gen_window_check2(dc, RRR_S, RRR_T)) {
                        gen_helper_nsa(cpu_R[RRR_T], cpu_R[RRR_S]);
                    }
                    break;

                case 15: /*NSAUu*/
                    HAS_OPTION(XTENSA_OPTION_MISC_OP_NSA);
                    if (gen_window_check2(dc, RRR_S, RRR_T)) {
                        gen_helper_nsau(cpu_R[RRR_T], cpu_R[RRR_S]);
                    }
                    break;

                default: /*reserved*/
                    RESERVED();
                    break;
                }
                break;

            case 5: /*TLB*/
                HAS_OPTION_BITS(
                        XTENSA_OPTION_BIT(XTENSA_OPTION_MMU) |
                        XTENSA_OPTION_BIT(XTENSA_OPTION_REGION_PROTECTION) |
                        XTENSA_OPTION_BIT(XTENSA_OPTION_REGION_TRANSLATION));
                if (gen_check_privilege(dc) &&
                    gen_window_check2(dc, RRR_S, RRR_T)) {
                    TCGv_i32 dtlb = tcg_const_i32((RRR_R & 8) != 0);

                    switch (RRR_R & 7) {
                    case 3: /*RITLB0*/ /*RDTLB0*/
                        gen_helper_rtlb0(cpu_R[RRR_T],
                                cpu_env, cpu_R[RRR_S], dtlb);
                        break;

                    case 4: /*IITLB*/ /*IDTLB*/
                        gen_helper_itlb(cpu_env, cpu_R[RRR_S], dtlb);
                        /* This could change memory mapping, so exit tb */
                        gen_jumpi_check_loop_end(dc, -1);
                        break;

                    case 5: /*PITLB*/ /*PDTLB*/
                        tcg_gen_movi_i32(cpu_pc, dc->pc);
                        gen_helper_ptlb(cpu_R[RRR_T],
                                cpu_env, cpu_R[RRR_S], dtlb);
                        break;

                    case 6: /*WITLB*/ /*WDTLB*/
                        gen_helper_wtlb(
                                cpu_env, cpu_R[RRR_T], cpu_R[RRR_S], dtlb);
                        /* This could change memory mapping, so exit tb */
                        gen_jumpi_check_loop_end(dc, -1);
                        break;

                    case 7: /*RITLB1*/ /*RDTLB1*/
                        gen_helper_rtlb1(cpu_R[RRR_T],
                                cpu_env, cpu_R[RRR_S], dtlb);
                        break;

                    default:
                        tcg_temp_free(dtlb);
                        RESERVED();
                        break;
                    }
                    tcg_temp_free(dtlb);
                }
                break;

            case 6: /*RT0*/
                if (!gen_window_check2(dc, RRR_R, RRR_T)) {
                    break;
                }
                switch (RRR_S) {
                case 0: /*NEG*/
                    tcg_gen_neg_i32(cpu_R[RRR_R], cpu_R[RRR_T]);
                    break;

                case 1: /*ABS*/
                    {
                        TCGv_i32 zero = tcg_const_i32(0);
                        TCGv_i32 neg = tcg_temp_new_i32();

                        tcg_gen_neg_i32(neg, cpu_R[RRR_T]);
                        tcg_gen_movcond_i32(TCG_COND_GE, cpu_R[RRR_R],
                                cpu_R[RRR_T], zero, cpu_R[RRR_T], neg);
                        tcg_temp_free(neg);
                        tcg_temp_free(zero);
                    }
                    break;

                default: /*reserved*/
                    RESERVED();
                    break;
                }
                break;

            case 7: /*reserved*/
                RESERVED();
                break;

            case 8: /*ADD*/
                if (gen_window_check3(dc, RRR_R, RRR_S, RRR_T)) {
                    tcg_gen_add_i32(cpu_R[RRR_R], cpu_R[RRR_S], cpu_R[RRR_T]);
                }
                break;

            case 9: /*ADD**/
            case 10:
            case 11:
                if (gen_window_check3(dc, RRR_R, RRR_S, RRR_T)) {
                    TCGv_i32 tmp = tcg_temp_new_i32();
                    tcg_gen_shli_i32(tmp, cpu_R[RRR_S], OP2 - 8);
                    tcg_gen_add_i32(cpu_R[RRR_R], tmp, cpu_R[RRR_T]);
                    tcg_temp_free(tmp);
                }
                break;

            case 12: /*SUB*/
                if (gen_window_check3(dc, RRR_R, RRR_S, RRR_T)) {
                    tcg_gen_sub_i32(cpu_R[RRR_R], cpu_R[RRR_S], cpu_R[RRR_T]);
                }
                break;

            case 13: /*SUB**/
            case 14:
            case 15:
                if (gen_window_check3(dc, RRR_R, RRR_S, RRR_T)) {
                    TCGv_i32 tmp = tcg_temp_new_i32();
                    tcg_gen_shli_i32(tmp, cpu_R[RRR_S], OP2 - 12);
                    tcg_gen_sub_i32(cpu_R[RRR_R], tmp, cpu_R[RRR_T]);
                    tcg_temp_free(tmp);
                }
                break;
            }
            break;

        case 1: /*RST1*/
            switch (OP2) {
            case 0: /*SLLI*/
            case 1:
                if (gen_window_check2(dc, RRR_R, RRR_S)) {
                    tcg_gen_shli_i32(cpu_R[RRR_R], cpu_R[RRR_S],
                                     32 - (RRR_T | ((OP2 & 1) << 4)));
                }
                break;

            case 2: /*SRAI*/
            case 3:
                if (gen_window_check2(dc, RRR_R, RRR_T)) {
                    tcg_gen_sari_i32(cpu_R[RRR_R], cpu_R[RRR_T],
                                     RRR_S | ((OP2 & 1) << 4));
                }
                break;

            case 4: /*SRLI*/
                if (gen_window_check2(dc, RRR_R, RRR_T)) {
                    tcg_gen_shri_i32(cpu_R[RRR_R], cpu_R[RRR_T], RRR_S);
                }
                break;

            case 6: /*XSR*/
                if (gen_check_sr(dc, RSR_SR, SR_X) &&
                    (RSR_SR < 64 || gen_check_privilege(dc)) &&
                    gen_window_check1(dc, RRR_T)) {
                    TCGv_i32 tmp = tcg_temp_new_i32();

                    tcg_gen_mov_i32(tmp, cpu_R[RRR_T]);
                    gen_rsr(dc, cpu_R[RRR_T], RSR_SR);
                    gen_wsr(dc, RSR_SR, tmp);
                    tcg_temp_free(tmp);
                }
                break;

                /*
                 * Note: 64 bit ops are used here solely because SAR values
                 * have range 0..63
                 */
#define gen_shift_reg(cmd, reg) do { \
                    TCGv_i64 tmp = tcg_temp_new_i64(); \
                    tcg_gen_extu_i32_i64(tmp, reg); \
                    tcg_gen_##cmd##_i64(v, v, tmp); \
                    tcg_gen_extrl_i64_i32(cpu_R[RRR_R], v); \
                    tcg_temp_free_i64(v); \
                    tcg_temp_free_i64(tmp); \
                } while (0)

#define gen_shift(cmd) gen_shift_reg(cmd, cpu_SR[SAR])

            case 8: /*SRC*/
                if (gen_window_check3(dc, RRR_R, RRR_S, RRR_T)) {
                    TCGv_i64 v = tcg_temp_new_i64();
                    tcg_gen_concat_i32_i64(v, cpu_R[RRR_T], cpu_R[RRR_S]);
                    gen_shift(shr);
                }
                break;

            case 9: /*SRL*/
                if (!gen_window_check2(dc, RRR_R, RRR_T)) {
                    break;
                }
                if (dc->sar_5bit) {
                    tcg_gen_shr_i32(cpu_R[RRR_R], cpu_R[RRR_T], cpu_SR[SAR]);
                } else {
                    TCGv_i64 v = tcg_temp_new_i64();
                    tcg_gen_extu_i32_i64(v, cpu_R[RRR_T]);
                    gen_shift(shr);
                }
                break;

            case 10: /*SLL*/
                if (!gen_window_check2(dc, RRR_R, RRR_S)) {
                    break;
                }
                if (dc->sar_m32_5bit) {
                    tcg_gen_shl_i32(cpu_R[RRR_R], cpu_R[RRR_S], dc->sar_m32);
                } else {
                    TCGv_i64 v = tcg_temp_new_i64();
                    TCGv_i32 s = tcg_const_i32(32);
                    tcg_gen_sub_i32(s, s, cpu_SR[SAR]);
                    tcg_gen_andi_i32(s, s, 0x3f);
                    tcg_gen_extu_i32_i64(v, cpu_R[RRR_S]);
                    gen_shift_reg(shl, s);
                    tcg_temp_free(s);
                }
                break;

            case 11: /*SRA*/
                if (!gen_window_check2(dc, RRR_R, RRR_T)) {
                    break;
                }
                if (dc->sar_5bit) {
                    tcg_gen_sar_i32(cpu_R[RRR_R], cpu_R[RRR_T], cpu_SR[SAR]);
                } else {
                    TCGv_i64 v = tcg_temp_new_i64();
                    tcg_gen_ext_i32_i64(v, cpu_R[RRR_T]);
                    gen_shift(sar);
                }
                break;
#undef gen_shift
#undef gen_shift_reg

            case 12: /*MUL16U*/
                HAS_OPTION(XTENSA_OPTION_16_BIT_IMUL);
                if (gen_window_check3(dc, RRR_R, RRR_S, RRR_T)) {
                    TCGv_i32 v1 = tcg_temp_new_i32();
                    TCGv_i32 v2 = tcg_temp_new_i32();
                    tcg_gen_ext16u_i32(v1, cpu_R[RRR_S]);
                    tcg_gen_ext16u_i32(v2, cpu_R[RRR_T]);
                    tcg_gen_mul_i32(cpu_R[RRR_R], v1, v2);
                    tcg_temp_free(v2);
                    tcg_temp_free(v1);
                }
                break;

            case 13: /*MUL16S*/
                HAS_OPTION(XTENSA_OPTION_16_BIT_IMUL);
                if (gen_window_check3(dc, RRR_R, RRR_S, RRR_T)) {
                    TCGv_i32 v1 = tcg_temp_new_i32();
                    TCGv_i32 v2 = tcg_temp_new_i32();
                    tcg_gen_ext16s_i32(v1, cpu_R[RRR_S]);
                    tcg_gen_ext16s_i32(v2, cpu_R[RRR_T]);
                    tcg_gen_mul_i32(cpu_R[RRR_R], v1, v2);
                    tcg_temp_free(v2);
                    tcg_temp_free(v1);
                }
                break;

            default: /*reserved*/
                RESERVED();
                break;
            }
            break;

        case 2: /*RST2*/
            if (OP2 >= 8 && !gen_window_check3(dc, RRR_R, RRR_S, RRR_T)) {
                break;
            }

            if (OP2 >= 12) {
                HAS_OPTION(XTENSA_OPTION_32_BIT_IDIV);
                TCGLabel *label = gen_new_label();
                tcg_gen_brcondi_i32(TCG_COND_NE, cpu_R[RRR_T], 0, label);
                gen_exception_cause(dc, INTEGER_DIVIDE_BY_ZERO_CAUSE);
                gen_set_label(label);
            }

            switch (OP2) {
#define BOOLEAN_LOGIC(fn, r, s, t) \
                do { \
                    HAS_OPTION(XTENSA_OPTION_BOOLEAN); \
                    TCGv_i32 tmp1 = tcg_temp_new_i32(); \
                    TCGv_i32 tmp2 = tcg_temp_new_i32(); \
                    \
                    tcg_gen_shri_i32(tmp1, cpu_SR[BR], s); \
                    tcg_gen_shri_i32(tmp2, cpu_SR[BR], t); \
                    tcg_gen_##fn##_i32(tmp1, tmp1, tmp2); \
                    tcg_gen_deposit_i32(cpu_SR[BR], cpu_SR[BR], tmp1, r, 1); \
                    tcg_temp_free(tmp1); \
                    tcg_temp_free(tmp2); \
                } while (0)

            case 0: /*ANDBp*/
                BOOLEAN_LOGIC(and, RRR_R, RRR_S, RRR_T);
                break;

            case 1: /*ANDBCp*/
                BOOLEAN_LOGIC(andc, RRR_R, RRR_S, RRR_T);
                break;

            case 2: /*ORBp*/
                BOOLEAN_LOGIC(or, RRR_R, RRR_S, RRR_T);
                break;

            case 3: /*ORBCp*/
                BOOLEAN_LOGIC(orc, RRR_R, RRR_S, RRR_T);
                break;

            case 4: /*XORBp*/
                BOOLEAN_LOGIC(xor, RRR_R, RRR_S, RRR_T);
                break;

#undef BOOLEAN_LOGIC

            case 8: /*MULLi*/
                HAS_OPTION(XTENSA_OPTION_32_BIT_IMUL);
                tcg_gen_mul_i32(cpu_R[RRR_R], cpu_R[RRR_S], cpu_R[RRR_T]);
                break;

            case 10: /*MULUHi*/
            case 11: /*MULSHi*/
                HAS_OPTION(XTENSA_OPTION_32_BIT_IMUL_HIGH);
                {
                    TCGv lo = tcg_temp_new();

                    if (OP2 == 10) {
                        tcg_gen_mulu2_i32(lo, cpu_R[RRR_R],
                                          cpu_R[RRR_S], cpu_R[RRR_T]);
                    } else {
                        tcg_gen_muls2_i32(lo, cpu_R[RRR_R],
                                          cpu_R[RRR_S], cpu_R[RRR_T]);
                    }
                    tcg_temp_free(lo);
                }
                break;

            case 12: /*QUOUi*/
                tcg_gen_divu_i32(cpu_R[RRR_R], cpu_R[RRR_S], cpu_R[RRR_T]);
                break;

            case 13: /*QUOSi*/
            case 15: /*REMSi*/
                {
                    TCGLabel *label1 = gen_new_label();
                    TCGLabel *label2 = gen_new_label();

                    tcg_gen_brcondi_i32(TCG_COND_NE, cpu_R[RRR_S], 0x80000000,
                            label1);
                    tcg_gen_brcondi_i32(TCG_COND_NE, cpu_R[RRR_T], 0xffffffff,
                            label1);
                    tcg_gen_movi_i32(cpu_R[RRR_R],
                            OP2 == 13 ? 0x80000000 : 0);
                    tcg_gen_br(label2);
                    gen_set_label(label1);
                    if (OP2 == 13) {
                        tcg_gen_div_i32(cpu_R[RRR_R],
                                cpu_R[RRR_S], cpu_R[RRR_T]);
                    } else {
                        tcg_gen_rem_i32(cpu_R[RRR_R],
                                cpu_R[RRR_S], cpu_R[RRR_T]);
                    }
                    gen_set_label(label2);
                }
                break;

            case 14: /*REMUi*/
                tcg_gen_remu_i32(cpu_R[RRR_R], cpu_R[RRR_S], cpu_R[RRR_T]);
                break;

            default: /*reserved*/
                RESERVED();
                break;
            }
            break;

        case 3: /*RST3*/
            switch (OP2) {
            case 0: /*RSR*/
                if (gen_check_sr(dc, RSR_SR, SR_R) &&
                    (RSR_SR < 64 || gen_check_privilege(dc)) &&
                    gen_window_check1(dc, RRR_T)) {
                    gen_rsr(dc, cpu_R[RRR_T], RSR_SR);
                }
                break;

            case 1: /*WSR*/
                if (gen_check_sr(dc, RSR_SR, SR_W) &&
                    (RSR_SR < 64 || gen_check_privilege(dc)) &&
                    gen_window_check1(dc, RRR_T)) {
                    gen_wsr(dc, RSR_SR, cpu_R[RRR_T]);
                }
                break;

            case 2: /*SEXTu*/
                HAS_OPTION(XTENSA_OPTION_MISC_OP_SEXT);
                if (gen_window_check2(dc, RRR_R, RRR_S)) {
                    int shift = 24 - RRR_T;

                    if (shift == 24) {
                        tcg_gen_ext8s_i32(cpu_R[RRR_R], cpu_R[RRR_S]);
                    } else if (shift == 16) {
                        tcg_gen_ext16s_i32(cpu_R[RRR_R], cpu_R[RRR_S]);
                    } else {
                        TCGv_i32 tmp = tcg_temp_new_i32();
                        tcg_gen_shli_i32(tmp, cpu_R[RRR_S], shift);
                        tcg_gen_sari_i32(cpu_R[RRR_R], tmp, shift);
                        tcg_temp_free(tmp);
                    }
                }
                break;

            case 3: /*CLAMPSu*/
                HAS_OPTION(XTENSA_OPTION_MISC_OP_CLAMPS);
                if (gen_window_check2(dc, RRR_R, RRR_S)) {
                    TCGv_i32 tmp1 = tcg_temp_new_i32();
                    TCGv_i32 tmp2 = tcg_temp_new_i32();
                    TCGv_i32 zero = tcg_const_i32(0);

                    tcg_gen_sari_i32(tmp1, cpu_R[RRR_S], 24 - RRR_T);
                    tcg_gen_xor_i32(tmp2, tmp1, cpu_R[RRR_S]);
                    tcg_gen_andi_i32(tmp2, tmp2, 0xffffffff << (RRR_T + 7));

                    tcg_gen_sari_i32(tmp1, cpu_R[RRR_S], 31);
                    tcg_gen_xori_i32(tmp1, tmp1, 0xffffffff >> (25 - RRR_T));

                    tcg_gen_movcond_i32(TCG_COND_EQ, cpu_R[RRR_R], tmp2, zero,
                            cpu_R[RRR_S], tmp1);
                    tcg_temp_free(tmp1);
                    tcg_temp_free(tmp2);
                    tcg_temp_free(zero);
                }
                break;

            case 4: /*MINu*/
            case 5: /*MAXu*/
            case 6: /*MINUu*/
            case 7: /*MAXUu*/
                HAS_OPTION(XTENSA_OPTION_MISC_OP_MINMAX);
                if (gen_window_check3(dc, RRR_R, RRR_S, RRR_T)) {
                    static const TCGCond cond[] = {
                        TCG_COND_LE,
                        TCG_COND_GE,
                        TCG_COND_LEU,
                        TCG_COND_GEU
                    };
                    tcg_gen_movcond_i32(cond[OP2 - 4], cpu_R[RRR_R],
                            cpu_R[RRR_S], cpu_R[RRR_T],
                            cpu_R[RRR_S], cpu_R[RRR_T]);
                }
                break;

            case 8: /*MOVEQZ*/
            case 9: /*MOVNEZ*/
            case 10: /*MOVLTZ*/
            case 11: /*MOVGEZ*/
                if (gen_window_check3(dc, RRR_R, RRR_S, RRR_T)) {
                    static const TCGCond cond[] = {
                        TCG_COND_EQ,
                        TCG_COND_NE,
                        TCG_COND_LT,
                        TCG_COND_GE,
                    };
                    TCGv_i32 zero = tcg_const_i32(0);

                    tcg_gen_movcond_i32(cond[OP2 - 8], cpu_R[RRR_R],
                            cpu_R[RRR_T], zero, cpu_R[RRR_S], cpu_R[RRR_R]);
                    tcg_temp_free(zero);
                }
                break;

            case 12: /*MOVFp*/
            case 13: /*MOVTp*/
                HAS_OPTION(XTENSA_OPTION_BOOLEAN);
                if (gen_window_check2(dc, RRR_R, RRR_S)) {
                    TCGv_i32 zero = tcg_const_i32(0);
                    TCGv_i32 tmp = tcg_temp_new_i32();

                    tcg_gen_andi_i32(tmp, cpu_SR[BR], 1 << RRR_T);
                    tcg_gen_movcond_i32(OP2 & 1 ? TCG_COND_NE : TCG_COND_EQ,
                            cpu_R[RRR_R], tmp, zero,
                            cpu_R[RRR_S], cpu_R[RRR_R]);

                    tcg_temp_free(tmp);
                    tcg_temp_free(zero);
                }
                break;

            case 14: /*RUR*/
                if (gen_window_check1(dc, RRR_R)) {
                    int st = (RRR_S << 4) + RRR_T;
                    if (uregnames[st].name) {
                        tcg_gen_mov_i32(cpu_R[RRR_R], cpu_UR[st]);
                    } else {
                        qemu_log_mask(LOG_UNIMP, "RUR %d not implemented, ", st);
                        TBD();
                    }
                }
                break;

            case 15: /*WUR*/
                if (gen_window_check1(dc, RRR_T)) {
                    if (uregnames[RSR_SR].name) {
                        gen_wur(RSR_SR, cpu_R[RRR_T]);
                    } else {
                        qemu_log_mask(LOG_UNIMP, "WUR %d not implemented, ", RSR_SR);
                        TBD();
                    }
                }
                break;

            }
            break;

        case 4: /*EXTUI*/
        case 5:
            if (gen_window_check2(dc, RRR_R, RRR_T)) {
                int shiftimm = RRR_S | ((OP1 & 1) << 4);
                int maskimm = (1 << (OP2 + 1)) - 1;

                TCGv_i32 tmp = tcg_temp_new_i32();
                tcg_gen_shri_i32(tmp, cpu_R[RRR_T], shiftimm);
                tcg_gen_andi_i32(cpu_R[RRR_R], tmp, maskimm);
                tcg_temp_free(tmp);
            }
            break;

        case 6: /*CUST0*/
            RESERVED();
            break;

        case 7: /*CUST1*/
            RESERVED();
            break;

        case 8: /*LSCXp*/
            switch (OP2) {
            case 0: /*LSXf*/
            case 1: /*LSXUf*/
            case 4: /*SSXf*/
            case 5: /*SSXUf*/
                HAS_OPTION(XTENSA_OPTION_FP_COPROCESSOR);
                if (gen_window_check2(dc, RRR_S, RRR_T) &&
                    gen_check_cpenable(dc, 0)) {
                    TCGv_i32 addr = tcg_temp_new_i32();
                    tcg_gen_add_i32(addr, cpu_R[RRR_S], cpu_R[RRR_T]);
                    gen_load_store_alignment(dc, 2, addr, false);
                    if (OP2 & 0x4) {
                        tcg_gen_qemu_st32(cpu_FR[RRR_R], addr, dc->cring);
                    } else {
                        tcg_gen_qemu_ld32u(cpu_FR[RRR_R], addr, dc->cring);
                    }
                    if (OP2 & 0x1) {
                        tcg_gen_mov_i32(cpu_R[RRR_S], addr);
                    }
                    tcg_temp_free(addr);
                }
                break;

            default: /*reserved*/
                RESERVED();
                break;
            }
            break;

        case 9: /*LSC4*/
            if (!gen_window_check2(dc, RRR_S, RRR_T)) {
                break;
            }
            switch (OP2) {
            case 0: /*L32E*/
                HAS_OPTION(XTENSA_OPTION_WINDOWED_REGISTER);
                if (gen_check_privilege(dc) &&
                    gen_window_check2(dc, RRR_S, RRR_T)) {
                    TCGv_i32 addr = tcg_temp_new_i32();
                    tcg_gen_addi_i32(addr, cpu_R[RRR_S],
                            (0xffffffc0 | (RRR_R << 2)));
                    tcg_gen_qemu_ld32u(cpu_R[RRR_T], addr, dc->ring);
                    tcg_temp_free(addr);
                }
                break;

            case 4: /*S32E*/
                HAS_OPTION(XTENSA_OPTION_WINDOWED_REGISTER);
                if (gen_check_privilege(dc) &&
                    gen_window_check2(dc, RRR_S, RRR_T)) {
                    TCGv_i32 addr = tcg_temp_new_i32();
                    tcg_gen_addi_i32(addr, cpu_R[RRR_S],
                            (0xffffffc0 | (RRR_R << 2)));
                    tcg_gen_qemu_st32(cpu_R[RRR_T], addr, dc->ring);
                    tcg_temp_free(addr);
                }
                break;

            case 5: /*S32N*/
                if (gen_window_check2(dc, RRI4_S, RRI4_T)) {
                    TCGv_i32 addr = tcg_temp_new_i32();

                    tcg_gen_addi_i32(addr, cpu_R[RRI4_S], RRI4_IMM4 << 2);
                    gen_load_store_alignment(dc, 2, addr, false);
                    tcg_gen_qemu_st32(cpu_R[RRI4_T], addr, dc->cring);
                    tcg_temp_free(addr);
                }
                break;

            default:
                RESERVED();
                break;
            }
            break;

        case 10: /*FP0*/
            /*DEPBITS*/
            if (option_enabled(dc, XTENSA_OPTION_DEPBITS)) {
                if (!gen_window_check2(dc, RRR_S, RRR_T)) {
                    break;
                }
                tcg_gen_deposit_i32(cpu_R[RRR_T], cpu_R[RRR_T], cpu_R[RRR_S],
                                    OP2, RRR_R + 1);
                break;
            }

            HAS_OPTION(XTENSA_OPTION_FP_COPROCESSOR);
            switch (OP2) {
            case 0: /*ADD.Sf*/
                if (gen_check_cpenable(dc, 0)) {
                    gen_helper_add_s(cpu_FR[RRR_R], cpu_env,
                                     cpu_FR[RRR_S], cpu_FR[RRR_T]);
                }
                break;

            case 1: /*SUB.Sf*/
                if (gen_check_cpenable(dc, 0)) {
                    gen_helper_sub_s(cpu_FR[RRR_R], cpu_env,
                                     cpu_FR[RRR_S], cpu_FR[RRR_T]);
                }
                break;

            case 2: /*MUL.Sf*/
                if (gen_check_cpenable(dc, 0)) {
                    gen_helper_mul_s(cpu_FR[RRR_R], cpu_env,
                                     cpu_FR[RRR_S], cpu_FR[RRR_T]);
                }
                break;

            case 4: /*MADD.Sf*/
                if (gen_check_cpenable(dc, 0)) {
                    gen_helper_madd_s(cpu_FR[RRR_R], cpu_env,
                                      cpu_FR[RRR_R], cpu_FR[RRR_S],
                                      cpu_FR[RRR_T]);
                }
                break;

            case 5: /*MSUB.Sf*/
                if (gen_check_cpenable(dc, 0)) {
                    gen_helper_msub_s(cpu_FR[RRR_R], cpu_env,
                                      cpu_FR[RRR_R], cpu_FR[RRR_S],
                                      cpu_FR[RRR_T]);
                }
                break;

            case 8: /*ROUND.Sf*/
            case 9: /*TRUNC.Sf*/
            case 10: /*FLOOR.Sf*/
            case 11: /*CEIL.Sf*/
            case 14: /*UTRUNC.Sf*/
                if (gen_window_check1(dc, RRR_R) &&
                    gen_check_cpenable(dc, 0)) {
                    static const unsigned rounding_mode_const[] = {
                        float_round_nearest_even,
                        float_round_to_zero,
                        float_round_down,
                        float_round_up,
                        [6] = float_round_to_zero,
                    };
                    TCGv_i32 rounding_mode = tcg_const_i32(
                            rounding_mode_const[OP2 & 7]);
                    TCGv_i32 scale = tcg_const_i32(RRR_T);

                    if (OP2 == 14) {
                        gen_helper_ftoui(cpu_R[RRR_R], cpu_FR[RRR_S],
                                rounding_mode, scale);
                    } else {
                        gen_helper_ftoi(cpu_R[RRR_R], cpu_FR[RRR_S],
                                rounding_mode, scale);
                    }

                    tcg_temp_free(rounding_mode);
                    tcg_temp_free(scale);
                }
                break;

            case 12: /*FLOAT.Sf*/
            case 13: /*UFLOAT.Sf*/
                if (gen_window_check1(dc, RRR_S) &&
                    gen_check_cpenable(dc, 0)) {
                    TCGv_i32 scale = tcg_const_i32(-RRR_T);

                    if (OP2 == 13) {
                        gen_helper_uitof(cpu_FR[RRR_R], cpu_env,
                                cpu_R[RRR_S], scale);
                    } else {
                        gen_helper_itof(cpu_FR[RRR_R], cpu_env,
                                cpu_R[RRR_S], scale);
                    }
                    tcg_temp_free(scale);
                }
                break;

            case 15: /*FP1OP*/
                switch (RRR_T) {
                case 0: /*MOV.Sf*/
                    if (gen_check_cpenable(dc, 0)) {
                        tcg_gen_mov_i32(cpu_FR[RRR_R], cpu_FR[RRR_S]);
                    }
                    break;

                case 1: /*ABS.Sf*/
                    if (gen_check_cpenable(dc, 0)) {
                        gen_helper_abs_s(cpu_FR[RRR_R], cpu_FR[RRR_S]);
                    }
                    break;

                case 4: /*RFRf*/
                    if (gen_window_check1(dc, RRR_R) &&
                        gen_check_cpenable(dc, 0)) {
                        tcg_gen_mov_i32(cpu_R[RRR_R], cpu_FR[RRR_S]);
                    }
                    break;

                case 5: /*WFRf*/
                    if (gen_window_check1(dc, RRR_S) &&
                        gen_check_cpenable(dc, 0)) {
                        tcg_gen_mov_i32(cpu_FR[RRR_R], cpu_R[RRR_S]);
                    }
                    break;

                case 6: /*NEG.Sf*/
                    if (gen_check_cpenable(dc, 0)) {
                        gen_helper_neg_s(cpu_FR[RRR_R], cpu_FR[RRR_S]);
                    }
                    break;

                default: /*reserved*/
                    RESERVED();
                    break;
                }
                break;

            default: /*reserved*/
                RESERVED();
                break;
            }
            break;

        case 11: /*FP1*/
            /*DEPBITS*/
            if (option_enabled(dc, XTENSA_OPTION_DEPBITS)) {
                if (!gen_window_check2(dc, RRR_S, RRR_T)) {
                    break;
                }
                tcg_gen_deposit_i32(cpu_R[RRR_T], cpu_R[RRR_T], cpu_R[RRR_S],
                                    OP2 + 16, RRR_R + 1);
                break;
            }

            HAS_OPTION(XTENSA_OPTION_FP_COPROCESSOR);

#define gen_compare(rel, br, a, b) \
    do { \
        if (gen_check_cpenable(dc, 0)) { \
            TCGv_i32 bit = tcg_const_i32(1 << br); \
            \
            gen_helper_##rel(cpu_env, bit, cpu_FR[a], cpu_FR[b]); \
            tcg_temp_free(bit); \
        } \
    } while (0)

            switch (OP2) {
            case 1: /*UN.Sf*/
                gen_compare(un_s, RRR_R, RRR_S, RRR_T);
                break;

            case 2: /*OEQ.Sf*/
                gen_compare(oeq_s, RRR_R, RRR_S, RRR_T);
                break;

            case 3: /*UEQ.Sf*/
                gen_compare(ueq_s, RRR_R, RRR_S, RRR_T);
                break;

            case 4: /*OLT.Sf*/
                gen_compare(olt_s, RRR_R, RRR_S, RRR_T);
                break;

            case 5: /*ULT.Sf*/
                gen_compare(ult_s, RRR_R, RRR_S, RRR_T);
                break;

            case 6: /*OLE.Sf*/
                gen_compare(ole_s, RRR_R, RRR_S, RRR_T);
                break;

            case 7: /*ULE.Sf*/
                gen_compare(ule_s, RRR_R, RRR_S, RRR_T);
                break;

#undef gen_compare

            case 8: /*MOVEQZ.Sf*/
            case 9: /*MOVNEZ.Sf*/
            case 10: /*MOVLTZ.Sf*/
            case 11: /*MOVGEZ.Sf*/
                if (gen_window_check1(dc, RRR_T) &&
                    gen_check_cpenable(dc, 0)) {
                    static const TCGCond cond[] = {
                        TCG_COND_EQ,
                        TCG_COND_NE,
                        TCG_COND_LT,
                        TCG_COND_GE,
                    };
                    TCGv_i32 zero = tcg_const_i32(0);

                    tcg_gen_movcond_i32(cond[OP2 - 8], cpu_FR[RRR_R],
                            cpu_R[RRR_T], zero, cpu_FR[RRR_S], cpu_FR[RRR_R]);
                    tcg_temp_free(zero);
                }
                break;

            case 12: /*MOVF.Sf*/
            case 13: /*MOVT.Sf*/
                HAS_OPTION(XTENSA_OPTION_BOOLEAN);
                if (gen_check_cpenable(dc, 0)) {
                    TCGv_i32 zero = tcg_const_i32(0);
                    TCGv_i32 tmp = tcg_temp_new_i32();

                    tcg_gen_andi_i32(tmp, cpu_SR[BR], 1 << RRR_T);
                    tcg_gen_movcond_i32(OP2 & 1 ? TCG_COND_NE : TCG_COND_EQ,
                            cpu_FR[RRR_R], tmp, zero,
                            cpu_FR[RRR_S], cpu_FR[RRR_R]);

                    tcg_temp_free(tmp);
                    tcg_temp_free(zero);
                }
                break;

            default: /*reserved*/
                RESERVED();
                break;
            }
            break;

        default: /*reserved*/
            RESERVED();
            break;
        }
        break;

    case 1: /*L32R*/
        if (gen_window_check1(dc, RRR_T)) {
            TCGv_i32 tmp = tcg_const_i32(
                    ((dc->tb->flags & XTENSA_TBFLAG_LITBASE) ?
                     0 : ((dc->pc + 3) & ~3)) +
                    (0xfffc0000 | (RI16_IMM16 << 2)));

            if (dc->tb->flags & XTENSA_TBFLAG_LITBASE) {
                tcg_gen_add_i32(tmp, tmp, dc->litbase);
            }
            tcg_gen_qemu_ld32u(cpu_R[RRR_T], tmp, dc->cring);
            tcg_temp_free(tmp);
        }
        break;

    case 2: /*LSAI*/
#define gen_load_store(type, shift) do { \
            if (gen_window_check2(dc, RRI8_S, RRI8_T)) { \
                TCGv_i32 addr = tcg_temp_new_i32(); \
                \
                tcg_gen_addi_i32(addr, cpu_R[RRI8_S], RRI8_IMM8 << shift); \
                if (shift) { \
                    gen_load_store_alignment(dc, shift, addr, false); \
                } \
                tcg_gen_qemu_##type(cpu_R[RRI8_T], addr, dc->cring); \
                tcg_temp_free(addr); \
            } \
        } while (0)

        switch (RRI8_R) {
        case 0: /*L8UI*/
            gen_load_store(ld8u, 0);
            break;

        case 1: /*L16UI*/
            gen_load_store(ld16u, 1);
            break;

        case 2: /*L32I*/
            gen_load_store(ld32u, 2);
            break;

        case 4: /*S8I*/
            gen_load_store(st8, 0);
            break;

        case 5: /*S16I*/
            gen_load_store(st16, 1);
            break;

        case 6: /*S32I*/
            gen_load_store(st32, 2);
            break;

#define gen_dcache_hit_test(w, shift) do { \
            if (gen_window_check1(dc, RRI##w##_S)) { \
                TCGv_i32 addr = tcg_temp_new_i32(); \
                TCGv_i32 res = tcg_temp_new_i32(); \
                tcg_gen_addi_i32(addr, cpu_R[RRI##w##_S], \
                                 RRI##w##_IMM##w << shift); \
                tcg_gen_qemu_ld8u(res, addr, dc->cring); \
                tcg_temp_free(addr); \
                tcg_temp_free(res); \
            } \
        } while (0)

#define gen_dcache_hit_test4() gen_dcache_hit_test(4, 4)
#define gen_dcache_hit_test8() gen_dcache_hit_test(8, 2)

        case 7: /*CACHEc*/
            if (RRI8_T < 8) {
                HAS_OPTION(XTENSA_OPTION_DCACHE);
            }

            switch (RRI8_T) {
            case 0: /*DPFRc*/
                gen_window_check1(dc, RRI8_S);
                break;

            case 1: /*DPFWc*/
                gen_window_check1(dc, RRI8_S);
                break;

            case 2: /*DPFROc*/
                gen_window_check1(dc, RRI8_S);
                break;

            case 3: /*DPFWOc*/
                gen_window_check1(dc, RRI8_S);
                break;

            case 4: /*DHWBc*/
                gen_dcache_hit_test8();
                break;

            case 5: /*DHWBIc*/
                gen_dcache_hit_test8();
                break;

            case 6: /*DHIc*/
                if (gen_check_privilege(dc)) {
                    gen_dcache_hit_test8();
                }
                break;

            case 7: /*DIIc*/
                if (gen_check_privilege(dc)) {
                    gen_window_check1(dc, RRI8_S);
                }
                break;

            case 8: /*DCEc*/
                switch (OP1) {
                case 0: /*DPFLl*/
                    HAS_OPTION(XTENSA_OPTION_DCACHE_INDEX_LOCK);
                    if (gen_check_privilege(dc)) {
                        gen_dcache_hit_test4();
                    }
                    break;

                case 2: /*DHUl*/
                    HAS_OPTION(XTENSA_OPTION_DCACHE_INDEX_LOCK);
                    if (gen_check_privilege(dc)) {
                        gen_dcache_hit_test4();
                    }
                    break;

                case 3: /*DIUl*/
                    HAS_OPTION(XTENSA_OPTION_DCACHE_INDEX_LOCK);
                    if (gen_check_privilege(dc)) {
                        gen_window_check1(dc, RRI4_S);
                    }
                    break;

                case 4: /*DIWBc*/
                    HAS_OPTION(XTENSA_OPTION_DCACHE);
                    if (gen_check_privilege(dc)) {
                        gen_window_check1(dc, RRI4_S);
                    }
                    break;

                case 5: /*DIWBIc*/
                    HAS_OPTION(XTENSA_OPTION_DCACHE);
                    if (gen_check_privilege(dc)) {
                        gen_window_check1(dc, RRI4_S);
                    }
                    break;

                default: /*reserved*/
                    RESERVED();
                    break;

                }
                break;

#undef gen_dcache_hit_test
#undef gen_dcache_hit_test4
#undef gen_dcache_hit_test8

#define gen_icache_hit_test(w, shift) do { \
            if (gen_window_check1(dc, RRI##w##_S)) { \
                TCGv_i32 addr = tcg_temp_new_i32(); \
                tcg_gen_movi_i32(cpu_pc, dc->pc); \
                tcg_gen_addi_i32(addr, cpu_R[RRI##w##_S], \
                                 RRI##w##_IMM##w << shift); \
                gen_helper_itlb_hit_test(cpu_env, addr); \
                tcg_temp_free(addr); \
            }\
        } while (0)

#define gen_icache_hit_test4() gen_icache_hit_test(4, 4)
#define gen_icache_hit_test8() gen_icache_hit_test(8, 2)

            case 12: /*IPFc*/
                HAS_OPTION(XTENSA_OPTION_ICACHE);
                gen_window_check1(dc, RRI8_S);
                break;

            case 13: /*ICEc*/
                switch (OP1) {
                case 0: /*IPFLl*/
                    HAS_OPTION(XTENSA_OPTION_ICACHE_INDEX_LOCK);
                    if (gen_check_privilege(dc)) {
                        gen_icache_hit_test4();
                    }
                    break;

                case 2: /*IHUl*/
                    HAS_OPTION(XTENSA_OPTION_ICACHE_INDEX_LOCK);
                    if (gen_check_privilege(dc)) {
                        gen_icache_hit_test4();
                    }
                    break;

                case 3: /*IIUl*/
                    HAS_OPTION(XTENSA_OPTION_ICACHE_INDEX_LOCK);
                    if (gen_check_privilege(dc)) {
                        gen_window_check1(dc, RRI4_S);
                    }
                    break;

                default: /*reserved*/
                    RESERVED();
                    break;
                }
                break;

            case 14: /*IHIc*/
                HAS_OPTION(XTENSA_OPTION_ICACHE);
                gen_icache_hit_test8();
                break;

            case 15: /*IIIc*/
                HAS_OPTION(XTENSA_OPTION_ICACHE);
                if (gen_check_privilege(dc)) {
                    gen_window_check1(dc, RRI8_S);
                }
                break;

            default: /*reserved*/
                RESERVED();
                break;
            }
            break;

#undef gen_icache_hit_test
#undef gen_icache_hit_test4
#undef gen_icache_hit_test8

        case 9: /*L16SI*/
            gen_load_store(ld16s, 1);
            break;
#undef gen_load_store

        case 10: /*MOVI*/
            if (gen_window_check1(dc, RRI8_T)) {
                tcg_gen_movi_i32(cpu_R[RRI8_T],
                                 RRI8_IMM8 | (RRI8_S << 8) |
                                 ((RRI8_S & 0x8) ? 0xfffff000 : 0));
            }
            break;

#define gen_load_store_no_hw_align(type) do { \
            if (gen_window_check2(dc, RRI8_S, RRI8_T)) { \
                TCGv_i32 addr = tcg_temp_local_new_i32(); \
                tcg_gen_addi_i32(addr, cpu_R[RRI8_S], RRI8_IMM8 << 2); \
                gen_load_store_alignment(dc, 2, addr, true); \
                tcg_gen_qemu_##type(cpu_R[RRI8_T], addr, dc->cring); \
                tcg_temp_free(addr); \
            } \
        } while (0)

        case 11: /*L32AIy*/
            HAS_OPTION(XTENSA_OPTION_MP_SYNCHRO);
            gen_load_store_no_hw_align(ld32u); /*TODO acquire?*/
            break;

        case 12: /*ADDI*/
            if (gen_window_check2(dc, RRI8_S, RRI8_T)) {
                tcg_gen_addi_i32(cpu_R[RRI8_T], cpu_R[RRI8_S], RRI8_IMM8_SE);
            }
            break;

        case 13: /*ADDMI*/
            if (gen_window_check2(dc, RRI8_S, RRI8_T)) {
                tcg_gen_addi_i32(cpu_R[RRI8_T], cpu_R[RRI8_S],
                                 RRI8_IMM8_SE << 8);
            }
            break;

        case 14: /*S32C1Iy*/
            HAS_OPTION(XTENSA_OPTION_CONDITIONAL_STORE);
            if (gen_window_check2(dc, RRI8_S, RRI8_T)) {
                TCGLabel *label = gen_new_label();
                TCGv_i32 tmp = tcg_temp_local_new_i32();
                TCGv_i32 addr = tcg_temp_local_new_i32();
                TCGv_i32 tpc;

                tcg_gen_mov_i32(tmp, cpu_R[RRI8_T]);
                tcg_gen_addi_i32(addr, cpu_R[RRI8_S], RRI8_IMM8 << 2);
                gen_load_store_alignment(dc, 2, addr, true);

                gen_advance_ccount(dc);
                tpc = tcg_const_i32(dc->pc);
                gen_helper_check_atomctl(cpu_env, tpc, addr);
                tcg_gen_qemu_ld32u(cpu_R[RRI8_T], addr, dc->cring);
                tcg_gen_brcond_i32(TCG_COND_NE, cpu_R[RRI8_T],
                        cpu_SR[SCOMPARE1], label);

                tcg_gen_qemu_st32(tmp, addr, dc->cring);

                gen_set_label(label);
                tcg_temp_free(tpc);
                tcg_temp_free(addr);
                tcg_temp_free(tmp);
            }
            break;

        case 15: /*S32RIy*/
            HAS_OPTION(XTENSA_OPTION_MP_SYNCHRO);
            gen_load_store_no_hw_align(st32); /*TODO release?*/
            break;
#undef gen_load_store_no_hw_align

        default: /*reserved*/
            RESERVED();
            break;
        }
        break;

    case 3: /*LSCIp*/
        switch (RRI8_R) {
        case 0: /*LSIf*/
        case 4: /*SSIf*/
        case 8: /*LSIUf*/
        case 12: /*SSIUf*/
            HAS_OPTION(XTENSA_OPTION_FP_COPROCESSOR);
            if (gen_window_check1(dc, RRI8_S) &&
                gen_check_cpenable(dc, 0)) {
                TCGv_i32 addr = tcg_temp_new_i32();
                tcg_gen_addi_i32(addr, cpu_R[RRI8_S], RRI8_IMM8 << 2);
                gen_load_store_alignment(dc, 2, addr, false);
                if (RRI8_R & 0x4) {
                    tcg_gen_qemu_st32(cpu_FR[RRI8_T], addr, dc->cring);
                } else {
                    tcg_gen_qemu_ld32u(cpu_FR[RRI8_T], addr, dc->cring);
                }
                if (RRI8_R & 0x8) {
                    tcg_gen_mov_i32(cpu_R[RRI8_S], addr);
                }
                tcg_temp_free(addr);
            }
            break;

        default: /*reserved*/
            RESERVED();
            break;
        }
        break;

    case 4: /*MAC16d*/
        HAS_OPTION(XTENSA_OPTION_MAC16);
        {
            enum {
                MAC16_UMUL = 0x0,
                MAC16_MUL  = 0x4,
                MAC16_MULA = 0x8,
                MAC16_MULS = 0xc,
                MAC16_NONE = 0xf,
            } op = OP1 & 0xc;
            bool is_m1_sr = (OP2 & 0x3) == 2;
            bool is_m2_sr = (OP2 & 0xc) == 0;
            uint32_t ld_offset = 0;

            if (OP2 > 9) {
                RESERVED();
            }

            switch (OP2 & 2) {
            case 0: /*MACI?/MACC?*/
                is_m1_sr = true;
                ld_offset = (OP2 & 1) ? -4 : 4;

                if (OP2 >= 8) { /*MACI/MACC*/
                    if (OP1 == 0) { /*LDINC/LDDEC*/
                        op = MAC16_NONE;
                    } else {
                        RESERVED();
                    }
                } else if (op != MAC16_MULA) { /*MULA.*.*.LDINC/LDDEC*/
                    RESERVED();
                }
                break;

            case 2: /*MACD?/MACA?*/
                if (op == MAC16_UMUL && OP2 != 7) { /*UMUL only in MACAA*/
                    RESERVED();
                }
                break;
            }

            if (op != MAC16_NONE) {
                if (!is_m1_sr && !gen_window_check1(dc, RRR_S)) {
                    break;
                }
                if (!is_m2_sr && !gen_window_check1(dc, RRR_T)) {
                    break;
                }
            }

            if (ld_offset && !gen_window_check1(dc, RRR_S)) {
                break;
            }

            {
                TCGv_i32 vaddr = tcg_temp_new_i32();
                TCGv_i32 mem32 = tcg_temp_new_i32();

                if (ld_offset) {
                    tcg_gen_addi_i32(vaddr, cpu_R[RRR_S], ld_offset);
                    gen_load_store_alignment(dc, 2, vaddr, false);
                    tcg_gen_qemu_ld32u(mem32, vaddr, dc->cring);
                }
                if (op != MAC16_NONE) {
                    TCGv_i32 m1 = gen_mac16_m(
                            is_m1_sr ? cpu_SR[MR + RRR_X] : cpu_R[RRR_S],
                            OP1 & 1, op == MAC16_UMUL);
                    TCGv_i32 m2 = gen_mac16_m(
                            is_m2_sr ? cpu_SR[MR + 2 + RRR_Y] : cpu_R[RRR_T],
                            OP1 & 2, op == MAC16_UMUL);

                    if (op == MAC16_MUL || op == MAC16_UMUL) {
                        tcg_gen_mul_i32(cpu_SR[ACCLO], m1, m2);
                        if (op == MAC16_UMUL) {
                            tcg_gen_movi_i32(cpu_SR[ACCHI], 0);
                        } else {
                            tcg_gen_sari_i32(cpu_SR[ACCHI], cpu_SR[ACCLO], 31);
                        }
                    } else {
                        TCGv_i32 lo = tcg_temp_new_i32();
                        TCGv_i32 hi = tcg_temp_new_i32();

                        tcg_gen_mul_i32(lo, m1, m2);
                        tcg_gen_sari_i32(hi, lo, 31);
                        if (op == MAC16_MULA) {
                            tcg_gen_add2_i32(cpu_SR[ACCLO], cpu_SR[ACCHI],
                                             cpu_SR[ACCLO], cpu_SR[ACCHI],
                                             lo, hi);
                        } else {
                            tcg_gen_sub2_i32(cpu_SR[ACCLO], cpu_SR[ACCHI],
                                             cpu_SR[ACCLO], cpu_SR[ACCHI],
                                             lo, hi);
                        }
                        tcg_gen_ext8s_i32(cpu_SR[ACCHI], cpu_SR[ACCHI]);

                        tcg_temp_free_i32(lo);
                        tcg_temp_free_i32(hi);
                    }
                    tcg_temp_free(m1);
                    tcg_temp_free(m2);
                }
                if (ld_offset) {
                    tcg_gen_mov_i32(cpu_R[RRR_S], vaddr);
                    tcg_gen_mov_i32(cpu_SR[MR + RRR_W], mem32);
                }
                tcg_temp_free(vaddr);
                tcg_temp_free(mem32);
            }
        }
        break;

    case 5: /*CALLN*/
        switch (CALL_N) {
        case 0: /*CALL0*/
            tcg_gen_movi_i32(cpu_R[0], dc->next_pc);
            gen_jumpi(dc, (dc->pc & ~3) + (CALL_OFFSET_SE << 2) + 4, 0);
            break;

        case 1: /*CALL4w*/
        case 2: /*CALL8w*/
        case 3: /*CALL12w*/
            HAS_OPTION(XTENSA_OPTION_WINDOWED_REGISTER);
            if (gen_window_check1(dc, CALL_N << 2)) {
                gen_callwi(dc, CALL_N,
                           (dc->pc & ~3) + (CALL_OFFSET_SE << 2) + 4, 0);
            }
            break;
        }
        break;

    case 6: /*SI*/
        switch (CALL_N) {
        case 0: /*J*/
            gen_jumpi(dc, dc->pc + 4 + CALL_OFFSET_SE, 0);
            break;

        case 1: /*BZ*/
            if (gen_window_check1(dc, BRI12_S)) {
                static const TCGCond cond[] = {
                    TCG_COND_EQ, /*BEQZ*/
                    TCG_COND_NE, /*BNEZ*/
                    TCG_COND_LT, /*BLTZ*/
                    TCG_COND_GE, /*BGEZ*/
                };

                gen_brcondi(dc, cond[BRI12_M & 3], cpu_R[BRI12_S], 0,
                        4 + BRI12_IMM12_SE);
            }
            break;

        case 2: /*BI0*/
            if (gen_window_check1(dc, BRI8_S)) {
                static const TCGCond cond[] = {
                    TCG_COND_EQ, /*BEQI*/
                    TCG_COND_NE, /*BNEI*/
                    TCG_COND_LT, /*BLTI*/
                    TCG_COND_GE, /*BGEI*/
                };

                gen_brcondi(dc, cond[BRI8_M & 3],
                        cpu_R[BRI8_S], B4CONST[BRI8_R], 4 + BRI8_IMM8_SE);
            }
            break;

        case 3: /*BI1*/
            switch (BRI8_M) {
            case 0: /*ENTRYw*/
                HAS_OPTION(XTENSA_OPTION_WINDOWED_REGISTER);
                {
                    TCGv_i32 pc = tcg_const_i32(dc->pc);
                    TCGv_i32 s = tcg_const_i32(BRI12_S);
                    TCGv_i32 imm = tcg_const_i32(BRI12_IMM12);
                    gen_advance_ccount(dc);
                    gen_helper_entry(cpu_env, pc, s, imm);
                    tcg_temp_free(imm);
                    tcg_temp_free(s);
                    tcg_temp_free(pc);
                    /* This can change tb->flags, so exit tb */
                    gen_jumpi_check_loop_end(dc, -1);
                }
                break;

            case 1: /*B1*/
                switch (BRI8_R) {
                case 0: /*BFp*/
                case 1: /*BTp*/
                    HAS_OPTION(XTENSA_OPTION_BOOLEAN);
                    {
                        TCGv_i32 tmp = tcg_temp_new_i32();
                        tcg_gen_andi_i32(tmp, cpu_SR[BR], 1 << RRI8_S);
                        gen_brcondi(dc,
                                BRI8_R == 1 ? TCG_COND_NE : TCG_COND_EQ,
                                tmp, 0, 4 + RRI8_IMM8_SE);
                        tcg_temp_free(tmp);
                    }
                    break;

                case 8: /*LOOP*/
                case 9: /*LOOPNEZ*/
                case 10: /*LOOPGTZ*/
                    HAS_OPTION(XTENSA_OPTION_LOOP);
                    if (gen_window_check1(dc, RRI8_S)) {
                        uint32_t lend = dc->pc + RRI8_IMM8 + 4;
                        TCGv_i32 tmp = tcg_const_i32(lend);

                        tcg_gen_subi_i32(cpu_SR[LCOUNT], cpu_R[RRI8_S], 1);
                        tcg_gen_movi_i32(cpu_SR[LBEG], dc->next_pc);
                        gen_helper_wsr_lend(cpu_env, tmp);
                        tcg_temp_free(tmp);

                        if (BRI8_R > 8) {
                            TCGLabel *label = gen_new_label();
                            tcg_gen_brcondi_i32(
                                    BRI8_R == 9 ? TCG_COND_NE : TCG_COND_GT,
                                    cpu_R[RRI8_S], 0, label);
                            gen_jumpi(dc, lend, 1);
                            gen_set_label(label);
                        }

                        gen_jumpi(dc, dc->next_pc, 0);
                    }
                    break;

                default: /*reserved*/
                    RESERVED();
                    break;

                }
                break;

            case 2: /*BLTUI*/
            case 3: /*BGEUI*/
                if (gen_window_check1(dc, BRI8_S)) {
                    gen_brcondi(dc, BRI8_M == 2 ? TCG_COND_LTU : TCG_COND_GEU,
                                cpu_R[BRI8_S], B4CONSTU[BRI8_R],
                                4 + BRI8_IMM8_SE);
                }
                break;
            }
            break;

        }
        break;

    case 7: /*B*/
        {
            TCGCond eq_ne = (RRI8_R & 8) ? TCG_COND_NE : TCG_COND_EQ;

            switch (RRI8_R & 7) {
            case 0: /*BNONE*/ /*BANY*/
                if (gen_window_check2(dc, RRI8_S, RRI8_T)) {
                    TCGv_i32 tmp = tcg_temp_new_i32();
                    tcg_gen_and_i32(tmp, cpu_R[RRI8_S], cpu_R[RRI8_T]);
                    gen_brcondi(dc, eq_ne, tmp, 0, 4 + RRI8_IMM8_SE);
                    tcg_temp_free(tmp);
                }
                break;

            case 1: /*BEQ*/ /*BNE*/
            case 2: /*BLT*/ /*BGE*/
            case 3: /*BLTU*/ /*BGEU*/
                if (gen_window_check2(dc, RRI8_S, RRI8_T)) {
                    static const TCGCond cond[] = {
                        [1] = TCG_COND_EQ,
                        [2] = TCG_COND_LT,
                        [3] = TCG_COND_LTU,
                        [9] = TCG_COND_NE,
                        [10] = TCG_COND_GE,
                        [11] = TCG_COND_GEU,
                    };
                    gen_brcond(dc, cond[RRI8_R], cpu_R[RRI8_S], cpu_R[RRI8_T],
                            4 + RRI8_IMM8_SE);
                }
                break;

            case 4: /*BALL*/ /*BNALL*/
                if (gen_window_check2(dc, RRI8_S, RRI8_T)) {
                    TCGv_i32 tmp = tcg_temp_new_i32();
                    tcg_gen_and_i32(tmp, cpu_R[RRI8_S], cpu_R[RRI8_T]);
                    gen_brcond(dc, eq_ne, tmp, cpu_R[RRI8_T],
                            4 + RRI8_IMM8_SE);
                    tcg_temp_free(tmp);
                }
                break;

            case 5: /*BBC*/ /*BBS*/
                if (gen_window_check2(dc, RRI8_S, RRI8_T)) {
#ifdef TARGET_WORDS_BIGENDIAN
                    TCGv_i32 bit = tcg_const_i32(0x80000000);
#else
                    TCGv_i32 bit = tcg_const_i32(0x00000001);
#endif
                    TCGv_i32 tmp = tcg_temp_new_i32();
                    tcg_gen_andi_i32(tmp, cpu_R[RRI8_T], 0x1f);
#ifdef TARGET_WORDS_BIGENDIAN
                    tcg_gen_shr_i32(bit, bit, tmp);
#else
                    tcg_gen_shl_i32(bit, bit, tmp);
#endif
                    tcg_gen_and_i32(tmp, cpu_R[RRI8_S], bit);
                    gen_brcondi(dc, eq_ne, tmp, 0, 4 + RRI8_IMM8_SE);
                    tcg_temp_free(tmp);
                    tcg_temp_free(bit);
                }
                break;

            case 6: /*BBCI*/ /*BBSI*/
            case 7:
                if (gen_window_check1(dc, RRI8_S)) {
                    TCGv_i32 tmp = tcg_temp_new_i32();
                    tcg_gen_andi_i32(tmp, cpu_R[RRI8_S],
#ifdef TARGET_WORDS_BIGENDIAN
                            0x80000000 >> (((RRI8_R & 1) << 4) | RRI8_T));
#else
                            0x00000001 << (((RRI8_R & 1) << 4) | RRI8_T));
#endif
                    gen_brcondi(dc, eq_ne, tmp, 0, 4 + RRI8_IMM8_SE);
                    tcg_temp_free(tmp);
                }
                break;

            }
        }
        break;

#define gen_narrow_load_store(type) do { \
            if (gen_window_check2(dc, RRRN_S, RRRN_T)) { \
                TCGv_i32 addr = tcg_temp_new_i32(); \
                tcg_gen_addi_i32(addr, cpu_R[RRRN_S], RRRN_R << 2); \
                gen_load_store_alignment(dc, 2, addr, false); \
                tcg_gen_qemu_##type(cpu_R[RRRN_T], addr, dc->cring); \
                tcg_temp_free(addr); \
            } \
        } while (0)

    case 8: /*L32I.Nn*/
        gen_narrow_load_store(ld32u);
        break;

    case 9: /*S32I.Nn*/
        gen_narrow_load_store(st32);
        break;
#undef gen_narrow_load_store

    case 10: /*ADD.Nn*/
        if (gen_window_check3(dc, RRRN_R, RRRN_S, RRRN_T)) {
            tcg_gen_add_i32(cpu_R[RRRN_R], cpu_R[RRRN_S], cpu_R[RRRN_T]);
        }
        break;

    case 11: /*ADDI.Nn*/
        if (gen_window_check2(dc, RRRN_R, RRRN_S)) {
            tcg_gen_addi_i32(cpu_R[RRRN_R], cpu_R[RRRN_S],
                             RRRN_T ? RRRN_T : -1);
        }
        break;

    case 12: /*ST2n*/
        if (!gen_window_check1(dc, RRRN_S)) {
            break;
        }
        if (RRRN_T < 8) { /*MOVI.Nn*/
            tcg_gen_movi_i32(cpu_R[RRRN_S],
                    RRRN_R | (RRRN_T << 4) |
                    ((RRRN_T & 6) == 6 ? 0xffffff80 : 0));
        } else { /*BEQZ.Nn*/ /*BNEZ.Nn*/
            TCGCond eq_ne = (RRRN_T & 4) ? TCG_COND_NE : TCG_COND_EQ;

            gen_brcondi(dc, eq_ne, cpu_R[RRRN_S], 0,
                    4 + (RRRN_R | ((RRRN_T & 3) << 4)));
        }
        break;

    case 13: /*ST3n*/
        switch (RRRN_R) {
        case 0: /*MOV.Nn*/
            if (gen_window_check2(dc, RRRN_S, RRRN_T)) {
                tcg_gen_mov_i32(cpu_R[RRRN_T], cpu_R[RRRN_S]);
            }
            break;

        case 15: /*S3*/
            switch (RRRN_T) {
            case 0: /*RET.Nn*/
                gen_jump(dc, cpu_R[0]);
                break;

            case 1: /*RETW.Nn*/
                HAS_OPTION(XTENSA_OPTION_WINDOWED_REGISTER);
                {
                    TCGv_i32 tmp = tcg_const_i32(dc->pc);
                    gen_advance_ccount(dc);
                    gen_helper_retw(tmp, cpu_env, tmp);
                    gen_jump(dc, tmp);
                    tcg_temp_free(tmp);
                }
                break;

            case 2: /*BREAK.Nn*/
                HAS_OPTION(XTENSA_OPTION_DEBUG);
                if (dc->debug) {
                    gen_debug_exception(dc, DEBUGCAUSE_BN);
                }
                break;

            case 3: /*NOP.Nn*/
                break;

            case 6: /*ILL.Nn*/
                gen_exception_cause(dc, ILLEGAL_INSTRUCTION_CAUSE);
                break;

            default: /*reserved*/
                RESERVED();
                break;
            }
            break;

        default: /*reserved*/
            RESERVED();
            break;
        }
        break;

    default: /*reserved*/
        RESERVED();
        break;
    }

    if (dc->is_jmp == DISAS_NEXT) {
        gen_check_loop_end(dc, 0);
    }
    dc->pc = dc->next_pc;

    return;

invalid_opcode:
    qemu_log_mask(LOG_GUEST_ERROR, "INVALID(pc = %08x)\n", dc->pc);
    gen_exception_cause(dc, ILLEGAL_INSTRUCTION_CAUSE);
#undef HAS_OPTION
}

static inline unsigned xtensa_insn_len(CPUXtensaState *env, DisasContext *dc)
{
    uint8_t b0 = cpu_ldub_code(env, dc->pc);
    return xtensa_op0_insn_len(OP0);
}

static void gen_ibreak_check(CPUXtensaState *env, DisasContext *dc)
{
    unsigned i;

    for (i = 0; i < dc->config->nibreak; ++i) {
        if ((env->sregs[IBREAKENABLE] & (1 << i)) &&
                env->sregs[IBREAKA + i] == dc->pc) {
            gen_debug_exception(dc, DEBUGCAUSE_IB);
            break;
        }
    }
}

void gen_intermediate_code(CPUXtensaState *env, TranslationBlock *tb)
{
    XtensaCPU *cpu = xtensa_env_get_cpu(env);
    CPUState *cs = CPU(cpu);
    DisasContext dc;
    int insn_count = 0;
<<<<<<< HEAD
    int j, lj = -1;
=======
>>>>>>> b01ff82c
    int max_insns = tb->cflags & CF_COUNT_MASK;
    uint32_t pc_start = tb->pc;
    uint32_t next_page_start =
        (pc_start & TARGET_PAGE_MASK) + TARGET_PAGE_SIZE;

    if (max_insns == 0) {
        max_insns = CF_COUNT_MASK;
    }
    if (max_insns > TCG_MAX_INSNS) {
        max_insns = TCG_MAX_INSNS;
    }

    dc.config = env->config;
    dc.singlestep_enabled = cs->singlestep_enabled;
    dc.tb = tb;
    dc.pc = pc_start;
    dc.ring = tb->flags & XTENSA_TBFLAG_RING_MASK;
    dc.cring = (tb->flags & XTENSA_TBFLAG_EXCM) ? 0 : dc.ring;
    dc.lbeg = env->sregs[LBEG];
    dc.lend = env->sregs[LEND];
    dc.is_jmp = DISAS_NEXT;
    dc.ccount_delta = 0;
    dc.debug = tb->flags & XTENSA_TBFLAG_DEBUG;
    dc.icount = tb->flags & XTENSA_TBFLAG_ICOUNT;
    dc.cpenable = (tb->flags & XTENSA_TBFLAG_CPENABLE_MASK) >>
        XTENSA_TBFLAG_CPENABLE_SHIFT;
    dc.window = ((tb->flags & XTENSA_TBFLAG_WINDOW_MASK) >>
                 XTENSA_TBFLAG_WINDOW_SHIFT);

    init_litbase(&dc);
    init_sar_tracker(&dc);
    if (dc.icount) {
        dc.next_icount = tcg_temp_local_new_i32();
    }

    gen_tb_start(tb);

    if (tb->flags & XTENSA_TBFLAG_EXCEPTION) {
        tcg_gen_movi_i32(cpu_pc, dc.pc);
        gen_exception(&dc, EXCP_DEBUG);
    }

    do {
        tcg_gen_insn_start(dc.pc);
        ++insn_count;

<<<<<<< HEAD
        if (search_pc) {
            j = tcg_op_buf_count();
            if (lj < j) {
                lj++;
                while (lj < j) {
                    tcg_ctx.gen_opc_instr_start[lj++] = 0;
                }
            }
            tcg_ctx.gen_opc_pc[lj] = dc.pc;
            tcg_ctx.gen_opc_instr_start[lj] = 1;
            tcg_ctx.gen_opc_icount[lj] = insn_count;
        }
=======
        ++dc.ccount_delta;
>>>>>>> b01ff82c

        if (unlikely(cpu_breakpoint_test(cs, dc.pc, BP_ANY))) {
            tcg_gen_movi_i32(cpu_pc, dc.pc);
            gen_exception(&dc, EXCP_DEBUG);
            dc.is_jmp = DISAS_UPDATE;
            /* The address covered by the breakpoint must be included in
               [tb->pc, tb->pc + tb->size) in order to for it to be
               properly cleared -- thus we increment the PC here so that
               the logic setting tb->size below does the right thing.  */
            dc.pc += 2;
            break;
        }

        if (insn_count == max_insns && (tb->cflags & CF_LAST_IO)) {
            gen_io_start();
        }

        if (dc.icount) {
            TCGLabel *label = gen_new_label();

            tcg_gen_addi_i32(dc.next_icount, cpu_SR[ICOUNT], 1);
            tcg_gen_brcondi_i32(TCG_COND_NE, dc.next_icount, 0, label);
            tcg_gen_mov_i32(dc.next_icount, cpu_SR[ICOUNT]);
            if (dc.debug) {
                gen_debug_exception(&dc, DEBUGCAUSE_IC);
            }
            gen_set_label(label);
        }

        if (dc.debug) {
            gen_ibreak_check(env, &dc);
        }

        disas_xtensa_insn(env, &dc);
        if (dc.icount) {
            tcg_gen_mov_i32(cpu_SR[ICOUNT], dc.next_icount);
        }
        if (cs->singlestep_enabled) {
            tcg_gen_movi_i32(cpu_pc, dc.pc);
            gen_exception(&dc, EXCP_DEBUG);
            break;
        }
    } while (dc.is_jmp == DISAS_NEXT &&
            insn_count < max_insns &&
            dc.pc < next_page_start &&
<<<<<<< HEAD
=======
            dc.pc + xtensa_insn_len(env, &dc) <= next_page_start &&
>>>>>>> b01ff82c
            !tcg_op_buf_full());

    reset_litbase(&dc);
    reset_sar_tracker(&dc);
    if (dc.icount) {
        tcg_temp_free(dc.next_icount);
    }

    if (tb->cflags & CF_LAST_IO) {
        gen_io_end();
    }

    if (dc.is_jmp == DISAS_NEXT) {
        gen_jumpi(&dc, dc.pc, 0);
    }
    gen_tb_end(tb, insn_count);

#ifdef DEBUG_DISAS
    if (qemu_loglevel_mask(CPU_LOG_TB_IN_ASM)
        && qemu_log_in_addr_range(pc_start)) {
        qemu_log("----------------\n");
        qemu_log("IN: %s\n", lookup_symbol(pc_start));
        log_target_disas(cs, pc_start, dc.pc - pc_start, 0);
        qemu_log("\n");
    }
#endif
<<<<<<< HEAD
    if (search_pc) {
        j = tcg_op_buf_count();
        memset(tcg_ctx.gen_opc_instr_start + lj + 1, 0,
                (j - lj) * sizeof(tcg_ctx.gen_opc_instr_start[0]));
    } else {
        tb->size = dc.pc - pc_start;
        tb->icount = insn_count;
    }
}

void gen_intermediate_code(CPUXtensaState *env, TranslationBlock *tb)
{
    gen_intermediate_code_internal(xtensa_env_get_cpu(env), tb, false);
}

void gen_intermediate_code_pc(CPUXtensaState *env, TranslationBlock *tb)
{
    gen_intermediate_code_internal(xtensa_env_get_cpu(env), tb, true);
=======
    tb->size = dc.pc - pc_start;
    tb->icount = insn_count;
>>>>>>> b01ff82c
}

void xtensa_cpu_dump_state(CPUState *cs, FILE *f,
                           fprintf_function cpu_fprintf, int flags)
{
    XtensaCPU *cpu = XTENSA_CPU(cs);
    CPUXtensaState *env = &cpu->env;
    int i, j;

    cpu_fprintf(f, "PC=%08x\n\n", env->pc);

    for (i = j = 0; i < 256; ++i) {
        if (xtensa_option_bits_enabled(env->config, sregnames[i].opt_bits)) {
            cpu_fprintf(f, "%12s=%08x%c", sregnames[i].name, env->sregs[i],
                    (j++ % 4) == 3 ? '\n' : ' ');
        }
    }

    cpu_fprintf(f, (j % 4) == 0 ? "\n" : "\n\n");

    for (i = j = 0; i < 256; ++i) {
        if (xtensa_option_bits_enabled(env->config, uregnames[i].opt_bits)) {
            cpu_fprintf(f, "%s=%08x%c", uregnames[i].name, env->uregs[i],
                    (j++ % 4) == 3 ? '\n' : ' ');
        }
    }

    cpu_fprintf(f, (j % 4) == 0 ? "\n" : "\n\n");

    for (i = 0; i < 16; ++i) {
        cpu_fprintf(f, " A%02d=%08x%c", i, env->regs[i],
                (i % 4) == 3 ? '\n' : ' ');
    }

    cpu_fprintf(f, "\n");

    for (i = 0; i < env->config->nareg; ++i) {
        cpu_fprintf(f, "AR%02d=%08x%c", i, env->phys_regs[i],
                (i % 4) == 3 ? '\n' : ' ');
    }

    if (xtensa_option_enabled(env->config, XTENSA_OPTION_FP_COPROCESSOR)) {
        cpu_fprintf(f, "\n");

        for (i = 0; i < 16; ++i) {
            cpu_fprintf(f, "F%02d=%08x (%+10.8e)%c", i,
                    float32_val(env->fregs[i].f32[FP_F32_LOW]),
                    *(float *)(env->fregs[i].f32 + FP_F32_LOW),
                    (i % 2) == 1 ? '\n' : ' ');
        }
    }
}

void restore_state_to_opc(CPUXtensaState *env, TranslationBlock *tb,
                          target_ulong *data)
{
    env->pc = data[0];
}<|MERGE_RESOLUTION|>--- conflicted
+++ resolved
@@ -3043,10 +3043,6 @@
     CPUState *cs = CPU(cpu);
     DisasContext dc;
     int insn_count = 0;
-<<<<<<< HEAD
-    int j, lj = -1;
-=======
->>>>>>> b01ff82c
     int max_insns = tb->cflags & CF_COUNT_MASK;
     uint32_t pc_start = tb->pc;
     uint32_t next_page_start =
@@ -3093,22 +3089,7 @@
         tcg_gen_insn_start(dc.pc);
         ++insn_count;
 
-<<<<<<< HEAD
-        if (search_pc) {
-            j = tcg_op_buf_count();
-            if (lj < j) {
-                lj++;
-                while (lj < j) {
-                    tcg_ctx.gen_opc_instr_start[lj++] = 0;
-                }
-            }
-            tcg_ctx.gen_opc_pc[lj] = dc.pc;
-            tcg_ctx.gen_opc_instr_start[lj] = 1;
-            tcg_ctx.gen_opc_icount[lj] = insn_count;
-        }
-=======
         ++dc.ccount_delta;
->>>>>>> b01ff82c
 
         if (unlikely(cpu_breakpoint_test(cs, dc.pc, BP_ANY))) {
             tcg_gen_movi_i32(cpu_pc, dc.pc);
@@ -3154,10 +3135,7 @@
     } while (dc.is_jmp == DISAS_NEXT &&
             insn_count < max_insns &&
             dc.pc < next_page_start &&
-<<<<<<< HEAD
-=======
             dc.pc + xtensa_insn_len(env, &dc) <= next_page_start &&
->>>>>>> b01ff82c
             !tcg_op_buf_full());
 
     reset_litbase(&dc);
@@ -3184,29 +3162,8 @@
         qemu_log("\n");
     }
 #endif
-<<<<<<< HEAD
-    if (search_pc) {
-        j = tcg_op_buf_count();
-        memset(tcg_ctx.gen_opc_instr_start + lj + 1, 0,
-                (j - lj) * sizeof(tcg_ctx.gen_opc_instr_start[0]));
-    } else {
-        tb->size = dc.pc - pc_start;
-        tb->icount = insn_count;
-    }
-}
-
-void gen_intermediate_code(CPUXtensaState *env, TranslationBlock *tb)
-{
-    gen_intermediate_code_internal(xtensa_env_get_cpu(env), tb, false);
-}
-
-void gen_intermediate_code_pc(CPUXtensaState *env, TranslationBlock *tb)
-{
-    gen_intermediate_code_internal(xtensa_env_get_cpu(env), tb, true);
-=======
     tb->size = dc.pc - pc_start;
     tb->icount = insn_count;
->>>>>>> b01ff82c
 }
 
 void xtensa_cpu_dump_state(CPUState *cs, FILE *f,
